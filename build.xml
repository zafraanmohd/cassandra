--- conflicted
+++ resolved
@@ -1,4 +1,4 @@
-<?xml version="1.0" encoding="UTF-8" standalone="no"?>
+v<?xml version="1.0" encoding="UTF-8" standalone="no"?>
 <!--
  ~ Licensed to the Apache Software Foundation (ASF) under one
  ~ or more contributor license agreements.  See the NOTICE file
@@ -25,11 +25,7 @@
     <property name="debuglevel" value="source,lines,vars"/>
 
     <!-- default version and SCM information -->
-<<<<<<< HEAD
     <property name="base.version" value="1.1.4"/>
-=======
-    <property name="base.version" value="1.0.11"/>
->>>>>>> 197511f0
     <property name="scm.connection" value="scm:git://git.apache.org/cassandra.git"/>
     <property name="scm.developerConnection" value="scm:git://git.apache.org/cassandra.git"/>
     <property name="scm.url" value="http://git-wip-us.apache.org/repos/asf?p=cassandra.git;a=tree"/>
