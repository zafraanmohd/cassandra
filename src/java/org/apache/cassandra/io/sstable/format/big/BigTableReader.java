--- conflicted
+++ resolved
@@ -38,14 +38,11 @@
 import org.apache.cassandra.io.sstable.*;
 import org.apache.cassandra.io.sstable.format.SSTableReader;
 import org.apache.cassandra.io.sstable.format.SSTableReadsListener;
+import org.apache.cassandra.io.sstable.format.SSTableReadsListener.SelectionReason;
 import org.apache.cassandra.io.sstable.format.SSTableReadsListener.SkippingReason;
-import org.apache.cassandra.io.sstable.format.SSTableReadsListener.SelectionReason;
 import org.apache.cassandra.io.sstable.metadata.StatsMetadata;
 import org.apache.cassandra.io.util.FileDataInput;
-<<<<<<< HEAD
 import org.apache.cassandra.schema.TableMetadataRef;
-=======
->>>>>>> 5c9db9af
 import org.apache.cassandra.tracing.Tracing;
 import org.apache.cassandra.utils.ByteBufferUtil;
 
@@ -62,17 +59,14 @@
         super(desc, components, metadata, maxDataAge, sstableMetadata, openReason, header);
     }
 
-<<<<<<< HEAD
-    public UnfilteredRowIterator iterator(DecoratedKey key, Slices slices, ColumnFilter selectedColumns, boolean reversed)
-    {
-        RowIndexEntry rie = getPosition(key, SSTableReader.Operator.EQ);
+    public UnfilteredRowIterator iterator(DecoratedKey key,
+                                          Slices slices,
+                                          ColumnFilter selectedColumns,
+                                          boolean reversed,
+                                          SSTableReadsListener listener)
+    {
+        RowIndexEntry rie = getPosition(key, SSTableReader.Operator.EQ, listener);
         return iterator(null, key, rie, slices, selectedColumns, reversed);
-=======
-    public UnfilteredRowIterator iterator(DecoratedKey key, Slices slices, ColumnFilter selectedColumns, boolean reversed, boolean isForThrift, SSTableReadsListener listener)
-    {
-        RowIndexEntry rie = getPosition(key, SSTableReader.Operator.EQ, listener);
-        return iterator(null, key, rie, slices, selectedColumns, reversed, isForThrift);
->>>>>>> 5c9db9af
     }
 
     public UnfilteredRowIterator iterator(FileDataInput file, DecoratedKey key, RowIndexEntry indexEntry, Slices slices, ColumnFilter selectedColumns, boolean reversed)
@@ -84,25 +78,10 @@
              : new SSTableIterator(this, file, key, indexEntry, slices, selectedColumns, ifile);
     }
 
-<<<<<<< HEAD
-    /**
-     * @param columns the columns to return.
-     * @param dataRange filter to use when reading the columns
-     * @return A Scanner for seeking over the rows of the SSTable.
-     */
-    public ISSTableScanner getScanner(ColumnFilter columns, DataRange dataRange)
-    {
-        return BigTableScanner.getScanner(this, columns, dataRange);
-=======
     @Override
-    public ISSTableScanner getScanner(ColumnFilter columns,
-                                      DataRange dataRange,
-                                      RateLimiter limiter,
-                                      boolean isForThrift,
-                                      SSTableReadsListener listener)
-    {
-        return BigTableScanner.getScanner(this, columns, dataRange, limiter, isForThrift, listener);
->>>>>>> 5c9db9af
+    public ISSTableScanner getScanner(ColumnFilter columns, DataRange dataRange, SSTableReadsListener listener)
+    {
+        return BigTableScanner.getScanner(this, columns, dataRange, listener);
     }
 
     /**
@@ -148,7 +127,13 @@
         return SSTableIdentityIterator.create(this, dfile, position, key, tombstoneOnly);
     }
 
-    @Override
+    /**
+     * @param key The key to apply as the rhs to the given Operator. A 'fake' key is allowed to
+     * allow key selection by token bounds but only if op != * EQ
+     * @param op The Operator defining matching keys: the nearest key to the target matching the operator wins.
+     * @param updateCacheAndStats true if updating stats and cache
+     * @return The index entry corresponding to the key, or null if the key is not present
+     */
     protected RowIndexEntry getPosition(PartitionPosition key,
                                         Operator op,
                                         boolean updateCacheAndStats,
