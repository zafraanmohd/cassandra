--- conflicted
+++ resolved
@@ -1850,13 +1850,13 @@
         return view.sstables.isEmpty() && view.memtable.getOperations() == 0 && view.memtablesPendingFlush.isEmpty();
     }
 
-<<<<<<< HEAD
     private boolean isRowCacheEnabled()
     {
         return !(metadata.getCaching() == CFMetaData.Caching.NONE
               || metadata.getCaching() == CFMetaData.Caching.KEYS_ONLY
               || CacheService.instance.rowCache.getCapacity() == 0);
-=======
+    }
+
     /**
      * Discard all SSTables that were created before given timestamp. Caller is responsible to obtain compactionLock.
      *
@@ -1875,6 +1875,5 @@
 
         if (!truncatedSSTables.isEmpty())
             markCompacted(truncatedSSTables);
->>>>>>> 54528835
     }
 }