--- conflicted
+++ resolved
@@ -1,11 +1,7 @@
-<<<<<<< HEAD
 3.11.5
  * Add flag to disable SASI indexes, and warnings on creation (CASSANDRA-14866)
 Merged from 3.0:
-=======
-3.0.19
  * Fix handling FS errors on writing and reading flat files - LogTransaction and hints (CASSANDRA-15053)
->>>>>>> ba325955
  * Avoid double closing the iterator to avoid overcounting the number of requests (CASSANDRA-15058)
  * Improve `nodetool status -r` speed (CASSANDRA-14847)
  * Improve merkle tree size and time on heap (CASSANDRA-14096)
