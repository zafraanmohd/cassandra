--- conflicted
+++ resolved
@@ -24,25 +24,19 @@
 
 import com.google.common.base.Predicate;
 import com.google.common.collect.*;
-
-import org.apache.cassandra.utils.concurrent.OpOrder;
-
 import org.slf4j.Logger;
 import org.slf4j.LoggerFactory;
 
 import org.apache.cassandra.config.DatabaseDescriptor;
 import org.apache.cassandra.db.compaction.OperationType;
-<<<<<<< HEAD
-=======
 import org.apache.cassandra.dht.AbstractBounds;
-import org.apache.cassandra.io.sstable.Descriptor;
->>>>>>> 84103bbe
 import org.apache.cassandra.io.sstable.SSTableReader;
 import org.apache.cassandra.io.util.FileUtils;
 import org.apache.cassandra.metrics.StorageMetrics;
 import org.apache.cassandra.notifications.*;
 import org.apache.cassandra.utils.Interval;
 import org.apache.cassandra.utils.IntervalTree;
+import org.apache.cassandra.utils.concurrent.OpOrder;
 
 public class DataTracker
 {
@@ -323,11 +317,11 @@
     void init()
     {
         view.set(new View(
-                ImmutableList.of(new Memtable(cfstore)),
-                ImmutableList.<Memtable>of(),
-                Collections.<SSTableReader>emptySet(),
-                Collections.<SSTableReader>emptySet(),
-                SSTableIntervalTree.empty()));
+                         ImmutableList.of(new Memtable(cfstore)),
+                         ImmutableList.<Memtable>of(),
+                         Collections.<SSTableReader>emptySet(),
+                         Collections.<SSTableReader>emptySet(),
+                         SSTableIntervalTree.empty()));
     }
 
     /**
@@ -700,7 +694,7 @@
 
         public List<SSTableReader> sstablesInBounds(AbstractBounds<RowPosition> rowBounds)
         {
-            RowPosition stopInTree = rowBounds.right.isMinimum(memtable.cfs.partitioner) ? intervalTree.max() : rowBounds.right;
+            RowPosition stopInTree = rowBounds.right.isMinimum(liveMemtables.get(0).cfs.partitioner) ? intervalTree.max() : rowBounds.right;
             return intervalTree.search(Interval.<RowPosition, SSTableReader>create(rowBounds.left, stopInTree));
         }
     }
