/**
 * Licensed to the Apache Software Foundation (ASF) under one
 * or more contributor license agreements.  See the NOTICE file
 * distributed with this work for additional information
 * regarding copyright ownership.  The ASF licenses this file
 * to you under the Apache License, Version 2.0 (the
 * "License"); you may not use this file except in compliance
 * with the License.  You may obtain a copy of the License at
 *
 *     http://www.apache.org/licenses/LICENSE-2.0
 *
 * Unless required by applicable law or agreed to in writing, software
 * distributed under the License is distributed on an "AS IS" BASIS,
 * WITHOUT WARRANTIES OR CONDITIONS OF ANY KIND, either express or implied.
 * See the License for the specific language governing permissions and
 * limitations under the License.
 */

package org.apache.cassandra.concurrent;

import java.util.EnumMap;
import java.util.concurrent.LinkedBlockingQueue;
import java.util.concurrent.ThreadPoolExecutor;
import java.util.concurrent.TimeUnit;

import static org.apache.cassandra.config.DatabaseDescriptor.*;


/**
 * This class manages executor services for Messages recieved: each Message requests
 * running on a specific "stage" for concurrency control; hence the Map approach,
 * even though stages (executors) are not created dynamically.
 */
public class StageManager
{
    private static EnumMap<Stage, ThreadPoolExecutor> stages = new EnumMap<Stage, ThreadPoolExecutor>(Stage.class);

    public static final long KEEPALIVE = 60; // seconds to keep "extra" threads alive for when idle

    static
    {
        stages.put(Stage.MUTATION, multiThreadedConfigurableStage(Stage.MUTATION, getConcurrentWriters()));
        stages.put(Stage.READ, multiThreadedConfigurableStage(Stage.READ, getConcurrentReaders()));        
<<<<<<< HEAD
        stages.put(Stage.REQUEST_RESPONSE, multiThreadedStage(Stage.REQUEST_RESPONSE, Math.max(2, Runtime.getRuntime().availableProcessors())));
        stages.put(Stage.INTERNAL_RESPONSE, multiThreadedStage(Stage.INTERNAL_RESPONSE, Math.max(2, Runtime.getRuntime().availableProcessors())));
        stages.put(Stage.REPLICATE_ON_WRITE, multiThreadedConfigurableStage(Stage.REPLICATE_ON_WRITE, getConcurrentReplicators()));
=======
        stages.put(Stage.REQUEST_RESPONSE, multiThreadedStage(Stage.REQUEST_RESPONSE, Runtime.getRuntime().availableProcessors()));
        stages.put(Stage.INTERNAL_RESPONSE, multiThreadedStage(Stage.INTERNAL_RESPONSE, Runtime.getRuntime().availableProcessors()));
>>>>>>> f245882a
        // the rest are all single-threaded
        stages.put(Stage.STREAM, new JMXEnabledThreadPoolExecutor(Stage.STREAM));
        stages.put(Stage.GOSSIP, new JMXEnabledThreadPoolExecutor(Stage.GOSSIP));
        stages.put(Stage.ANTI_ENTROPY, new JMXEnabledThreadPoolExecutor(Stage.ANTI_ENTROPY));
        stages.put(Stage.MIGRATION, new JMXEnabledThreadPoolExecutor(Stage.MIGRATION));
        stages.put(Stage.MISC, new JMXEnabledThreadPoolExecutor(Stage.MISC));
        stages.put(Stage.READ_REPAIR, multiThreadedStage(Stage.READ_REPAIR, Runtime.getRuntime().availableProcessors()));
    }

    private static ThreadPoolExecutor multiThreadedStage(Stage stage, int numThreads)
    {
        return new JMXEnabledThreadPoolExecutor(numThreads,
                                                KEEPALIVE,
                                                TimeUnit.SECONDS,
                                                new LinkedBlockingQueue<Runnable>(),
                                                new NamedThreadFactory(stage.getJmxName()),
                                                stage.getJmxType());
    }
    
    private static ThreadPoolExecutor multiThreadedConfigurableStage(Stage stage, int numThreads)
    {
        return new JMXConfigurableThreadPoolExecutor(numThreads,
                                                     KEEPALIVE,
                                                     TimeUnit.SECONDS,
                                                     new LinkedBlockingQueue<Runnable>(),
                                                     new NamedThreadFactory(stage.getJmxName()),
                                                     stage.getJmxType());
    }

    /**
     * Retrieve a stage from the StageManager
     * @param stage name of the stage to be retrieved.
    */
    public static ThreadPoolExecutor getStage(Stage stage)
    {
        return stages.get(stage);
    }
    
    /**
     * This method shuts down all registered stages.
     */
    public static void shutdownNow()
    {
        for (Stage stage : Stage.values())
        {
            StageManager.stages.get(stage).shutdownNow();
        }
    }
}<|MERGE_RESOLUTION|>--- conflicted
+++ resolved
@@ -41,14 +41,9 @@
     {
         stages.put(Stage.MUTATION, multiThreadedConfigurableStage(Stage.MUTATION, getConcurrentWriters()));
         stages.put(Stage.READ, multiThreadedConfigurableStage(Stage.READ, getConcurrentReaders()));        
-<<<<<<< HEAD
-        stages.put(Stage.REQUEST_RESPONSE, multiThreadedStage(Stage.REQUEST_RESPONSE, Math.max(2, Runtime.getRuntime().availableProcessors())));
-        stages.put(Stage.INTERNAL_RESPONSE, multiThreadedStage(Stage.INTERNAL_RESPONSE, Math.max(2, Runtime.getRuntime().availableProcessors())));
-        stages.put(Stage.REPLICATE_ON_WRITE, multiThreadedConfigurableStage(Stage.REPLICATE_ON_WRITE, getConcurrentReplicators()));
-=======
         stages.put(Stage.REQUEST_RESPONSE, multiThreadedStage(Stage.REQUEST_RESPONSE, Runtime.getRuntime().availableProcessors()));
         stages.put(Stage.INTERNAL_RESPONSE, multiThreadedStage(Stage.INTERNAL_RESPONSE, Runtime.getRuntime().availableProcessors()));
->>>>>>> f245882a
+        stages.put(Stage.REPLICATE_ON_WRITE, multiThreadedConfigurableStage(Stage.REPLICATE_ON_WRITE, getConcurrentReplicators()));
         // the rest are all single-threaded
         stages.put(Stage.STREAM, new JMXEnabledThreadPoolExecutor(Stage.STREAM));
         stages.put(Stage.GOSSIP, new JMXEnabledThreadPoolExecutor(Stage.GOSSIP));
