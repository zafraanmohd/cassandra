--- conflicted
+++ resolved
@@ -337,9 +337,6 @@
         sync(() -> {
             try
             {
-<<<<<<< HEAD
-                FileUtils.setFSErrorHandler(new DefaultFSErrorHandler());
-
                 if (config.has(GOSSIP))
                 {
                     // TODO: hacky
@@ -348,8 +345,6 @@
                     System.setProperty("cassandra.consistent.simultaneousmoves.allow", "true");
                 }
 
-=======
->>>>>>> 8957c08f
                 mkdirs();
 
                 assert config.networkTopology().contains(config.broadcastAddress()) : String.format("Network topology %s doesn't contain the address %s",
