2.1.0-beta2
 * Increase default CL space to 8GB (CASSANDRA-7031)
 * Add range tombstones to read repair digests (CASSANDRA-6863)
 * Fix BTree.clear for large updates (CASSANDRA-6943)
 * Fail write instead of logging a warning when unable to append to CL
   (CASSANDRA-6764)
 * Eliminate possibility of CL segment appearing twice in active list 
   (CASSANDRA-6557)
 * Apply DONTNEED fadvise to commitlog segments (CASSANDRA-6759)
 * Switch CRC component to Adler and include it for compressed sstables 
   (CASSANDRA-4165)
 * Allow cassandra-stress to set compaction strategy options (CASSANDRA-6451)
 * Add broadcast_rpc_address option to cassandra.yaml (CASSANDRA-5899)
 * Auto reload GossipingPropertyFileSnitch config (CASSANDRA-5897)
 * Fix overflow of memtable_total_space_in_mb (CASSANDRA-6573)
 * Fix ABTC NPE and apply update function correctly (CASSANDRA-6692)
 * Allow nodetool to use a file or prompt for password (CASSANDRA-6660)
 * Fix AIOOBE when concurrently accessing ABSC (CASSANDRA-6742)
 * Fix assertion error in ALTER TYPE RENAME (CASSANDRA-6705)
 * Scrub should not always clear out repaired status (CASSANDRA-5351)
 * Improve handling of range tombstone for wide partitions (CASSANDRA-6446)
 * Fix ClassCastException for compact table with composites (CASSANDRA-6738)
 * Fix potentially repairing with wrong nodes (CASSANDRA-6808)
 * Change caching option syntax (CASSANDRA-6745)
 * Fix stress to do proper counter reads (CASSANDRA-6835)
 * Fix help message for stress counter_write (CASSANDRA-6824)
 * Fix stress smart Thrift client to pick servers correctly (CASSANDRA-6848)
 * Add logging levels (minimal, normal or verbose) to stress tool (CASSANDRA-6849)
 * Fix race condition in Batch CLE (CASSANDRA-6860)
 * Improve cleanup/scrub/upgradesstables failure handling (CASSANDRA-6774)
 * ByteBuffer write() methods for serializing sstables (CASSANDRA-6781)
 * Proper compare function for CollectionType (CASSANDRA-6783)
 * Update native server to Netty 4 (CASSANDRA-6236)
 * Fix off-by-one error in stress (CASSANDRA-6883)
 * Make OpOrder AutoCloseable (CASSANDRA-6901)
 * Remove sync repair JMX interface (CASSANDRA-6900)
 * Add multiple memory allocation options for memtables (CASSANDRA-6689)
 * Remove adjusted op rate from stress output (CASSANDRA-6921)
 * Add optimized CF.hasColumns() implementations (CASSANDRA-6941)
 * Serialize batchlog mutations with the version of the target node
   (CASSANDRA-6931)
 * Optimize CounterColumn#reconcile() (CASSANDRA-6953)
 * Properly remove 1.2 sstable support in 2.1 (CASSANDRA-6869)
 * Lock counter cells, not partitions (CASSANDRA-6880)
 * Track presence of legacy counter shards in sstables (CASSANDRA-6888)
 * Ensure safe resource cleanup when replacing sstables (CASSANDRA-6912)
 * Add failure handler to async callback (CASSANDRA-6747)
 * Fix AE when closing SSTable without releasing reference (CASSANDRA-7000)
 * Clean up IndexInfo on keyspace/table drops (CASSANDRA-6924)
 * Only snapshot relative SSTables when sequential repair (CASSANDRA-7024)
 * Require nodetool rebuild_index to specify index names (CASSANDRA-7038)
 * fix cassandra stress errors on reads with native protocol (CASSANDRA-7033)
 * Use OpOrder to guard sstable references for reads (CASSANDRA-6919)
 * Preemptive opening of compaction result (CASSANDRA-6916)
Merged from 2.0:
2.0.8
 * Set JMX RMI port to 7199 (CASSANDRA-7087)
 * Use LOCAL_QUORUM for data reads at LOCAL_SERIAL (CASSANDRA-6939)
 * Log a warning for large batches (CASSANDRA-6487)
<<<<<<< HEAD
=======
 * Queries on compact tables can return more rows that requested (CASSANDRA-7052)
 * USING TIMESTAMP for batches does not work (CASSANDRA-7053)
 * Fix performance regression from CASSANDRA-5614 (CASSANDRA-6949)
 * Merge groupable mutations in TriggerExecutor#execute() (CASSANDRA-7047)
 * Fix CFMetaData#getColumnDefinitionFromColumnName() (CASSANDRA-7074)
Merged from 1.2:
 * Fix batchlog to account for CF truncation records (CASSANDRA-6999)
 * Fix CQLSH parsing of functions and BLOB literals (CASSANDRA-7018)
 * Require nodetool rebuild_index to specify index names (CASSANDRA-7038)
 * Ensure that batchlog and hint timeouts do not produce hints (CASSANDRA-7058)
 * Always clean up references in SerializingCache (CASSANDRA-6994)
 * Don't shut MessagingService down when replacing a node (CASSANDRA-6476)


2.0.7
>>>>>>> 871a6030
 * Put nodes in hibernate when join_ring is false (CASSANDRA-6961)
 * Avoid early loading of non-system keyspaces before compaction-leftovers 
   cleanup at startup (CASSANDRA-6913)
 * Restrict Windows to parallel repairs (CASSANDRA-6907)
 * (Hadoop) Allow manually specifying start/end tokens in CFIF (CASSANDRA-6436)
 * Fix NPE in MeteredFlusher (CASSANDRA-6820)
 * Fix race processing range scan responses (CASSANDRA-6820)
 * Allow deleting snapshots from dropped keyspaces (CASSANDRA-6821)
 * Add uuid() function (CASSANDRA-6473)
 * Omit tombstones from schema digests (CASSANDRA-6862)
 * Include correct consistencyLevel in LWT timeout (CASSANDRA-6884)
 * Lower chances for losing new SSTables during nodetool refresh and
   ColumnFamilyStore.loadNewSSTables (CASSANDRA-6514)
 * Add support for DELETE ... IF EXISTS to CQL3 (CASSANDRA-5708)
 * Update hadoop_cql3_word_count example (CASSANDRA-6793)
 * Fix handling of RejectedExecution in sync Thrift server (CASSANDRA-6788)
 * Log more information when exceeding tombstone_warn_threshold (CASSANDRA-6865)
 * Fix truncate to not abort due to unreachable fat clients (CASSANDRA-6864)
 * Fix schema concurrency exceptions (CASSANDRA-6841)
 * Fix leaking validator FH in StreamWriter (CASSANDRA-6832)
 * fix nodetool getsstables for blob PK (CASSANDRA-6803)
 * Fix saving triggers to schema (CASSANDRA-6789)
 * Fix trigger mutations when base mutation list is immutable (CASSANDRA-6790)
 * Fix accounting in FileCacheService to allow re-using RAR (CASSANDRA-6838)
 * Fix static counter columns (CASSANDRA-6827)
 * Restore expiring->deleted (cell) compaction optimization (CASSANDRA-6844)
 * Fix CompactionManager.needsCleanup (CASSANDRA-6845)
 * Correctly compare BooleanType values other than 0 and 1 (CASSANDRA-6779)
 * Read message id as string from earlier versions (CASSANDRA-6840)
 * Properly use the Paxos consistency for (non-protocol) batch (CASSANDRA-6837)
 * Add paranoid disk failure option (CASSANDRA-6646)
 * Improve PerRowSecondaryIndex performance (CASSANDRA-6876)
 * Extend triggers to support CAS updates (CASSANDRA-6882)
 * Static columns with IF NOT EXISTS don't always work as expected (CASSANDRA-6873)
 * Fix paging with SELECT DISTINCT (CASSANDRA-6857)
 * Fix UnsupportedOperationException on CAS timeout (CASSANDRA-6923)
 * Improve MeteredFlusher handling of MF-unaffected column families
   (CASSANDRA-6867)
 * Add CqlRecordReader using native pagination (CASSANDRA-6311)
 * Add QueryHandler interface (CASSANDRA-6659)
 * Track liveRatio per-memtable, not per-CF (CASSANDRA-6945)
 * Make sure upgradesstables keeps sstable level (CASSANDRA-6958)
 * Fix LIMIT with static columns (CASSANDRA-6956)
 * Fix clash with CQL column name in thrift validation (CASSANDRA-6892)
 * Fix error with super columns in mixed 1.2-2.0 clusters (CASSANDRA-6966)
 * Fix bad skip of sstables on slice query with composite start/finish (CASSANDRA-6825)
 * Fix unintended update with conditional statement (CASSANDRA-6893)
 * Fix map element access in IF (CASSANDRA-6914)
 * Avoid costly range calculations for range queries on system keyspaces
   (CASSANDRA-6906)
 * Fix SSTable not released if stream session fails (CASSANDRA-6818)
 * Avoid build failure due to ANTLR timeout (CASSANDRA-6991)
 * Queries on compact tables can return more rows that requested (CASSANDRA-7052)
 * USING TIMESTAMP for batches does not work (CASSANDRA-7053)
 * Fix performance regression from CASSANDRA-5614 (CASSANDRA-6949)
 * Ensure that batchlog and hint timeouts do not produce hints (CASSANDRA-7058)
 * Merge groupable mutations in TriggerExecutor#execute() (CASSANDRA-7047)
Merged from 1.2:
 * Add UNLOGGED, COUNTER options to BATCH documentation (CASSANDRA-6816)
 * add extra SSL cipher suites (CASSANDRA-6613)
 * fix nodetool getsstables for blob PK (CASSANDRA-6803)
 * Fix BatchlogManager#deleteBatch() use of millisecond timestamps
   (CASSANDRA-6822)
 * Continue assassinating even if the endpoint vanishes (CASSANDRA-6787)
 * Schedule schema pulls on change (CASSANDRA-6971)
 * Non-droppable verbs shouldn't be dropped from OTC (CASSANDRA-6980)
 * Shutdown batchlog executor in SS#drain() (CASSANDRA-7025)
 * Fix batchlog to account for CF truncation records (CASSANDRA-6999)
 * Fix CQLSH parsing of functions and BLOB literals (CASSANDRA-7018)
 * Properly load trustore in the native protocol (CASSANDRA-6847)


2.0.6
 * Avoid race-prone second "scrub" of system keyspace (CASSANDRA-6797)
 * Pool CqlRecordWriter clients by inetaddress rather than Range
   (CASSANDRA-6665)
 * Fix compaction_history timestamps (CASSANDRA-6784)
 * Compare scores of full replica ordering in DES (CASSANDRA-6683)
 * fix CME in SessionInfo updateProgress affecting netstats (CASSANDRA-6577)
 * Allow repairing between specific replicas (CASSANDRA-6440)
 * Allow per-dc enabling of hints (CASSANDRA-6157)
 * Add compatibility for Hadoop 0.2.x (CASSANDRA-5201)
 * Fix EstimatedHistogram races (CASSANDRA-6682)
 * Failure detector correctly converts initial value to nanos (CASSANDRA-6658)
 * Add nodetool taketoken to relocate vnodes (CASSANDRA-4445)
 * Fix upgradesstables NPE for non-CF-based indexes (CASSANDRA-6645)
 * Expose bulk loading progress over JMX (CASSANDRA-4757)
 * Correctly handle null with IF conditions and TTL (CASSANDRA-6623)
 * Account for range/row tombstones in tombstone drop
   time histogram (CASSANDRA-6522)
 * Stop CommitLogSegment.close() from calling sync() (CASSANDRA-6652)
 * Make commitlog failure handling configurable (CASSANDRA-6364)
 * Avoid overlaps in LCS (CASSANDRA-6688)
 * Improve support for paginating over composites (CASSANDRA-4851)
 * Fix count(*) queries in a mixed cluster (CASSANDRA-6707)
 * Improve repair tasks(snapshot, differencing) concurrency (CASSANDRA-6566)
 * Fix replaying pre-2.0 commit logs (CASSANDRA-6714)
 * Add static columns to CQL3 (CASSANDRA-6561)
 * Optimize single partition batch statements (CASSANDRA-6737)
 * Disallow post-query re-ordering when paging (CASSANDRA-6722)
 * Fix potential paging bug with deleted columns (CASSANDRA-6748)
 * Fix NPE on BulkLoader caused by losing StreamEvent (CASSANDRA-6636)
 * Fix truncating compression metadata (CASSANDRA-6791)
 * Add CMSClassUnloadingEnabled JVM option (CASSANDRA-6541)
 * Catch memtable flush exceptions during shutdown (CASSANDRA-6735)
 * Fix upgradesstables NPE for non-CF-based indexes (CASSANDRA-6645)
 * Fix UPDATE updating PRIMARY KEY columns implicitly (CASSANDRA-6782)
 * Fix IllegalArgumentException when updating from 1.2 with SuperColumns
   (CASSANDRA-6733)
 * FBUtilities.singleton() should use the CF comparator (CASSANDRA-6778)
 * Fix CQLSStableWriter.addRow(Map<String, Object>) (CASSANDRA-6526)
 * Fix HSHA server introducing corrupt data (CASSANDRA-6285)
 * Fix CAS conditions for COMPACT STORAGE tables (CASSANDRA-6813)
 * Fix saving triggers to schema (CASSANDRA-6789)
 * Fix trigger mutations when base mutation list is immutable (CASSANDRA-6790)
 * Fix accounting in FileCacheService to allow re-using RAR (CASSANDRA-6838)
 * Fix static counter columns (CASSANDRA-6827)
 * Restore expiring->deleted (cell) compaction optimization (CASSANDRA-6844)
 * Fix CompactionManager.needsCleanup (CASSANDRA-6845)
 * Correctly compare BooleanType values other than 0 and 1 (CASSANDRA-6779)
 * Read message id as string from earlier versions (CASSANDRA-6840)
 * Properly use the Paxos consistency for (non-protocol) batch (CASSANDRA-6837)


2.1.0-beta1
 * Add flush directory distinct from compaction directories (CASSANDRA-6357)
 * Require JNA by default (CASSANDRA-6575)
 * add listsnapshots command to nodetool (CASSANDRA-5742)
 * Introduce AtomicBTreeColumns (CASSANDRA-6271, 6692)
 * Multithreaded commitlog (CASSANDRA-3578)
 * allocate fixed index summary memory pool and resample cold index summaries 
   to use less memory (CASSANDRA-5519)
 * Removed multithreaded compaction (CASSANDRA-6142)
 * Parallelize fetching rows for low-cardinality indexes (CASSANDRA-1337)
 * change logging from log4j to logback (CASSANDRA-5883)
 * switch to LZ4 compression for internode communication (CASSANDRA-5887)
 * Stop using Thrift-generated Index* classes internally (CASSANDRA-5971)
 * Remove 1.2 network compatibility code (CASSANDRA-5960)
 * Remove leveled json manifest migration code (CASSANDRA-5996)
 * Remove CFDefinition (CASSANDRA-6253)
 * Use AtomicIntegerFieldUpdater in RefCountedMemory (CASSANDRA-6278)
 * User-defined types for CQL3 (CASSANDRA-5590)
 * Use of o.a.c.metrics in nodetool (CASSANDRA-5871, 6406)
 * Batch read from OTC's queue and cleanup (CASSANDRA-1632)
 * Secondary index support for collections (CASSANDRA-4511, 6383)
 * SSTable metadata(Stats.db) format change (CASSANDRA-6356)
 * Push composites support in the storage engine
   (CASSANDRA-5417, CASSANDRA-6520)
 * Add snapshot space used to cfstats (CASSANDRA-6231)
 * Add cardinality estimator for key count estimation (CASSANDRA-5906)
 * CF id is changed to be non-deterministic. Data dir/key cache are created
   uniquely for CF id (CASSANDRA-5202)
 * New counters implementation (CASSANDRA-6504)
 * Replace UnsortedColumns, EmptyColumns, TreeMapBackedSortedColumns with new
   ArrayBackedSortedColumns (CASSANDRA-6630, CASSANDRA-6662, CASSANDRA-6690)
 * Add option to use row cache with a given amount of rows (CASSANDRA-5357)
 * Avoid repairing already repaired data (CASSANDRA-5351)
 * Reject counter updates with USING TTL/TIMESTAMP (CASSANDRA-6649)
 * Replace index_interval with min/max_index_interval (CASSANDRA-6379)
 * Lift limitation that order by columns must be selected for IN queries (CASSANDRA-4911)


2.0.5
 * Reduce garbage generated by bloom filter lookups (CASSANDRA-6609)
 * Add ks.cf names to tombstone logging (CASSANDRA-6597)
 * Use LOCAL_QUORUM for LWT operations at LOCAL_SERIAL (CASSANDRA-6495)
 * Wait for gossip to settle before accepting client connections (CASSANDRA-4288)
 * Delete unfinished compaction incrementally (CASSANDRA-6086)
 * Allow specifying custom secondary index options in CQL3 (CASSANDRA-6480)
 * Improve replica pinning for cache efficiency in DES (CASSANDRA-6485)
 * Fix LOCAL_SERIAL from thrift (CASSANDRA-6584)
 * Don't special case received counts in CAS timeout exceptions (CASSANDRA-6595)
 * Add support for 2.1 global counter shards (CASSANDRA-6505)
 * Fix NPE when streaming connection is not yet established (CASSANDRA-6210)
 * Avoid rare duplicate read repair triggering (CASSANDRA-6606)
 * Fix paging discardFirst (CASSANDRA-6555)
 * Fix ArrayIndexOutOfBoundsException in 2ndary index query (CASSANDRA-6470)
 * Release sstables upon rebuilding 2i (CASSANDRA-6635)
 * Add AbstractCompactionStrategy.startup() method (CASSANDRA-6637)
 * SSTableScanner may skip rows during cleanup (CASSANDRA-6638)
 * sstables from stalled repair sessions can resurrect deleted data (CASSANDRA-6503)
 * Switch stress to use ITransportFactory (CASSANDRA-6641)
 * Fix IllegalArgumentException during prepare (CASSANDRA-6592)
 * Fix possible loss of 2ndary index entries during compaction (CASSANDRA-6517)
 * Fix direct Memory on architectures that do not support unaligned long access
   (CASSANDRA-6628)
 * Let scrub optionally skip broken counter partitions (CASSANDRA-5930)
Merged from 1.2:
 * fsync compression metadata (CASSANDRA-6531)
 * Validate CF existence on execution for prepared statement (CASSANDRA-6535)
 * Add ability to throttle batchlog replay (CASSANDRA-6550)
 * Fix executing LOCAL_QUORUM with SimpleStrategy (CASSANDRA-6545)
 * Avoid StackOverflow when using large IN queries (CASSANDRA-6567)
 * Nodetool upgradesstables includes secondary indexes (CASSANDRA-6598)
 * Paginate batchlog replay (CASSANDRA-6569)
 * skip blocking on streaming during drain (CASSANDRA-6603)
 * Improve error message when schema doesn't match loaded sstable (CASSANDRA-6262)
 * Add properties to adjust FD initial value and max interval (CASSANDRA-4375)
 * Fix preparing with batch and delete from collection (CASSANDRA-6607)
 * Fix ABSC reverse iterator's remove() method (CASSANDRA-6629)
 * Handle host ID conflicts properly (CASSANDRA-6615)
 * Move handling of migration event source to solve bootstrap race. (CASSANDRA-6648)
 * Make sure compaction throughput value doesn't overflow with int math (CASSANDRA-6647)


2.0.4
 * Allow removing snapshots of no-longer-existing CFs (CASSANDRA-6418)
 * add StorageService.stopDaemon() (CASSANDRA-4268)
 * add IRE for invalid CF supplied to get_count (CASSANDRA-5701)
 * add client encryption support to sstableloader (CASSANDRA-6378)
 * Fix accept() loop for SSL sockets post-shutdown (CASSANDRA-6468)
 * Fix size-tiered compaction in LCS L0 (CASSANDRA-6496)
 * Fix assertion failure in filterColdSSTables (CASSANDRA-6483)
 * Fix row tombstones in larger-than-memory compactions (CASSANDRA-6008)
 * Fix cleanup ClassCastException (CASSANDRA-6462)
 * Reduce gossip memory use by interning VersionedValue strings (CASSANDRA-6410)
 * Allow specifying datacenters to participate in a repair (CASSANDRA-6218)
 * Fix divide-by-zero in PCI (CASSANDRA-6403)
 * Fix setting last compacted key in the wrong level for LCS (CASSANDRA-6284)
 * Add millisecond precision formats to the timestamp parser (CASSANDRA-6395)
 * Expose a total memtable size metric for a CF (CASSANDRA-6391)
 * cqlsh: handle symlinks properly (CASSANDRA-6425)
 * Fix potential infinite loop when paging query with IN (CASSANDRA-6464)
 * Fix assertion error in AbstractQueryPager.discardFirst (CASSANDRA-6447)
 * Fix streaming older SSTable yields unnecessary tombstones (CASSANDRA-6527)
Merged from 1.2:
 * Improved error message on bad properties in DDL queries (CASSANDRA-6453)
 * Randomize batchlog candidates selection (CASSANDRA-6481)
 * Fix thundering herd on endpoint cache invalidation (CASSANDRA-6345, 6485)
 * Improve batchlog write performance with vnodes (CASSANDRA-6488)
 * cqlsh: quote single quotes in strings inside collections (CASSANDRA-6172)
 * Improve gossip performance for typical messages (CASSANDRA-6409)
 * Throw IRE if a prepared statement has more markers than supported 
   (CASSANDRA-5598)
 * Expose Thread metrics for the native protocol server (CASSANDRA-6234)
 * Change snapshot response message verb to INTERNAL to avoid dropping it 
   (CASSANDRA-6415)
 * Warn when collection read has > 65K elements (CASSANDRA-5428)
 * Fix cache persistence when both row and key cache are enabled 
   (CASSANDRA-6413)
 * (Hadoop) add describe_local_ring (CASSANDRA-6268)
 * Fix handling of concurrent directory creation failure (CASSANDRA-6459)
 * Allow executing CREATE statements multiple times (CASSANDRA-6471)
 * Don't send confusing info with timeouts (CASSANDRA-6491)
 * Don't resubmit counter mutation runnables internally (CASSANDRA-6427)
 * Don't drop local mutations without a hint (CASSANDRA-6510)
 * Don't allow null max_hint_window_in_ms (CASSANDRA-6419)
 * Validate SliceRange start and finish lengths (CASSANDRA-6521)


2.0.3
 * Fix FD leak on slice read path (CASSANDRA-6275)
 * Cancel read meter task when closing SSTR (CASSANDRA-6358)
 * free off-heap IndexSummary during bulk (CASSANDRA-6359)
 * Recover from IOException in accept() thread (CASSANDRA-6349)
 * Improve Gossip tolerance of abnormally slow tasks (CASSANDRA-6338)
 * Fix trying to hint timed out counter writes (CASSANDRA-6322)
 * Allow restoring specific columnfamilies from archived CL (CASSANDRA-4809)
 * Avoid flushing compaction_history after each operation (CASSANDRA-6287)
 * Fix repair assertion error when tombstones expire (CASSANDRA-6277)
 * Skip loading corrupt key cache (CASSANDRA-6260)
 * Fixes for compacting larger-than-memory rows (CASSANDRA-6274)
 * Compact hottest sstables first and optionally omit coldest from
   compaction entirely (CASSANDRA-6109)
 * Fix modifying column_metadata from thrift (CASSANDRA-6182)
 * cqlsh: fix LIST USERS output (CASSANDRA-6242)
 * Add IRequestSink interface (CASSANDRA-6248)
 * Update memtable size while flushing (CASSANDRA-6249)
 * Provide hooks around CQL2/CQL3 statement execution (CASSANDRA-6252)
 * Require Permission.SELECT for CAS updates (CASSANDRA-6247)
 * New CQL-aware SSTableWriter (CASSANDRA-5894)
 * Reject CAS operation when the protocol v1 is used (CASSANDRA-6270)
 * Correctly throw error when frame too large (CASSANDRA-5981)
 * Fix serialization bug in PagedRange with 2ndary indexes (CASSANDRA-6299)
 * Fix CQL3 table validation in Thrift (CASSANDRA-6140)
 * Fix bug missing results with IN clauses (CASSANDRA-6327)
 * Fix paging with reversed slices (CASSANDRA-6343)
 * Set minTimestamp correctly to be able to drop expired sstables (CASSANDRA-6337)
 * Support NaN and Infinity as float literals (CASSANDRA-6003)
 * Remove RF from nodetool ring output (CASSANDRA-6289)
 * Fix attempting to flush empty rows (CASSANDRA-6374)
 * Fix potential out of bounds exception when paging (CASSANDRA-6333)
Merged from 1.2:
 * Optimize FD phi calculation (CASSANDRA-6386)
 * Improve initial FD phi estimate when starting up (CASSANDRA-6385)
 * Don't list CQL3 table in CLI describe even if named explicitely 
   (CASSANDRA-5750)
 * Invalidate row cache when dropping CF (CASSANDRA-6351)
 * add non-jamm path for cached statements (CASSANDRA-6293)
 * (Hadoop) Require CFRR batchSize to be at least 2 (CASSANDRA-6114)
 * Fix altering column types (CASSANDRA-6185)
 * cqlsh: fix CREATE/ALTER WITH completion (CASSANDRA-6196)
 * add windows bat files for shell commands (CASSANDRA-6145)
 * Fix potential stack overflow during range tombstones insertion (CASSANDRA-6181)
 * (Hadoop) Make LOCAL_ONE the default consistency level (CASSANDRA-6214)
 * Require logging in for Thrift CQL2/3 statement preparation (CASSANDRA-6254)
 * restrict max_num_tokens to 1536 (CASSANDRA-6267)
 * Nodetool gets default JMX port from cassandra-env.sh (CASSANDRA-6273)
 * make calculatePendingRanges asynchronous (CASSANDRA-6244)
 * Remove blocking flushes in gossip thread (CASSANDRA-6297)
 * Fix potential socket leak in connectionpool creation (CASSANDRA-6308)
 * Allow LOCAL_ONE/LOCAL_QUORUM to work with SimpleStrategy (CASSANDRA-6238)
 * cqlsh: handle 'null' as session duration (CASSANDRA-6317)
 * Fix json2sstable handling of range tombstones (CASSANDRA-6316)
 * Fix missing one row in reverse query (CASSANDRA-6330)
 * Fix reading expired row value from row cache (CASSANDRA-6325)
 * Fix AssertionError when doing set element deletion (CASSANDRA-6341)
 * Make CL code for the native protocol match the one in C* 2.0
   (CASSANDRA-6347)
 * Disallow altering CQL3 table from thrift (CASSANDRA-6370)
 * Fix size computation of prepared statement (CASSANDRA-6369)


2.0.2
 * Update FailureDetector to use nanontime (CASSANDRA-4925)
 * Fix FileCacheService regressions (CASSANDRA-6149)
 * Never return WriteTimeout for CL.ANY (CASSANDRA-6132)
 * Fix race conditions in bulk loader (CASSANDRA-6129)
 * Add configurable metrics reporting (CASSANDRA-4430)
 * drop queries exceeding a configurable number of tombstones (CASSANDRA-6117)
 * Track and persist sstable read activity (CASSANDRA-5515)
 * Fixes for speculative retry (CASSANDRA-5932, CASSANDRA-6194)
 * Improve memory usage of metadata min/max column names (CASSANDRA-6077)
 * Fix thrift validation refusing row markers on CQL3 tables (CASSANDRA-6081)
 * Fix insertion of collections with CAS (CASSANDRA-6069)
 * Correctly send metadata on SELECT COUNT (CASSANDRA-6080)
 * Track clients' remote addresses in ClientState (CASSANDRA-6070)
 * Create snapshot dir if it does not exist when migrating
   leveled manifest (CASSANDRA-6093)
 * make sequential nodetool repair the default (CASSANDRA-5950)
 * Add more hooks for compaction strategy implementations (CASSANDRA-6111)
 * Fix potential NPE on composite 2ndary indexes (CASSANDRA-6098)
 * Delete can potentially be skipped in batch (CASSANDRA-6115)
 * Allow alter keyspace on system_traces (CASSANDRA-6016)
 * Disallow empty column names in cql (CASSANDRA-6136)
 * Use Java7 file-handling APIs and fix file moving on Windows (CASSANDRA-5383)
 * Save compaction history to system keyspace (CASSANDRA-5078)
 * Fix NPE if StorageService.getOperationMode() is executed before full startup (CASSANDRA-6166)
 * CQL3: support pre-epoch longs for TimestampType (CASSANDRA-6212)
 * Add reloadtriggers command to nodetool (CASSANDRA-4949)
 * cqlsh: ignore empty 'value alias' in DESCRIBE (CASSANDRA-6139)
 * Fix sstable loader (CASSANDRA-6205)
 * Reject bootstrapping if the node already exists in gossip (CASSANDRA-5571)
 * Fix NPE while loading paxos state (CASSANDRA-6211)
 * cqlsh: add SHOW SESSION <tracing-session> command (CASSANDRA-6228)
 * Reject bootstrapping if the node already exists in gossip (CASSANDRA-5571)
 * Fix NPE while loading paxos state (CASSANDRA-6211)
 * cqlsh: add SHOW SESSION <tracing-session> command (CASSANDRA-6228)
Merged from 1.2:
 * (Hadoop) Require CFRR batchSize to be at least 2 (CASSANDRA-6114)
 * Add a warning for small LCS sstable size (CASSANDRA-6191)
 * Add ability to list specific KS/CF combinations in nodetool cfstats (CASSANDRA-4191)
 * Mark CF clean if a mutation raced the drop and got it marked dirty (CASSANDRA-5946)
 * Add a LOCAL_ONE consistency level (CASSANDRA-6202)
 * Limit CQL prepared statement cache by size instead of count (CASSANDRA-6107)
 * Tracing should log write failure rather than raw exceptions (CASSANDRA-6133)
 * lock access to TM.endpointToHostIdMap (CASSANDRA-6103)
 * Allow estimated memtable size to exceed slab allocator size (CASSANDRA-6078)
 * Start MeteredFlusher earlier to prevent OOM during CL replay (CASSANDRA-6087)
 * Avoid sending Truncate command to fat clients (CASSANDRA-6088)
 * Allow cache-keys-to-save to be set at runtime (CASSANDRA-5980)
 * Allow where clause conditions to be in parenthesis (CASSANDRA-6037)
 * Do not open non-ssl storage port if encryption option is all (CASSANDRA-3916)
 * Move batchlog replay to its own executor (CASSANDRA-6079)
 * Add tombstone debug threshold and histogram (CASSANDRA-6042, 6057)
 * Enable tcp keepalive on incoming connections (CASSANDRA-4053)
 * Fix fat client schema pull NPE (CASSANDRA-6089)
 * Fix memtable flushing for indexed tables (CASSANDRA-6112)
 * Fix skipping columns with multiple slices (CASSANDRA-6119)
 * Expose connected thrift + native client counts (CASSANDRA-5084)
 * Optimize auth setup (CASSANDRA-6122)
 * Trace index selection (CASSANDRA-6001)
 * Update sstablesPerReadHistogram to use biased sampling (CASSANDRA-6164)
 * Log UnknownColumnfamilyException when closing socket (CASSANDRA-5725)
 * Properly error out on CREATE INDEX for counters table (CASSANDRA-6160)
 * Handle JMX notification failure for repair (CASSANDRA-6097)
 * (Hadoop) Fetch no more than 128 splits in parallel (CASSANDRA-6169)
 * stress: add username/password authentication support (CASSANDRA-6068)
 * Fix indexed queries with row cache enabled on parent table (CASSANDRA-5732)
 * Fix compaction race during columnfamily drop (CASSANDRA-5957)
 * Fix validation of empty column names for compact tables (CASSANDRA-6152)
 * Skip replaying mutations that pass CRC but fail to deserialize (CASSANDRA-6183)
 * Rework token replacement to use replace_address (CASSANDRA-5916)
 * Fix altering column types (CASSANDRA-6185)
 * cqlsh: fix CREATE/ALTER WITH completion (CASSANDRA-6196)
 * Fix altering column types (CASSANDRA-6185)
 * cqlsh: fix CREATE/ALTER WITH completion (CASSANDRA-6196)
 * add windows bat files for shell commands (CASSANDRA-6145)
 * Fix potential stack overflow during range tombstones insertion (CASSANDRA-6181)
 * (Hadoop) Make LOCAL_ONE the default consistency level (CASSANDRA-6214)


2.0.1
 * Fix bug that could allow reading deleted data temporarily (CASSANDRA-6025)
 * Improve memory use defaults (CASSANDRA-6059)
 * Make ThriftServer more easlly extensible (CASSANDRA-6058)
 * Remove Hadoop dependency from ITransportFactory (CASSANDRA-6062)
 * add file_cache_size_in_mb setting (CASSANDRA-5661)
 * Improve error message when yaml contains invalid properties (CASSANDRA-5958)
 * Improve leveled compaction's ability to find non-overlapping L0 compactions
   to work on concurrently (CASSANDRA-5921)
 * Notify indexer of columns shadowed by range tombstones (CASSANDRA-5614)
 * Log Merkle tree stats (CASSANDRA-2698)
 * Switch from crc32 to adler32 for compressed sstable checksums (CASSANDRA-5862)
 * Improve offheap memcpy performance (CASSANDRA-5884)
 * Use a range aware scanner for cleanup (CASSANDRA-2524)
 * Cleanup doesn't need to inspect sstables that contain only local data
   (CASSANDRA-5722)
 * Add ability for CQL3 to list partition keys (CASSANDRA-4536)
 * Improve native protocol serialization (CASSANDRA-5664)
 * Upgrade Thrift to 0.9.1 (CASSANDRA-5923)
 * Require superuser status for adding triggers (CASSANDRA-5963)
 * Make standalone scrubber handle old and new style leveled manifest
   (CASSANDRA-6005)
 * Fix paxos bugs (CASSANDRA-6012, 6013, 6023)
 * Fix paged ranges with multiple replicas (CASSANDRA-6004)
 * Fix potential AssertionError during tracing (CASSANDRA-6041)
 * Fix NPE in sstablesplit (CASSANDRA-6027)
 * Migrate pre-2.0 key/value/column aliases to system.schema_columns
   (CASSANDRA-6009)
 * Paging filter empty rows too agressively (CASSANDRA-6040)
 * Support variadic parameters for IN clauses (CASSANDRA-4210)
 * cqlsh: return the result of CAS writes (CASSANDRA-5796)
 * Fix validation of IN clauses with 2ndary indexes (CASSANDRA-6050)
 * Support named bind variables in CQL (CASSANDRA-6033)
Merged from 1.2:
 * Allow cache-keys-to-save to be set at runtime (CASSANDRA-5980)
 * Avoid second-guessing out-of-space state (CASSANDRA-5605)
 * Tuning knobs for dealing with large blobs and many CFs (CASSANDRA-5982)
 * (Hadoop) Fix CQLRW for thrift tables (CASSANDRA-6002)
 * Fix possible divide-by-zero in HHOM (CASSANDRA-5990)
 * Allow local batchlog writes for CL.ANY (CASSANDRA-5967)
 * Upgrade metrics-core to version 2.2.0 (CASSANDRA-5947)
 * Add snitch, schema version, cluster, partitioner to JMX (CASSANDRA-5881)
 * Fix CqlRecordWriter with composite keys (CASSANDRA-5949)
 * Add snitch, schema version, cluster, partitioner to JMX (CASSANDRA-5881)
 * Allow disabling SlabAllocator (CASSANDRA-5935)
 * Make user-defined compaction JMX blocking (CASSANDRA-4952)
 * Fix streaming does not transfer wrapped range (CASSANDRA-5948)
 * Fix loading index summary containing empty key (CASSANDRA-5965)
 * Correctly handle limits in CompositesSearcher (CASSANDRA-5975)
 * Pig: handle CQL collections (CASSANDRA-5867)
 * Pass the updated cf to the PRSI index() method (CASSANDRA-5999)
 * Allow empty CQL3 batches (as no-op) (CASSANDRA-5994)
 * Support null in CQL3 functions (CASSANDRA-5910)
 * Replace the deprecated MapMaker with CacheLoader (CASSANDRA-6007)
 * Add SSTableDeletingNotification to DataTracker (CASSANDRA-6010)
 * Fix snapshots in use get deleted during snapshot repair (CASSANDRA-6011)
 * Move hints and exception count to o.a.c.metrics (CASSANDRA-6017)
 * Fix memory leak in snapshot repair (CASSANDRA-6047)
 * Fix sstable2sjon for CQL3 tables (CASSANDRA-5852)


2.0.0
 * Fix thrift validation when inserting into CQL3 tables (CASSANDRA-5138)
 * Fix periodic memtable flushing behavior with clean memtables (CASSANDRA-5931)
 * Fix dateOf() function for pre-2.0 timestamp columns (CASSANDRA-5928)
 * Fix SSTable unintentionally loads BF when opened for batch (CASSANDRA-5938)
 * Add stream session progress to JMX (CASSANDRA-4757)
 * Fix NPE during CAS operation (CASSANDRA-5925)
Merged from 1.2:
 * Fix getBloomFilterDiskSpaceUsed for AlwaysPresentFilter (CASSANDRA-5900)
 * Don't announce schema version until we've loaded the changes locally
   (CASSANDRA-5904)
 * Fix to support off heap bloom filters size greater than 2 GB (CASSANDRA-5903)
 * Properly handle parsing huge map and set literals (CASSANDRA-5893)


2.0.0-rc2
 * enable vnodes by default (CASSANDRA-5869)
 * fix CAS contention timeout (CASSANDRA-5830)
 * fix HsHa to respect max frame size (CASSANDRA-4573)
 * Fix (some) 2i on composite components omissions (CASSANDRA-5851)
 * cqlsh: add DESCRIBE FULL SCHEMA variant (CASSANDRA-5880)
Merged from 1.2:
 * Correctly validate sparse composite cells in scrub (CASSANDRA-5855)
 * Add KeyCacheHitRate metric to CF metrics (CASSANDRA-5868)
 * cqlsh: add support for multiline comments (CASSANDRA-5798)
 * Handle CQL3 SELECT duplicate IN restrictions on clustering columns
   (CASSANDRA-5856)


2.0.0-rc1
 * improve DecimalSerializer performance (CASSANDRA-5837)
 * fix potential spurious wakeup in AsyncOneResponse (CASSANDRA-5690)
 * fix schema-related trigger issues (CASSANDRA-5774)
 * Better validation when accessing CQL3 table from thrift (CASSANDRA-5138)
 * Fix assertion error during repair (CASSANDRA-5801)
 * Fix range tombstone bug (CASSANDRA-5805)
 * DC-local CAS (CASSANDRA-5797)
 * Add a native_protocol_version column to the system.local table (CASSANRDA-5819)
 * Use index_interval from cassandra.yaml when upgraded (CASSANDRA-5822)
 * Fix buffer underflow on socket close (CASSANDRA-5792)
Merged from 1.2:
 * Fix reading DeletionTime from 1.1-format sstables (CASSANDRA-5814)
 * cqlsh: add collections support to COPY (CASSANDRA-5698)
 * retry important messages for any IOException (CASSANDRA-5804)
 * Allow empty IN relations in SELECT/UPDATE/DELETE statements (CASSANDRA-5626)
 * cqlsh: fix crashing on Windows due to libedit detection (CASSANDRA-5812)
 * fix bulk-loading compressed sstables (CASSANDRA-5820)
 * (Hadoop) fix quoting in CqlPagingRecordReader and CqlRecordWriter 
   (CASSANDRA-5824)
 * update default LCS sstable size to 160MB (CASSANDRA-5727)
 * Allow compacting 2Is via nodetool (CASSANDRA-5670)
 * Hex-encode non-String keys in OPP (CASSANDRA-5793)
 * nodetool history logging (CASSANDRA-5823)
 * (Hadoop) fix support for Thrift tables in CqlPagingRecordReader 
   (CASSANDRA-5752)
 * add "all time blocked" to StatusLogger output (CASSANDRA-5825)
 * Future-proof inter-major-version schema migrations (CASSANDRA-5845)
 * (Hadoop) add CqlPagingRecordReader support for ReversedType in Thrift table
   (CASSANDRA-5718)
 * Add -no-snapshot option to scrub (CASSANDRA-5891)
 * Fix to support off heap bloom filters size greater than 2 GB (CASSANDRA-5903)
 * Properly handle parsing huge map and set literals (CASSANDRA-5893)
 * Fix LCS L0 compaction may overlap in L1 (CASSANDRA-5907)
 * New sstablesplit tool to split large sstables offline (CASSANDRA-4766)
 * Fix potential deadlock in native protocol server (CASSANDRA-5926)
 * Disallow incompatible type change in CQL3 (CASSANDRA-5882)
Merged from 1.1:
 * Correctly validate sparse composite cells in scrub (CASSANDRA-5855)


2.0.0-beta2
 * Replace countPendingHints with Hints Created metric (CASSANDRA-5746)
 * Allow nodetool with no args, and with help to run without a server (CASSANDRA-5734)
 * Cleanup AbstractType/TypeSerializer classes (CASSANDRA-5744)
 * Remove unimplemented cli option schema-mwt (CASSANDRA-5754)
 * Support range tombstones in thrift (CASSANDRA-5435)
 * Normalize table-manipulating CQL3 statements' class names (CASSANDRA-5759)
 * cqlsh: add missing table options to DESCRIBE output (CASSANDRA-5749)
 * Fix assertion error during repair (CASSANDRA-5757)
 * Fix bulkloader (CASSANDRA-5542)
 * Add LZ4 compression to the native protocol (CASSANDRA-5765)
 * Fix bugs in the native protocol v2 (CASSANDRA-5770)
 * CAS on 'primary key only' table (CASSANDRA-5715)
 * Support streaming SSTables of old versions (CASSANDRA-5772)
 * Always respect protocol version in native protocol (CASSANDRA-5778)
 * Fix ConcurrentModificationException during streaming (CASSANDRA-5782)
 * Update deletion timestamp in Commit#updatesWithPaxosTime (CASSANDRA-5787)
 * Thrift cas() method crashes if input columns are not sorted (CASSANDRA-5786)
 * Order columns names correctly when querying for CAS (CASSANDRA-5788)
 * Fix streaming retry (CASSANDRA-5775)
Merged from 1.2:
 * if no seeds can be a reached a node won't start in a ring by itself (CASSANDRA-5768)
 * add cassandra.unsafesystem property (CASSANDRA-5704)
 * (Hadoop) quote identifiers in CqlPagingRecordReader (CASSANDRA-5763)
 * Add replace_node functionality for vnodes (CASSANDRA-5337)
 * Add timeout events to query traces (CASSANDRA-5520)
 * Fix serialization of the LEFT gossip value (CASSANDRA-5696)
 * Pig: support for cql3 tables (CASSANDRA-5234)
 * cqlsh: Don't show 'null' in place of empty values (CASSANDRA-5675)
 * Race condition in detecting version on a mixed 1.1/1.2 cluster
   (CASSANDRA-5692)
 * Fix skipping range tombstones with reverse queries (CASSANDRA-5712)
 * Expire entries out of ThriftSessionManager (CASSANDRA-5719)
 * Don't keep ancestor information in memory (CASSANDRA-5342)
 * cqlsh: fix handling of semicolons inside BATCH queries (CASSANDRA-5697)
 * Expose native protocol server status in nodetool info (CASSANDRA-5735)
 * Fix pathetic performance of range tombstones (CASSANDRA-5677)
 * Fix querying with an empty (impossible) range (CASSANDRA-5573)
 * cqlsh: handle CUSTOM 2i in DESCRIBE output (CASSANDRA-5760)
 * Fix minor bug in Range.intersects(Bound) (CASSANDRA-5771)
 * cqlsh: handle disabled compression in DESCRIBE output (CASSANDRA-5766)
 * Ensure all UP events are notified on the native protocol (CASSANDRA-5769)
 * Fix formatting of sstable2json with multiple -k arguments (CASSANDRA-5781)
 * Don't rely on row marker for queries in general to hide lost markers
   after TTL expires (CASSANDRA-5762)
 * Sort nodetool help output (CASSANDRA-5776)
 * Fix column expiring during 2 phases compaction (CASSANDRA-5799)
 * now() is being rejected in INSERTs when inside collections (CASSANDRA-5795)


2.0.0-beta1
 * Add support for indexing clustered columns (CASSANDRA-5125)
 * Removed on-heap row cache (CASSANDRA-5348)
 * use nanotime consistently for node-local timeouts (CASSANDRA-5581)
 * Avoid unnecessary second pass on name-based queries (CASSANDRA-5577)
 * Experimental triggers (CASSANDRA-1311)
 * JEMalloc support for off-heap allocation (CASSANDRA-3997)
 * Single-pass compaction (CASSANDRA-4180)
 * Removed token range bisection (CASSANDRA-5518)
 * Removed compatibility with pre-1.2.5 sstables and network messages
   (CASSANDRA-5511)
 * removed PBSPredictor (CASSANDRA-5455)
 * CAS support (CASSANDRA-5062, 5441, 5442, 5443, 5619, 5667)
 * Leveled compaction performs size-tiered compactions in L0 
   (CASSANDRA-5371, 5439)
 * Add yaml network topology snitch for mixed ec2/other envs (CASSANDRA-5339)
 * Log when a node is down longer than the hint window (CASSANDRA-4554)
 * Optimize tombstone creation for ExpiringColumns (CASSANDRA-4917)
 * Improve LeveledScanner work estimation (CASSANDRA-5250, 5407)
 * Replace compaction lock with runWithCompactionsDisabled (CASSANDRA-3430)
 * Change Message IDs to ints (CASSANDRA-5307)
 * Move sstable level information into the Stats component, removing the
   need for a separate Manifest file (CASSANDRA-4872)
 * avoid serializing to byte[] on commitlog append (CASSANDRA-5199)
 * make index_interval configurable per columnfamily (CASSANDRA-3961, CASSANDRA-5650)
 * add default_time_to_live (CASSANDRA-3974)
 * add memtable_flush_period_in_ms (CASSANDRA-4237)
 * replace supercolumns internally by composites (CASSANDRA-3237, 5123)
 * upgrade thrift to 0.9.0 (CASSANDRA-3719)
 * drop unnecessary keyspace parameter from user-defined compaction API 
   (CASSANDRA-5139)
 * more robust solution to incomplete compactions + counters (CASSANDRA-5151)
 * Change order of directory searching for c*.in.sh (CASSANDRA-3983)
 * Add tool to reset SSTable compaction level for LCS (CASSANDRA-5271)
 * Allow custom configuration loader (CASSANDRA-5045)
 * Remove memory emergency pressure valve logic (CASSANDRA-3534)
 * Reduce request latency with eager retry (CASSANDRA-4705)
 * cqlsh: Remove ASSUME command (CASSANDRA-5331)
 * Rebuild BF when loading sstables if bloom_filter_fp_chance
   has changed since compaction (CASSANDRA-5015)
 * remove row-level bloom filters (CASSANDRA-4885)
 * Change Kernel Page Cache skipping into row preheating (disabled by default)
   (CASSANDRA-4937)
 * Improve repair by deciding on a gcBefore before sending
   out TreeRequests (CASSANDRA-4932)
 * Add an official way to disable compactions (CASSANDRA-5074)
 * Reenable ALTER TABLE DROP with new semantics (CASSANDRA-3919)
 * Add binary protocol versioning (CASSANDRA-5436)
 * Swap THshaServer for TThreadedSelectorServer (CASSANDRA-5530)
 * Add alias support to SELECT statement (CASSANDRA-5075)
 * Don't create empty RowMutations in CommitLogReplayer (CASSANDRA-5541)
 * Use range tombstones when dropping cfs/columns from schema (CASSANDRA-5579)
 * cqlsh: drop CQL2/CQL3-beta support (CASSANDRA-5585)
 * Track max/min column names in sstables to be able to optimize slice
   queries (CASSANDRA-5514, CASSANDRA-5595, CASSANDRA-5600)
 * Binary protocol: allow batching already prepared statements (CASSANDRA-4693)
 * Allow preparing timestamp, ttl and limit in CQL3 queries (CASSANDRA-4450)
 * Support native link w/o JNA in Java7 (CASSANDRA-3734)
 * Use SASL authentication in binary protocol v2 (CASSANDRA-5545)
 * Replace Thrift HsHa with LMAX Disruptor based implementation (CASSANDRA-5582)
 * cqlsh: Add row count to SELECT output (CASSANDRA-5636)
 * Include a timestamp with all read commands to determine column expiration
   (CASSANDRA-5149)
 * Streaming 2.0 (CASSANDRA-5286, 5699)
 * Conditional create/drop ks/table/index statements in CQL3 (CASSANDRA-2737)
 * more pre-table creation property validation (CASSANDRA-5693)
 * Redesign repair messages (CASSANDRA-5426)
 * Fix ALTER RENAME post-5125 (CASSANDRA-5702)
 * Disallow renaming a 2ndary indexed column (CASSANDRA-5705)
 * Rename Table to Keyspace (CASSANDRA-5613)
 * Ensure changing column_index_size_in_kb on different nodes don't corrupt the
   sstable (CASSANDRA-5454)
 * Move resultset type information into prepare, not execute (CASSANDRA-5649)
 * Auto paging in binary protocol (CASSANDRA-4415, 5714)
 * Don't tie client side use of AbstractType to JDBC (CASSANDRA-4495)
 * Adds new TimestampType to replace DateType (CASSANDRA-5723, CASSANDRA-5729)
Merged from 1.2:
 * make starting native protocol server idempotent (CASSANDRA-5728)
 * Fix loading key cache when a saved entry is no longer valid (CASSANDRA-5706)
 * Fix serialization of the LEFT gossip value (CASSANDRA-5696)
 * cqlsh: Don't show 'null' in place of empty values (CASSANDRA-5675)
 * Race condition in detecting version on a mixed 1.1/1.2 cluster
   (CASSANDRA-5692)
 * Fix skipping range tombstones with reverse queries (CASSANDRA-5712)
 * Expire entries out of ThriftSessionManager (CASSANRDA-5719)
 * Don't keep ancestor information in memory (CASSANDRA-5342)
 * cqlsh: fix handling of semicolons inside BATCH queries (CASSANDRA-5697)


1.2.6
 * Fix tracing when operation completes before all responses arrive 
   (CASSANDRA-5668)
 * Fix cross-DC mutation forwarding (CASSANDRA-5632)
 * Reduce SSTableLoader memory usage (CASSANDRA-5555)
 * Scale hinted_handoff_throttle_in_kb to cluster size (CASSANDRA-5272)
 * (Hadoop) Add CQL3 input/output formats (CASSANDRA-4421, 5622)
 * (Hadoop) Fix InputKeyRange in CFIF (CASSANDRA-5536)
 * Fix dealing with ridiculously large max sstable sizes in LCS (CASSANDRA-5589)
 * Ignore pre-truncate hints (CASSANDRA-4655)
 * Move System.exit on OOM into a separate thread (CASSANDRA-5273)
 * Write row markers when serializing schema (CASSANDRA-5572)
 * Check only SSTables for the requested range when streaming (CASSANDRA-5569)
 * Improve batchlog replay behavior and hint ttl handling (CASSANDRA-5314)
 * Exclude localTimestamp from validation for tombstones (CASSANDRA-5398)
 * cqlsh: add custom prompt support (CASSANDRA-5539)
 * Reuse prepared statements in hot auth queries (CASSANDRA-5594)
 * cqlsh: add vertical output option (see EXPAND) (CASSANDRA-5597)
 * Add a rate limit option to stress (CASSANDRA-5004)
 * have BulkLoader ignore snapshots directories (CASSANDRA-5587) 
 * fix SnitchProperties logging context (CASSANDRA-5602)
 * Expose whether jna is enabled and memory is locked via JMX (CASSANDRA-5508)
 * cqlsh: fix COPY FROM with ReversedType (CASSANDRA-5610)
 * Allow creating CUSTOM indexes on collections (CASSANDRA-5615)
 * Evaluate now() function at execution time (CASSANDRA-5616)
 * Expose detailed read repair metrics (CASSANDRA-5618)
 * Correct blob literal + ReversedType parsing (CASSANDRA-5629)
 * Allow GPFS to prefer the internal IP like EC2MRS (CASSANDRA-5630)
 * fix help text for -tspw cassandra-cli (CASSANDRA-5643)
 * don't throw away initial causes exceptions for internode encryption issues 
   (CASSANDRA-5644)
 * Fix message spelling errors for cql select statements (CASSANDRA-5647)
 * Suppress custom exceptions thru jmx (CASSANDRA-5652)
 * Update CREATE CUSTOM INDEX syntax (CASSANDRA-5639)
 * Fix PermissionDetails.equals() method (CASSANDRA-5655)
 * Never allow partition key ranges in CQL3 without token() (CASSANDRA-5666)
 * Gossiper incorrectly drops AppState for an upgrading node (CASSANDRA-5660)
 * Connection thrashing during multi-region ec2 during upgrade, due to 
   messaging version (CASSANDRA-5669)
 * Avoid over reconnecting in EC2MRS (CASSANDRA-5678)
 * Fix ReadResponseSerializer.serializedSize() for digest reads (CASSANDRA-5476)
 * allow sstable2json on 2i CFs (CASSANDRA-5694)
Merged from 1.1:
 * Remove buggy thrift max message length option (CASSANDRA-5529)
 * Fix NPE in Pig's widerow mode (CASSANDRA-5488)
 * Add split size parameter to Pig and disable split combination (CASSANDRA-5544)


1.2.5
 * make BytesToken.toString only return hex bytes (CASSANDRA-5566)
 * Ensure that submitBackground enqueues at least one task (CASSANDRA-5554)
 * fix 2i updates with identical values and timestamps (CASSANDRA-5540)
 * fix compaction throttling bursty-ness (CASSANDRA-4316)
 * reduce memory consumption of IndexSummary (CASSANDRA-5506)
 * remove per-row column name bloom filters (CASSANDRA-5492)
 * Include fatal errors in trace events (CASSANDRA-5447)
 * Ensure that PerRowSecondaryIndex is notified of row-level deletes
   (CASSANDRA-5445)
 * Allow empty blob literals in CQL3 (CASSANDRA-5452)
 * Fix streaming RangeTombstones at column index boundary (CASSANDRA-5418)
 * Fix preparing statements when current keyspace is not set (CASSANDRA-5468)
 * Fix SemanticVersion.isSupportedBy minor/patch handling (CASSANDRA-5496)
 * Don't provide oldCfId for post-1.1 system cfs (CASSANDRA-5490)
 * Fix primary range ignores replication strategy (CASSANDRA-5424)
 * Fix shutdown of binary protocol server (CASSANDRA-5507)
 * Fix repair -snapshot not working (CASSANDRA-5512)
 * Set isRunning flag later in binary protocol server (CASSANDRA-5467)
 * Fix use of CQL3 functions with descending clustering order (CASSANDRA-5472)
 * Disallow renaming columns one at a time for thrift table in CQL3
   (CASSANDRA-5531)
 * cqlsh: add CLUSTERING ORDER BY support to DESCRIBE (CASSANDRA-5528)
 * Add custom secondary index support to CQL3 (CASSANDRA-5484)
 * Fix repair hanging silently on unexpected error (CASSANDRA-5229)
 * Fix Ec2Snitch regression introduced by CASSANDRA-5171 (CASSANDRA-5432)
 * Add nodetool enablebackup/disablebackup (CASSANDRA-5556)
 * cqlsh: fix DESCRIBE after case insensitive USE (CASSANDRA-5567)
Merged from 1.1
 * Remove buggy thrift max message length option (CASSANDRA-5529)
 * Add retry mechanism to OTC for non-droppable_verbs (CASSANDRA-5393)
 * Use allocator information to improve memtable memory usage estimate
   (CASSANDRA-5497)
 * Fix trying to load deleted row into row cache on startup (CASSANDRA-4463)
 * fsync leveled manifest to avoid corruption (CASSANDRA-5535)
 * Fix Bound intersection computation (CASSANDRA-5551)
 * sstablescrub now respects max memory size in cassandra.in.sh (CASSANDRA-5562)


1.2.4
 * Ensure that PerRowSecondaryIndex updates see the most recent values
   (CASSANDRA-5397)
 * avoid duplicate index entries ind PrecompactedRow and 
   ParallelCompactionIterable (CASSANDRA-5395)
 * remove the index entry on oldColumn when new column is a tombstone 
   (CASSANDRA-5395)
 * Change default stream throughput from 400 to 200 mbps (CASSANDRA-5036)
 * Gossiper logs DOWN for symmetry with UP (CASSANDRA-5187)
 * Fix mixing prepared statements between keyspaces (CASSANDRA-5352)
 * Fix consistency level during bootstrap - strike 3 (CASSANDRA-5354)
 * Fix transposed arguments in AlreadyExistsException (CASSANDRA-5362)
 * Improve asynchronous hint delivery (CASSANDRA-5179)
 * Fix Guava dependency version (12.0 -> 13.0.1) for Maven (CASSANDRA-5364)
 * Validate that provided CQL3 collection value are < 64K (CASSANDRA-5355)
 * Make upgradeSSTable skip current version sstables by default (CASSANDRA-5366)
 * Optimize min/max timestamp collection (CASSANDRA-5373)
 * Invalid streamId in cql binary protocol when using invalid CL 
   (CASSANDRA-5164)
 * Fix validation for IN where clauses with collections (CASSANDRA-5376)
 * Copy resultSet on count query to avoid ConcurrentModificationException 
   (CASSANDRA-5382)
 * Correctly typecheck in CQL3 even with ReversedType (CASSANDRA-5386)
 * Fix streaming compressed files when using encryption (CASSANDRA-5391)
 * cassandra-all 1.2.0 pom missing netty dependency (CASSANDRA-5392)
 * Fix writetime/ttl functions on null values (CASSANDRA-5341)
 * Fix NPE during cql3 select with token() (CASSANDRA-5404)
 * IndexHelper.skipBloomFilters won't skip non-SHA filters (CASSANDRA-5385)
 * cqlsh: Print maps ordered by key, sort sets (CASSANDRA-5413)
 * Add null syntax support in CQL3 for inserts (CASSANDRA-3783)
 * Allow unauthenticated set_keyspace() calls (CASSANDRA-5423)
 * Fix potential incremental backups race (CASSANDRA-5410)
 * Fix prepared BATCH statements with batch-level timestamps (CASSANDRA-5415)
 * Allow overriding superuser setup delay (CASSANDRA-5430)
 * cassandra-shuffle with JMX usernames and passwords (CASSANDRA-5431)
Merged from 1.1:
 * cli: Quote ks and cf names in schema output when needed (CASSANDRA-5052)
 * Fix bad default for min/max timestamp in SSTableMetadata (CASSANDRA-5372)
 * Fix cf name extraction from manifest in Directories.migrateFile() 
   (CASSANDRA-5242)
 * Support pluggable internode authentication (CASSANDRA-5401)


1.2.3
 * add check for sstable overlap within a level on startup (CASSANDRA-5327)
 * replace ipv6 colons in jmx object names (CASSANDRA-5298, 5328)
 * Avoid allocating SSTableBoundedScanner during repair when the range does 
   not intersect the sstable (CASSANDRA-5249)
 * Don't lowercase property map keys (this breaks NTS) (CASSANDRA-5292)
 * Fix composite comparator with super columns (CASSANDRA-5287)
 * Fix insufficient validation of UPDATE queries against counter cfs
   (CASSANDRA-5300)
 * Fix PropertyFileSnitch default DC/Rack behavior (CASSANDRA-5285)
 * Handle null values when executing prepared statement (CASSANDRA-5081)
 * Add netty to pom dependencies (CASSANDRA-5181)
 * Include type arguments in Thrift CQLPreparedResult (CASSANDRA-5311)
 * Fix compaction not removing columns when bf_fp_ratio is 1 (CASSANDRA-5182)
 * cli: Warn about missing CQL3 tables in schema descriptions (CASSANDRA-5309)
 * Re-enable unknown option in replication/compaction strategies option for
   backward compatibility (CASSANDRA-4795)
 * Add binary protocol support to stress (CASSANDRA-4993)
 * cqlsh: Fix COPY FROM value quoting and null handling (CASSANDRA-5305)
 * Fix repair -pr for vnodes (CASSANDRA-5329)
 * Relax CL for auth queries for non-default users (CASSANDRA-5310)
 * Fix AssertionError during repair (CASSANDRA-5245)
 * Don't announce migrations to pre-1.2 nodes (CASSANDRA-5334)
Merged from 1.1:
 * Fix trying to load deleted row into row cache on startup (CASSANDRA-4463)
 * Update offline scrub for 1.0 -> 1.1 directory structure (CASSANDRA-5195)
 * add tmp flag to Descriptor hashcode (CASSANDRA-4021)
 * fix logging of "Found table data in data directories" when only system tables
   are present (CASSANDRA-5289)
 * cli: Add JMX authentication support (CASSANDRA-5080)
 * nodetool: ability to repair specific range (CASSANDRA-5280)
 * Fix possible assertion triggered in SliceFromReadCommand (CASSANDRA-5284)
 * cqlsh: Add inet type support on Windows (ipv4-only) (CASSANDRA-4801)
 * Fix race when initializing ColumnFamilyStore (CASSANDRA-5350)
 * Add UseTLAB JVM flag (CASSANDRA-5361)


1.2.2
 * fix potential for multiple concurrent compactions of the same sstables
   (CASSANDRA-5256)
 * avoid no-op caching of byte[] on commitlog append (CASSANDRA-5199)
 * fix symlinks under data dir not working (CASSANDRA-5185)
 * fix bug in compact storage metadata handling (CASSANDRA-5189)
 * Validate login for USE queries (CASSANDRA-5207)
 * cli: remove default username and password (CASSANDRA-5208)
 * configure populate_io_cache_on_flush per-CF (CASSANDRA-4694)
 * allow configuration of internode socket buffer (CASSANDRA-3378)
 * Make sstable directory picking blacklist-aware again (CASSANDRA-5193)
 * Correctly expire gossip states for edge cases (CASSANDRA-5216)
 * Improve handling of directory creation failures (CASSANDRA-5196)
 * Expose secondary indicies to the rest of nodetool (CASSANDRA-4464)
 * Binary protocol: avoid sending notification for 0.0.0.0 (CASSANDRA-5227)
 * add UseCondCardMark XX jvm settings on jdk 1.7 (CASSANDRA-4366)
 * CQL3 refactor to allow conversion function (CASSANDRA-5226)
 * Fix drop of sstables in some circumstance (CASSANDRA-5232)
 * Implement caching of authorization results (CASSANDRA-4295)
 * Add support for LZ4 compression (CASSANDRA-5038)
 * Fix missing columns in wide rows queries (CASSANDRA-5225)
 * Simplify auth setup and make system_auth ks alterable (CASSANDRA-5112)
 * Stop compactions from hanging during bootstrap (CASSANDRA-5244)
 * fix compressed streaming sending extra chunk (CASSANDRA-5105)
 * Add CQL3-based implementations of IAuthenticator and IAuthorizer
   (CASSANDRA-4898)
 * Fix timestamp-based tomstone removal logic (CASSANDRA-5248)
 * cli: Add JMX authentication support (CASSANDRA-5080)
 * Fix forceFlush behavior (CASSANDRA-5241)
 * cqlsh: Add username autocompletion (CASSANDRA-5231)
 * Fix CQL3 composite partition key error (CASSANDRA-5240)
 * Allow IN clause on last clustering key (CASSANDRA-5230)
Merged from 1.1:
 * fix start key/end token validation for wide row iteration (CASSANDRA-5168)
 * add ConfigHelper support for Thrift frame and max message sizes (CASSANDRA-5188)
 * fix nodetool repair not fail on node down (CASSANDRA-5203)
 * always collect tombstone hints (CASSANDRA-5068)
 * Fix error when sourcing file in cqlsh (CASSANDRA-5235)


1.2.1
 * stream undelivered hints on decommission (CASSANDRA-5128)
 * GossipingPropertyFileSnitch loads saved dc/rack info if needed (CASSANDRA-5133)
 * drain should flush system CFs too (CASSANDRA-4446)
 * add inter_dc_tcp_nodelay setting (CASSANDRA-5148)
 * re-allow wrapping ranges for start_token/end_token range pairitspwng (CASSANDRA-5106)
 * fix validation compaction of empty rows (CASSANDRA-5136)
 * nodetool methods to enable/disable hint storage/delivery (CASSANDRA-4750)
 * disallow bloom filter false positive chance of 0 (CASSANDRA-5013)
 * add threadpool size adjustment methods to JMXEnabledThreadPoolExecutor and 
   CompactionManagerMBean (CASSANDRA-5044)
 * fix hinting for dropped local writes (CASSANDRA-4753)
 * off-heap cache doesn't need mutable column container (CASSANDRA-5057)
 * apply disk_failure_policy to bad disks on initial directory creation 
   (CASSANDRA-4847)
 * Optimize name-based queries to use ArrayBackedSortedColumns (CASSANDRA-5043)
 * Fall back to old manifest if most recent is unparseable (CASSANDRA-5041)
 * pool [Compressed]RandomAccessReader objects on the partitioned read path
   (CASSANDRA-4942)
 * Add debug logging to list filenames processed by Directories.migrateFile 
   method (CASSANDRA-4939)
 * Expose black-listed directories via JMX (CASSANDRA-4848)
 * Log compaction merge counts (CASSANDRA-4894)
 * Minimize byte array allocation by AbstractData{Input,Output} (CASSANDRA-5090)
 * Add SSL support for the binary protocol (CASSANDRA-5031)
 * Allow non-schema system ks modification for shuffle to work (CASSANDRA-5097)
 * cqlsh: Add default limit to SELECT statements (CASSANDRA-4972)
 * cqlsh: fix DESCRIBE for 1.1 cfs in CQL3 (CASSANDRA-5101)
 * Correctly gossip with nodes >= 1.1.7 (CASSANDRA-5102)
 * Ensure CL guarantees on digest mismatch (CASSANDRA-5113)
 * Validate correctly selects on composite partition key (CASSANDRA-5122)
 * Fix exception when adding collection (CASSANDRA-5117)
 * Handle states for non-vnode clusters correctly (CASSANDRA-5127)
 * Refuse unrecognized replication and compaction strategy options (CASSANDRA-4795)
 * Pick the correct value validator in sstable2json for cql3 tables (CASSANDRA-5134)
 * Validate login for describe_keyspace, describe_keyspaces and set_keyspace
   (CASSANDRA-5144)
 * Fix inserting empty maps (CASSANDRA-5141)
 * Don't remove tokens from System table for node we know (CASSANDRA-5121)
 * fix streaming progress report for compresed files (CASSANDRA-5130)
 * Coverage analysis for low-CL queries (CASSANDRA-4858)
 * Stop interpreting dates as valid timeUUID value (CASSANDRA-4936)
 * Adds E notation for floating point numbers (CASSANDRA-4927)
 * Detect (and warn) unintentional use of the cql2 thrift methods when cql3 was
   intended (CASSANDRA-5172)
 * cli: Quote ks and cf names in schema output when needed (CASSANDRA-5052)
 * Fix bad default for min/max timestamp in SSTableMetadata (CASSANDRA-5372)
 * Fix cf name extraction from manifest in Directories.migrateFile() (CASSANDRA-5242)
 * Support pluggable internode authentication (CASSANDRA-5401)
 * Replace mistaken usage of commons-logging with slf4j (CASSANDRA-5464)
 * Ensure Jackson dependency matches lib (CASSANDRA-5126)
 * Expose droppable tombstone ratio stats over JMX (CASSANDRA-5159)
Merged from 1.1:
 * Simplify CompressedRandomAccessReader to work around JDK FD bug (CASSANDRA-5088)
 * Improve handling a changing target throttle rate mid-compaction (CASSANDRA-5087)
 * Pig: correctly decode row keys in widerow mode (CASSANDRA-5098)
 * nodetool repair command now prints progress (CASSANDRA-4767)
 * fix user defined compaction to run against 1.1 data directory (CASSANDRA-5118)
 * Fix CQL3 BATCH authorization caching (CASSANDRA-5145)
 * fix get_count returns incorrect value with TTL (CASSANDRA-5099)
 * better handling for mid-compaction failure (CASSANDRA-5137)
 * convert default marshallers list to map for better readability (CASSANDRA-5109)
 * fix ConcurrentModificationException in getBootstrapSource (CASSANDRA-5170)
 * fix sstable maxtimestamp for row deletes and pre-1.1.1 sstables (CASSANDRA-5153)
 * Fix thread growth on node removal (CASSANDRA-5175)
 * Make Ec2Region's datacenter name configurable (CASSANDRA-5155)


1.2.0
 * Disallow counters in collections (CASSANDRA-5082)
 * cqlsh: add unit tests (CASSANDRA-3920)
 * fix default bloom_filter_fp_chance for LeveledCompactionStrategy (CASSANDRA-5093)
Merged from 1.1:
 * add validation for get_range_slices with start_key and end_token (CASSANDRA-5089)


1.2.0-rc2
 * fix nodetool ownership display with vnodes (CASSANDRA-5065)
 * cqlsh: add DESCRIBE KEYSPACES command (CASSANDRA-5060)
 * Fix potential infinite loop when reloading CFS (CASSANDRA-5064)
 * Fix SimpleAuthorizer example (CASSANDRA-5072)
 * cqlsh: force CL.ONE for tracing and system.schema* queries (CASSANDRA-5070)
 * Includes cassandra-shuffle in the debian package (CASSANDRA-5058)
Merged from 1.1:
 * fix multithreaded compaction deadlock (CASSANDRA-4492)
 * fix temporarily missing schema after upgrade from pre-1.1.5 (CASSANDRA-5061)
 * Fix ALTER TABLE overriding compression options with defaults
   (CASSANDRA-4996, 5066)
 * fix specifying and altering crc_check_chance (CASSANDRA-5053)
 * fix Murmur3Partitioner ownership% calculation (CASSANDRA-5076)
 * Don't expire columns sooner than they should in 2ndary indexes (CASSANDRA-5079)


1.2-rc1
 * rename rpc_timeout settings to request_timeout (CASSANDRA-5027)
 * add BF with 0.1 FP to LCS by default (CASSANDRA-5029)
 * Fix preparing insert queries (CASSANDRA-5016)
 * Fix preparing queries with counter increment (CASSANDRA-5022)
 * Fix preparing updates with collections (CASSANDRA-5017)
 * Don't generate UUID based on other node address (CASSANDRA-5002)
 * Fix message when trying to alter a clustering key type (CASSANDRA-5012)
 * Update IAuthenticator to match the new IAuthorizer (CASSANDRA-5003)
 * Fix inserting only a key in CQL3 (CASSANDRA-5040)
 * Fix CQL3 token() function when used with strings (CASSANDRA-5050)
Merged from 1.1:
 * reduce log spam from invalid counter shards (CASSANDRA-5026)
 * Improve schema propagation performance (CASSANDRA-5025)
 * Fix for IndexHelper.IndexFor throws OOB Exception (CASSANDRA-5030)
 * cqlsh: make it possible to describe thrift CFs (CASSANDRA-4827)
 * cqlsh: fix timestamp formatting on some platforms (CASSANDRA-5046)


1.2-beta3
 * make consistency level configurable in cqlsh (CASSANDRA-4829)
 * fix cqlsh rendering of blob fields (CASSANDRA-4970)
 * fix cqlsh DESCRIBE command (CASSANDRA-4913)
 * save truncation position in system table (CASSANDRA-4906)
 * Move CompressionMetadata off-heap (CASSANDRA-4937)
 * allow CLI to GET cql3 columnfamily data (CASSANDRA-4924)
 * Fix rare race condition in getExpireTimeForEndpoint (CASSANDRA-4402)
 * acquire references to overlapping sstables during compaction so bloom filter
   doesn't get free'd prematurely (CASSANDRA-4934)
 * Don't share slice query filter in CQL3 SelectStatement (CASSANDRA-4928)
 * Separate tracing from Log4J (CASSANDRA-4861)
 * Exclude gcable tombstones from merkle-tree computation (CASSANDRA-4905)
 * Better printing of AbstractBounds for tracing (CASSANDRA-4931)
 * Optimize mostRecentTombstone check in CC.collectAllData (CASSANDRA-4883)
 * Change stream session ID to UUID to avoid collision from same node (CASSANDRA-4813)
 * Use Stats.db when bulk loading if present (CASSANDRA-4957)
 * Skip repair on system_trace and keyspaces with RF=1 (CASSANDRA-4956)
 * (cql3) Remove arbitrary SELECT limit (CASSANDRA-4918)
 * Correctly handle prepared operation on collections (CASSANDRA-4945)
 * Fix CQL3 LIMIT (CASSANDRA-4877)
 * Fix Stress for CQL3 (CASSANDRA-4979)
 * Remove cassandra specific exceptions from JMX interface (CASSANDRA-4893)
 * (CQL3) Force using ALLOW FILTERING on potentially inefficient queries (CASSANDRA-4915)
 * (cql3) Fix adding column when the table has collections (CASSANDRA-4982)
 * (cql3) Fix allowing collections with compact storage (CASSANDRA-4990)
 * (cql3) Refuse ttl/writetime function on collections (CASSANDRA-4992)
 * Replace IAuthority with new IAuthorizer (CASSANDRA-4874)
 * clqsh: fix KEY pseudocolumn escaping when describing Thrift tables
   in CQL3 mode (CASSANDRA-4955)
 * add basic authentication support for Pig CassandraStorage (CASSANDRA-3042)
 * fix CQL2 ALTER TABLE compaction_strategy_class altering (CASSANDRA-4965)
Merged from 1.1:
 * Fall back to old describe_splits if d_s_ex is not available (CASSANDRA-4803)
 * Improve error reporting when streaming ranges fail (CASSANDRA-5009)
 * Fix cqlsh timestamp formatting of timezone info (CASSANDRA-4746)
 * Fix assertion failure with leveled compaction (CASSANDRA-4799)
 * Check for null end_token in get_range_slice (CASSANDRA-4804)
 * Remove all remnants of removed nodes (CASSANDRA-4840)
 * Add aut-reloading of the log4j file in debian package (CASSANDRA-4855)
 * Fix estimated row cache entry size (CASSANDRA-4860)
 * reset getRangeSlice filter after finishing a row for get_paged_slice
   (CASSANDRA-4919)
 * expunge row cache post-truncate (CASSANDRA-4940)
 * Allow static CF definition with compact storage (CASSANDRA-4910)
 * Fix endless loop/compaction of schema_* CFs due to broken timestamps (CASSANDRA-4880)
 * Fix 'wrong class type' assertion in CounterColumn (CASSANDRA-4976)


1.2-beta2
 * fp rate of 1.0 disables BF entirely; LCS defaults to 1.0 (CASSANDRA-4876)
 * off-heap bloom filters for row keys (CASSANDRA_4865)
 * add extension point for sstable components (CASSANDRA-4049)
 * improve tracing output (CASSANDRA-4852, 4862)
 * make TRACE verb droppable (CASSANDRA-4672)
 * fix BulkLoader recognition of CQL3 columnfamilies (CASSANDRA-4755)
 * Sort commitlog segments for replay by id instead of mtime (CASSANDRA-4793)
 * Make hint delivery asynchronous (CASSANDRA-4761)
 * Pluggable Thrift transport factories for CLI and cqlsh (CASSANDRA-4609, 4610)
 * cassandra-cli: allow Double value type to be inserted to a column (CASSANDRA-4661)
 * Add ability to use custom TServerFactory implementations (CASSANDRA-4608)
 * optimize batchlog flushing to skip successful batches (CASSANDRA-4667)
 * include metadata for system keyspace itself in schema tables (CASSANDRA-4416)
 * add check to PropertyFileSnitch to verify presence of location for
   local node (CASSANDRA-4728)
 * add PBSPredictor consistency modeler (CASSANDRA-4261)
 * remove vestiges of Thrift unframed mode (CASSANDRA-4729)
 * optimize single-row PK lookups (CASSANDRA-4710)
 * adjust blockFor calculation to account for pending ranges due to node 
   movement (CASSANDRA-833)
 * Change CQL version to 3.0.0 and stop accepting 3.0.0-beta1 (CASSANDRA-4649)
 * (CQL3) Make prepared statement global instead of per connection 
   (CASSANDRA-4449)
 * Fix scrubbing of CQL3 created tables (CASSANDRA-4685)
 * (CQL3) Fix validation when using counter and regular columns in the same 
   table (CASSANDRA-4706)
 * Fix bug starting Cassandra with simple authentication (CASSANDRA-4648)
 * Add support for batchlog in CQL3 (CASSANDRA-4545, 4738)
 * Add support for multiple column family outputs in CFOF (CASSANDRA-4208)
 * Support repairing only the local DC nodes (CASSANDRA-4747)
 * Use rpc_address for binary protocol and change default port (CASSANDRA-4751)
 * Fix use of collections in prepared statements (CASSANDRA-4739)
 * Store more information into peers table (CASSANDRA-4351, 4814)
 * Configurable bucket size for size tiered compaction (CASSANDRA-4704)
 * Run leveled compaction in parallel (CASSANDRA-4310)
 * Fix potential NPE during CFS reload (CASSANDRA-4786)
 * Composite indexes may miss results (CASSANDRA-4796)
 * Move consistency level to the protocol level (CASSANDRA-4734, 4824)
 * Fix Subcolumn slice ends not respected (CASSANDRA-4826)
 * Fix Assertion error in cql3 select (CASSANDRA-4783)
 * Fix list prepend logic (CQL3) (CASSANDRA-4835)
 * Add booleans as literals in CQL3 (CASSANDRA-4776)
 * Allow renaming PK columns in CQL3 (CASSANDRA-4822)
 * Fix binary protocol NEW_NODE event (CASSANDRA-4679)
 * Fix potential infinite loop in tombstone compaction (CASSANDRA-4781)
 * Remove system tables accounting from schema (CASSANDRA-4850)
 * (cql3) Force provided columns in clustering key order in 
   'CLUSTERING ORDER BY' (CASSANDRA-4881)
 * Fix composite index bug (CASSANDRA-4884)
 * Fix short read protection for CQL3 (CASSANDRA-4882)
 * Add tracing support to the binary protocol (CASSANDRA-4699)
 * (cql3) Don't allow prepared marker inside collections (CASSANDRA-4890)
 * Re-allow order by on non-selected columns (CASSANDRA-4645)
 * Bug when composite index is created in a table having collections (CASSANDRA-4909)
 * log index scan subject in CompositesSearcher (CASSANDRA-4904)
Merged from 1.1:
 * add get[Row|Key]CacheEntries to CacheServiceMBean (CASSANDRA-4859)
 * fix get_paged_slice to wrap to next row correctly (CASSANDRA-4816)
 * fix indexing empty column values (CASSANDRA-4832)
 * allow JdbcDate to compose null Date objects (CASSANDRA-4830)
 * fix possible stackoverflow when compacting 1000s of sstables
   (CASSANDRA-4765)
 * fix wrong leveled compaction progress calculation (CASSANDRA-4807)
 * add a close() method to CRAR to prevent leaking file descriptors (CASSANDRA-4820)
 * fix potential infinite loop in get_count (CASSANDRA-4833)
 * fix compositeType.{get/from}String methods (CASSANDRA-4842)
 * (CQL) fix CREATE COLUMNFAMILY permissions check (CASSANDRA-4864)
 * Fix DynamicCompositeType same type comparison (CASSANDRA-4711)
 * Fix duplicate SSTable reference when stream session failed (CASSANDRA-3306)
 * Allow static CF definition with compact storage (CASSANDRA-4910)
 * Fix endless loop/compaction of schema_* CFs due to broken timestamps (CASSANDRA-4880)
 * Fix 'wrong class type' assertion in CounterColumn (CASSANDRA-4976)


1.2-beta1
 * add atomic_batch_mutate (CASSANDRA-4542, -4635)
 * increase default max_hint_window_in_ms to 3h (CASSANDRA-4632)
 * include message initiation time to replicas so they can more
   accurately drop timed-out requests (CASSANDRA-2858)
 * fix clientutil.jar dependencies (CASSANDRA-4566)
 * optimize WriteResponse (CASSANDRA-4548)
 * new metrics (CASSANDRA-4009)
 * redesign KEYS indexes to avoid read-before-write (CASSANDRA-2897)
 * debug tracing (CASSANDRA-1123)
 * parallelize row cache loading (CASSANDRA-4282)
 * Make compaction, flush JBOD-aware (CASSANDRA-4292)
 * run local range scans on the read stage (CASSANDRA-3687)
 * clean up ioexceptions (CASSANDRA-2116)
 * add disk_failure_policy (CASSANDRA-2118)
 * Introduce new json format with row level deletion (CASSANDRA-4054)
 * remove redundant "name" column from schema_keyspaces (CASSANDRA-4433)
 * improve "nodetool ring" handling of multi-dc clusters (CASSANDRA-3047)
 * update NTS calculateNaturalEndpoints to be O(N log N) (CASSANDRA-3881)
 * split up rpc timeout by operation type (CASSANDRA-2819)
 * rewrite key cache save/load to use only sequential i/o (CASSANDRA-3762)
 * update MS protocol with a version handshake + broadcast address id
   (CASSANDRA-4311)
 * multithreaded hint replay (CASSANDRA-4189)
 * add inter-node message compression (CASSANDRA-3127)
 * remove COPP (CASSANDRA-2479)
 * Track tombstone expiration and compact when tombstone content is
   higher than a configurable threshold, default 20% (CASSANDRA-3442, 4234)
 * update MurmurHash to version 3 (CASSANDRA-2975)
 * (CLI) track elapsed time for `delete' operation (CASSANDRA-4060)
 * (CLI) jline version is bumped to 1.0 to properly  support
   'delete' key function (CASSANDRA-4132)
 * Save IndexSummary into new SSTable 'Summary' component (CASSANDRA-2392, 4289)
 * Add support for range tombstones (CASSANDRA-3708)
 * Improve MessagingService efficiency (CASSANDRA-3617)
 * Avoid ID conflicts from concurrent schema changes (CASSANDRA-3794)
 * Set thrift HSHA server thread limit to unlimited by default (CASSANDRA-4277)
 * Avoids double serialization of CF id in RowMutation messages
   (CASSANDRA-4293)
 * stream compressed sstables directly with java nio (CASSANDRA-4297)
 * Support multiple ranges in SliceQueryFilter (CASSANDRA-3885)
 * Add column metadata to system column families (CASSANDRA-4018)
 * (cql3) Always use composite types by default (CASSANDRA-4329)
 * (cql3) Add support for set, map and list (CASSANDRA-3647)
 * Validate date type correctly (CASSANDRA-4441)
 * (cql3) Allow definitions with only a PK (CASSANDRA-4361)
 * (cql3) Add support for row key composites (CASSANDRA-4179)
 * improve DynamicEndpointSnitch by using reservoir sampling (CASSANDRA-4038)
 * (cql3) Add support for 2ndary indexes (CASSANDRA-3680)
 * (cql3) fix defining more than one PK to be invalid (CASSANDRA-4477)
 * remove schema agreement checking from all external APIs (Thrift, CQL and CQL3) (CASSANDRA-4487)
 * add Murmur3Partitioner and make it default for new installations (CASSANDRA-3772, 4621)
 * (cql3) update pseudo-map syntax to use map syntax (CASSANDRA-4497)
 * Finer grained exceptions hierarchy and provides error code with exceptions (CASSANDRA-3979)
 * Adds events push to binary protocol (CASSANDRA-4480)
 * Rewrite nodetool help (CASSANDRA-2293)
 * Make CQL3 the default for CQL (CASSANDRA-4640)
 * update stress tool to be able to use CQL3 (CASSANDRA-4406)
 * Accept all thrift update on CQL3 cf but don't expose their metadata (CASSANDRA-4377)
 * Replace Throttle with Guava's RateLimiter for HintedHandOff (CASSANDRA-4541)
 * fix counter add/get using CQL2 and CQL3 in stress tool (CASSANDRA-4633)
 * Add sstable count per level to cfstats (CASSANDRA-4537)
 * (cql3) Add ALTER KEYSPACE statement (CASSANDRA-4611)
 * (cql3) Allow defining default consistency levels (CASSANDRA-4448)
 * (cql3) Fix queries using LIMIT missing results (CASSANDRA-4579)
 * fix cross-version gossip messaging (CASSANDRA-4576)
 * added inet data type (CASSANDRA-4627)


1.1.6
 * Wait for writes on synchronous read digest mismatch (CASSANDRA-4792)
 * fix commitlog replay for nanotime-infected sstables (CASSANDRA-4782)
 * preflight check ttl for maximum of 20 years (CASSANDRA-4771)
 * (Pig) fix widerow input with single column rows (CASSANDRA-4789)
 * Fix HH to compact with correct gcBefore, which avoids wiping out
   undelivered hints (CASSANDRA-4772)
 * LCS will merge up to 32 L0 sstables as intended (CASSANDRA-4778)
 * NTS will default unconfigured DC replicas to zero (CASSANDRA-4675)
 * use default consistency level in counter validation if none is
   explicitly provide (CASSANDRA-4700)
 * Improve IAuthority interface by introducing fine-grained
   access permissions and grant/revoke commands (CASSANDRA-4490, 4644)
 * fix assumption error in CLI when updating/describing keyspace 
   (CASSANDRA-4322)
 * Adds offline sstablescrub to debian packaging (CASSANDRA-4642)
 * Automatic fixing of overlapping leveled sstables (CASSANDRA-4644)
 * fix error when using ORDER BY with extended selections (CASSANDRA-4689)
 * (CQL3) Fix validation for IN queries for non-PK cols (CASSANDRA-4709)
 * fix re-created keyspace disappering after 1.1.5 upgrade 
   (CASSANDRA-4698, 4752)
 * (CLI) display elapsed time in 2 fraction digits (CASSANDRA-3460)
 * add authentication support to sstableloader (CASSANDRA-4712)
 * Fix CQL3 'is reversed' logic (CASSANDRA-4716, 4759)
 * (CQL3) Don't return ReversedType in result set metadata (CASSANDRA-4717)
 * Backport adding AlterKeyspace statement (CASSANDRA-4611)
 * (CQL3) Correcty accept upper-case data types (CASSANDRA-4770)
 * Add binary protocol events for schema changes (CASSANDRA-4684)
Merged from 1.0:
 * Switch from NBHM to CHM in MessagingService's callback map, which
   prevents OOM in long-running instances (CASSANDRA-4708)


1.1.5
 * add SecondaryIndex.reload API (CASSANDRA-4581)
 * use millis + atomicint for commitlog segment creation instead of
   nanotime, which has issues under some hypervisors (CASSANDRA-4601)
 * fix FD leak in slice queries (CASSANDRA-4571)
 * avoid recursion in leveled compaction (CASSANDRA-4587)
 * increase stack size under Java7 to 180K
 * Log(info) schema changes (CASSANDRA-4547)
 * Change nodetool setcachecapcity to manipulate global caches (CASSANDRA-4563)
 * (cql3) fix setting compaction strategy (CASSANDRA-4597)
 * fix broken system.schema_* timestamps on system startup (CASSANDRA-4561)
 * fix wrong skip of cache saving (CASSANDRA-4533)
 * Avoid NPE when lost+found is in data dir (CASSANDRA-4572)
 * Respect five-minute flush moratorium after initial CL replay (CASSANDRA-4474)
 * Adds ntp as recommended in debian packaging (CASSANDRA-4606)
 * Configurable transport in CF Record{Reader|Writer} (CASSANDRA-4558)
 * (cql3) fix potential NPE with both equal and unequal restriction (CASSANDRA-4532)
 * (cql3) improves ORDER BY validation (CASSANDRA-4624)
 * Fix potential deadlock during counter writes (CASSANDRA-4578)
 * Fix cql error with ORDER BY when using IN (CASSANDRA-4612)
Merged from 1.0:
 * increase Xss to 160k to accomodate latest 1.6 JVMs (CASSANDRA-4602)
 * fix toString of hint destination tokens (CASSANDRA-4568)
 * Fix multiple values for CurrentLocal NodeID (CASSANDRA-4626)


1.1.4
 * fix offline scrub to catch >= out of order rows (CASSANDRA-4411)
 * fix cassandra-env.sh on RHEL and other non-dash-based systems 
   (CASSANDRA-4494)
Merged from 1.0:
 * (Hadoop) fix setting key length for old-style mapred api (CASSANDRA-4534)
 * (Hadoop) fix iterating through a resultset consisting entirely
   of tombstoned rows (CASSANDRA-4466)
 * Fix multiple values for CurrentLocal NodeID (CASSANDRA-4626)


1.1.3
 * (cqlsh) add COPY TO (CASSANDRA-4434)
 * munmap commitlog segments before rename (CASSANDRA-4337)
 * (JMX) rename getRangeKeySample to sampleKeyRange to avoid returning
   multi-MB results as an attribute (CASSANDRA-4452)
 * flush based on data size, not throughput; overwritten columns no 
   longer artificially inflate liveRatio (CASSANDRA-4399)
 * update default commitlog segment size to 32MB and total commitlog
   size to 32/1024 MB for 32/64 bit JVMs, respectively (CASSANDRA-4422)
 * avoid using global partitioner to estimate ranges in index sstables
   (CASSANDRA-4403)
 * restore pre-CASSANDRA-3862 approach to removing expired tombstones
   from row cache during compaction (CASSANDRA-4364)
 * (stress) support for CQL prepared statements (CASSANDRA-3633)
 * Correctly catch exception when Snappy cannot be loaded (CASSANDRA-4400)
 * (cql3) Support ORDER BY when IN condition is given in WHERE clause (CASSANDRA-4327)
 * (cql3) delete "component_index" column on DROP TABLE call (CASSANDRA-4420)
 * change nanoTime() to currentTimeInMillis() in schema related code (CASSANDRA-4432)
 * add a token generation tool (CASSANDRA-3709)
 * Fix LCS bug with sstable containing only 1 row (CASSANDRA-4411)
 * fix "Can't Modify Index Name" problem on CF update (CASSANDRA-4439)
 * Fix assertion error in getOverlappingSSTables during repair (CASSANDRA-4456)
 * fix nodetool's setcompactionthreshold command (CASSANDRA-4455)
 * Ensure compacted files are never used, to avoid counter overcount (CASSANDRA-4436)
Merged from 1.0:
 * Push the validation of secondary index values to the SecondaryIndexManager (CASSANDRA-4240)
 * (Hadoop) fix iterating through a resultset consisting entirely
   of tombstoned rows (CASSANDRA-4466)
 * allow dropping columns shadowed by not-yet-expired supercolumn or row
   tombstones in PrecompactedRow (CASSANDRA-4396)


1.1.2
 * Fix cleanup not deleting index entries (CASSANDRA-4379)
 * Use correct partitioner when saving + loading caches (CASSANDRA-4331)
 * Check schema before trying to export sstable (CASSANDRA-2760)
 * Raise a meaningful exception instead of NPE when PFS encounters
   an unconfigured node + no default (CASSANDRA-4349)
 * fix bug in sstable blacklisting with LCS (CASSANDRA-4343)
 * LCS no longer promotes tiny sstables out of L0 (CASSANDRA-4341)
 * skip tombstones during hint replay (CASSANDRA-4320)
 * fix NPE in compactionstats (CASSANDRA-4318)
 * enforce 1m min keycache for auto (CASSANDRA-4306)
 * Have DeletedColumn.isMFD always return true (CASSANDRA-4307)
 * (cql3) exeption message for ORDER BY constraints said primary filter can be
    an IN clause, which is misleading (CASSANDRA-4319)
 * (cql3) Reject (not yet supported) creation of 2ndardy indexes on tables with
   composite primary keys (CASSANDRA-4328)
 * Set JVM stack size to 160k for java 7 (CASSANDRA-4275)
 * cqlsh: add COPY command to load data from CSV flat files (CASSANDRA-4012)
 * CFMetaData.fromThrift to throw ConfigurationException upon error (CASSANDRA-4353)
 * Use CF comparator to sort indexed columns in SecondaryIndexManager
   (CASSANDRA-4365)
 * add strategy_options to the KSMetaData.toString() output (CASSANDRA-4248)
 * (cql3) fix range queries containing unqueried results (CASSANDRA-4372)
 * (cql3) allow updating column_alias types (CASSANDRA-4041)
 * (cql3) Fix deletion bug (CASSANDRA-4193)
 * Fix computation of overlapping sstable for leveled compaction (CASSANDRA-4321)
 * Improve scrub and allow to run it offline (CASSANDRA-4321)
 * Fix assertionError in StorageService.bulkLoad (CASSANDRA-4368)
 * (cqlsh) add option to authenticate to a keyspace at startup (CASSANDRA-4108)
 * (cqlsh) fix ASSUME functionality (CASSANDRA-4352)
 * Fix ColumnFamilyRecordReader to not return progress > 100% (CASSANDRA-3942)
Merged from 1.0:
 * Set gc_grace on index CF to 0 (CASSANDRA-4314)


1.1.1
 * add populate_io_cache_on_flush option (CASSANDRA-2635)
 * allow larger cache capacities than 2GB (CASSANDRA-4150)
 * add getsstables command to nodetool (CASSANDRA-4199)
 * apply parent CF compaction settings to secondary index CFs (CASSANDRA-4280)
 * preserve commitlog size cap when recycling segments at startup
   (CASSANDRA-4201)
 * (Hadoop) fix split generation regression (CASSANDRA-4259)
 * ignore min/max compactions settings in LCS, while preserving
   behavior that min=max=0 disables autocompaction (CASSANDRA-4233)
 * log number of rows read from saved cache (CASSANDRA-4249)
 * calculate exact size required for cleanup operations (CASSANDRA-1404)
 * avoid blocking additional writes during flush when the commitlog
   gets behind temporarily (CASSANDRA-1991)
 * enable caching on index CFs based on data CF cache setting (CASSANDRA-4197)
 * warn on invalid replication strategy creation options (CASSANDRA-4046)
 * remove [Freeable]Memory finalizers (CASSANDRA-4222)
 * include tombstone size in ColumnFamily.size, which can prevent OOM
   during sudden mass delete operations by yielding a nonzero liveRatio
   (CASSANDRA-3741)
 * Open 1 sstableScanner per level for leveled compaction (CASSANDRA-4142)
 * Optimize reads when row deletion timestamps allow us to restrict
   the set of sstables we check (CASSANDRA-4116)
 * add support for commitlog archiving and point-in-time recovery
   (CASSANDRA-3690)
 * avoid generating redundant compaction tasks during streaming
   (CASSANDRA-4174)
 * add -cf option to nodetool snapshot, and takeColumnFamilySnapshot to
   StorageService mbean (CASSANDRA-556)
 * optimize cleanup to drop entire sstables where possible (CASSANDRA-4079)
 * optimize truncate when autosnapshot is disabled (CASSANDRA-4153)
 * update caches to use byte[] keys to reduce memory overhead (CASSANDRA-3966)
 * add column limit to cli (CASSANDRA-3012, 4098)
 * clean up and optimize DataOutputBuffer, used by CQL compression and
   CompositeType (CASSANDRA-4072)
 * optimize commitlog checksumming (CASSANDRA-3610)
 * identify and blacklist corrupted SSTables from future compactions 
   (CASSANDRA-2261)
 * Move CfDef and KsDef validation out of thrift (CASSANDRA-4037)
 * Expose API to repair a user provided range (CASSANDRA-3912)
 * Add way to force the cassandra-cli to refresh its schema (CASSANDRA-4052)
 * Avoid having replicate on write tasks stacking up at CL.ONE (CASSANDRA-2889)
 * (cql3) Backwards compatibility for composite comparators in non-cql3-aware
   clients (CASSANDRA-4093)
 * (cql3) Fix order by for reversed queries (CASSANDRA-4160)
 * (cql3) Add ReversedType support (CASSANDRA-4004)
 * (cql3) Add timeuuid type (CASSANDRA-4194)
 * (cql3) Minor fixes (CASSANDRA-4185)
 * (cql3) Fix prepared statement in BATCH (CASSANDRA-4202)
 * (cql3) Reduce the list of reserved keywords (CASSANDRA-4186)
 * (cql3) Move max/min compaction thresholds to compaction strategy options
   (CASSANDRA-4187)
 * Fix exception during move when localhost is the only source (CASSANDRA-4200)
 * (cql3) Allow paging through non-ordered partitioner results (CASSANDRA-3771)
 * (cql3) Fix drop index (CASSANDRA-4192)
 * (cql3) Don't return range ghosts anymore (CASSANDRA-3982)
 * fix re-creating Keyspaces/ColumnFamilies with the same name as dropped
   ones (CASSANDRA-4219)
 * fix SecondaryIndex LeveledManifest save upon snapshot (CASSANDRA-4230)
 * fix missing arrayOffset in FBUtilities.hash (CASSANDRA-4250)
 * (cql3) Add name of parameters in CqlResultSet (CASSANDRA-4242)
 * (cql3) Correctly validate order by queries (CASSANDRA-4246)
 * rename stress to cassandra-stress for saner packaging (CASSANDRA-4256)
 * Fix exception on colum metadata with non-string comparator (CASSANDRA-4269)
 * Check for unknown/invalid compression options (CASSANDRA-4266)
 * (cql3) Adds simple access to column timestamp and ttl (CASSANDRA-4217)
 * (cql3) Fix range queries with secondary indexes (CASSANDRA-4257)
 * Better error messages from improper input in cli (CASSANDRA-3865)
 * Try to stop all compaction upon Keyspace or ColumnFamily drop (CASSANDRA-4221)
 * (cql3) Allow keyspace properties to contain hyphens (CASSANDRA-4278)
 * (cql3) Correctly validate keyspace access in create table (CASSANDRA-4296)
 * Avoid deadlock in migration stage (CASSANDRA-3882)
 * Take supercolumn names and deletion info into account in memtable throughput
   (CASSANDRA-4264)
 * Add back backward compatibility for old style replication factor (CASSANDRA-4294)
 * Preserve compatibility with pre-1.1 index queries (CASSANDRA-4262)
Merged from 1.0:
 * Fix super columns bug where cache is not updated (CASSANDRA-4190)
 * fix maxTimestamp to include row tombstones (CASSANDRA-4116)
 * (CLI) properly handle quotes in create/update keyspace commands (CASSANDRA-4129)
 * Avoids possible deadlock during bootstrap (CASSANDRA-4159)
 * fix stress tool that hangs forever on timeout or error (CASSANDRA-4128)
 * stress tool to return appropriate exit code on failure (CASSANDRA-4188)
 * fix compaction NPE when out of disk space and assertions disabled
   (CASSANDRA-3985)
 * synchronize LCS getEstimatedTasks to avoid CME (CASSANDRA-4255)
 * ensure unique streaming session id's (CASSANDRA-4223)
 * kick off background compaction when min/max thresholds change 
   (CASSANDRA-4279)
 * improve ability of STCS.getBuckets to deal with 100s of 1000s of
   sstables, such as when convertinb back from LCS (CASSANDRA-4287)
 * Oversize integer in CQL throws NumberFormatException (CASSANDRA-4291)
 * fix 1.0.x node join to mixed version cluster, other nodes >= 1.1 (CASSANDRA-4195)
 * Fix LCS splitting sstable base on uncompressed size (CASSANDRA-4419)
 * Push the validation of secondary index values to the SecondaryIndexManager (CASSANDRA-4240)
 * Don't purge columns during upgradesstables (CASSANDRA-4462)
 * Make cqlsh work with piping (CASSANDRA-4113)
 * Validate arguments for nodetool decommission (CASSANDRA-4061)
 * Report thrift status in nodetool info (CASSANDRA-4010)


1.1.0-final
 * average a reduced liveRatio estimate with the previous one (CASSANDRA-4065)
 * Allow KS and CF names up to 48 characters (CASSANDRA-4157)
 * fix stress build (CASSANDRA-4140)
 * add time remaining estimate to nodetool compactionstats (CASSANDRA-4167)
 * (cql) fix NPE in cql3 ALTER TABLE (CASSANDRA-4163)
 * (cql) Add support for CL.TWO and CL.THREE in CQL (CASSANDRA-4156)
 * (cql) Fix type in CQL3 ALTER TABLE preventing update (CASSANDRA-4170)
 * (cql) Throw invalid exception from CQL3 on obsolete options (CASSANDRA-4171)
 * (cqlsh) fix recognizing uppercase SELECT keyword (CASSANDRA-4161)
 * Pig: wide row support (CASSANDRA-3909)
Merged from 1.0:
 * avoid streaming empty files with bulk loader if sstablewriter errors out
   (CASSANDRA-3946)


1.1-rc1
 * Include stress tool in binary builds (CASSANDRA-4103)
 * (Hadoop) fix wide row iteration when last row read was deleted
   (CASSANDRA-4154)
 * fix read_repair_chance to really default to 0.1 in the cli (CASSANDRA-4114)
 * Adds caching and bloomFilterFpChange to CQL options (CASSANDRA-4042)
 * Adds posibility to autoconfigure size of the KeyCache (CASSANDRA-4087)
 * fix KEYS index from skipping results (CASSANDRA-3996)
 * Remove sliced_buffer_size_in_kb dead option (CASSANDRA-4076)
 * make loadNewSStable preserve sstable version (CASSANDRA-4077)
 * Respect 1.0 cache settings as much as possible when upgrading 
   (CASSANDRA-4088)
 * relax path length requirement for sstable files when upgrading on 
   non-Windows platforms (CASSANDRA-4110)
 * fix terminination of the stress.java when errors were encountered
   (CASSANDRA-4128)
 * Move CfDef and KsDef validation out of thrift (CASSANDRA-4037)
 * Fix get_paged_slice (CASSANDRA-4136)
 * CQL3: Support slice with exclusive start and stop (CASSANDRA-3785)
Merged from 1.0:
 * support PropertyFileSnitch in bulk loader (CASSANDRA-4145)
 * add auto_snapshot option allowing disabling snapshot before drop/truncate
   (CASSANDRA-3710)
 * allow short snitch names (CASSANDRA-4130)


1.1-beta2
 * rename loaded sstables to avoid conflicts with local snapshots
   (CASSANDRA-3967)
 * start hint replay as soon as FD notifies that the target is back up
   (CASSANDRA-3958)
 * avoid unproductive deserializing of cached rows during compaction
   (CASSANDRA-3921)
 * fix concurrency issues with CQL keyspace creation (CASSANDRA-3903)
 * Show Effective Owership via Nodetool ring <keyspace> (CASSANDRA-3412)
 * Update ORDER BY syntax for CQL3 (CASSANDRA-3925)
 * Fix BulkRecordWriter to not throw NPE if reducer gets no map data from Hadoop (CASSANDRA-3944)
 * Fix bug with counters in super columns (CASSANDRA-3821)
 * Remove deprecated merge_shard_chance (CASSANDRA-3940)
 * add a convenient way to reset a node's schema (CASSANDRA-2963)
 * fix for intermittent SchemaDisagreementException (CASSANDRA-3884)
 * CLI `list <CF>` to limit number of columns and their order (CASSANDRA-3012)
 * ignore deprecated KsDef/CfDef/ColumnDef fields in native schema (CASSANDRA-3963)
 * CLI to report when unsupported column_metadata pair was given (CASSANDRA-3959)
 * reincarnate removed and deprecated KsDef/CfDef attributes (CASSANDRA-3953)
 * Fix race between writes and read for cache (CASSANDRA-3862)
 * perform static initialization of StorageProxy on start-up (CASSANDRA-3797)
 * support trickling fsync() on writes (CASSANDRA-3950)
 * expose counters for unavailable/timeout exceptions given to thrift clients (CASSANDRA-3671)
 * avoid quadratic startup time in LeveledManifest (CASSANDRA-3952)
 * Add type information to new schema_ columnfamilies and remove thrift
   serialization for schema (CASSANDRA-3792)
 * add missing column validator options to the CLI help (CASSANDRA-3926)
 * skip reading saved key cache if CF's caching strategy is NONE or ROWS_ONLY (CASSANDRA-3954)
 * Unify migration code (CASSANDRA-4017)
Merged from 1.0:
 * cqlsh: guess correct version of Python for Arch Linux (CASSANDRA-4090)
 * (CLI) properly handle quotes in create/update keyspace commands (CASSANDRA-4129)
 * Avoids possible deadlock during bootstrap (CASSANDRA-4159)
 * fix stress tool that hangs forever on timeout or error (CASSANDRA-4128)
 * Fix super columns bug where cache is not updated (CASSANDRA-4190)
 * stress tool to return appropriate exit code on failure (CASSANDRA-4188)


1.0.9
 * improve index sampling performance (CASSANDRA-4023)
 * always compact away deleted hints immediately after handoff (CASSANDRA-3955)
 * delete hints from dropped ColumnFamilies on handoff instead of
   erroring out (CASSANDRA-3975)
 * add CompositeType ref to the CLI doc for create/update column family (CASSANDRA-3980)
 * Pig: support Counter ColumnFamilies (CASSANDRA-3973)
 * Pig: Composite column support (CASSANDRA-3684)
 * Avoid NPE during repair when a keyspace has no CFs (CASSANDRA-3988)
 * Fix division-by-zero error on get_slice (CASSANDRA-4000)
 * don't change manifest level for cleanup, scrub, and upgradesstables
   operations under LeveledCompactionStrategy (CASSANDRA-3989, 4112)
 * fix race leading to super columns assertion failure (CASSANDRA-3957)
 * fix NPE on invalid CQL delete command (CASSANDRA-3755)
 * allow custom types in CLI's assume command (CASSANDRA-4081)
 * fix totalBytes count for parallel compactions (CASSANDRA-3758)
 * fix intermittent NPE in get_slice (CASSANDRA-4095)
 * remove unnecessary asserts in native code interfaces (CASSANDRA-4096)
 * Validate blank keys in CQL to avoid assertion errors (CASSANDRA-3612)
 * cqlsh: fix bad decoding of some column names (CASSANDRA-4003)
 * cqlsh: fix incorrect padding with unicode chars (CASSANDRA-4033)
 * Fix EC2 snitch incorrectly reporting region (CASSANDRA-4026)
 * Shut down thrift during decommission (CASSANDRA-4086)
 * Expose nodetool cfhistograms for 2ndary indexes (CASSANDRA-4063)
Merged from 0.8:
 * Fix ConcurrentModificationException in gossiper (CASSANDRA-4019)


1.1-beta1
 * (cqlsh)
   + add SOURCE and CAPTURE commands, and --file option (CASSANDRA-3479)
   + add ALTER COLUMNFAMILY WITH (CASSANDRA-3523)
   + bundle Python dependencies with Cassandra (CASSANDRA-3507)
   + added to Debian package (CASSANDRA-3458)
   + display byte data instead of erroring out on decode failure 
     (CASSANDRA-3874)
 * add nodetool rebuild_index (CASSANDRA-3583)
 * add nodetool rangekeysample (CASSANDRA-2917)
 * Fix streaming too much data during move operations (CASSANDRA-3639)
 * Nodetool and CLI connect to localhost by default (CASSANDRA-3568)
 * Reduce memory used by primary index sample (CASSANDRA-3743)
 * (Hadoop) separate input/output configurations (CASSANDRA-3197, 3765)
 * avoid returning internal Cassandra classes over JMX (CASSANDRA-2805)
 * add row-level isolation via SnapTree (CASSANDRA-2893)
 * Optimize key count estimation when opening sstable on startup
   (CASSANDRA-2988)
 * multi-dc replication optimization supporting CL > ONE (CASSANDRA-3577)
 * add command to stop compactions (CASSANDRA-1740, 3566, 3582)
 * multithreaded streaming (CASSANDRA-3494)
 * removed in-tree redhat spec (CASSANDRA-3567)
 * "defragment" rows for name-based queries under STCS, again (CASSANDRA-2503)
 * Recycle commitlog segments for improved performance 
   (CASSANDRA-3411, 3543, 3557, 3615)
 * update size-tiered compaction to prioritize small tiers (CASSANDRA-2407)
 * add message expiration logic to OutboundTcpConnection (CASSANDRA-3005)
 * off-heap cache to use sun.misc.Unsafe instead of JNA (CASSANDRA-3271)
 * EACH_QUORUM is only supported for writes (CASSANDRA-3272)
 * replace compactionlock use in schema migration by checking CFS.isValid
   (CASSANDRA-3116)
 * recognize that "SELECT first ... *" isn't really "SELECT *" (CASSANDRA-3445)
 * Use faster bytes comparison (CASSANDRA-3434)
 * Bulk loader is no longer a fat client, (HADOOP) bulk load output format
   (CASSANDRA-3045)
 * (Hadoop) add support for KeyRange.filter
 * remove assumption that keys and token are in bijection
   (CASSANDRA-1034, 3574, 3604)
 * always remove endpoints from delevery queue in HH (CASSANDRA-3546)
 * fix race between cf flush and its 2ndary indexes flush (CASSANDRA-3547)
 * fix potential race in AES when a repair fails (CASSANDRA-3548)
 * Remove columns shadowed by a deleted container even when we cannot purge
   (CASSANDRA-3538)
 * Improve memtable slice iteration performance (CASSANDRA-3545)
 * more efficient allocation of small bloom filters (CASSANDRA-3618)
 * Use separate writer thread in SSTableSimpleUnsortedWriter (CASSANDRA-3619)
 * fsync the directory after new sstable or commitlog segment are created (CASSANDRA-3250)
 * fix minor issues reported by FindBugs (CASSANDRA-3658)
 * global key/row caches (CASSANDRA-3143, 3849)
 * optimize memtable iteration during range scan (CASSANDRA-3638)
 * introduce 'crc_check_chance' in CompressionParameters to support
   a checksum percentage checking chance similarly to read-repair (CASSANDRA-3611)
 * a way to deactivate global key/row cache on per-CF basis (CASSANDRA-3667)
 * fix LeveledCompactionStrategy broken because of generation pre-allocation
   in LeveledManifest (CASSANDRA-3691)
 * finer-grained control over data directories (CASSANDRA-2749)
 * Fix ClassCastException during hinted handoff (CASSANDRA-3694)
 * Upgrade Thrift to 0.7 (CASSANDRA-3213)
 * Make stress.java insert operation to use microseconds (CASSANDRA-3725)
 * Allows (internally) doing a range query with a limit of columns instead of
   rows (CASSANDRA-3742)
 * Allow rangeSlice queries to be start/end inclusive/exclusive (CASSANDRA-3749)
 * Fix BulkLoader to support new SSTable layout and add stream
   throttling to prevent an NPE when there is no yaml config (CASSANDRA-3752)
 * Allow concurrent schema migrations (CASSANDRA-1391, 3832)
 * Add SnapshotCommand to trigger snapshot on remote node (CASSANDRA-3721)
 * Make CFMetaData conversions to/from thrift/native schema inverses
   (CASSANDRA_3559)
 * Add initial code for CQL 3.0-beta (CASSANDRA-2474, 3781, 3753)
 * Add wide row support for ColumnFamilyInputFormat (CASSANDRA-3264)
 * Allow extending CompositeType comparator (CASSANDRA-3657)
 * Avoids over-paging during get_count (CASSANDRA-3798)
 * Add new command to rebuild a node without (repair) merkle tree calculations
   (CASSANDRA-3483, 3922)
 * respect not only row cache capacity but caching mode when
   trying to read data (CASSANDRA-3812)
 * fix system tests (CASSANDRA-3827)
 * CQL support for altering row key type in ALTER TABLE (CASSANDRA-3781)
 * turn compression on by default (CASSANDRA-3871)
 * make hexToBytes refuse invalid input (CASSANDRA-2851)
 * Make secondary indexes CF inherit compression and compaction from their
   parent CF (CASSANDRA-3877)
 * Finish cleanup up tombstone purge code (CASSANDRA-3872)
 * Avoid NPE on aboarted stream-out sessions (CASSANDRA-3904)
 * BulkRecordWriter throws NPE for counter columns (CASSANDRA-3906)
 * Support compression using BulkWriter (CASSANDRA-3907)


1.0.8
 * fix race between cleanup and flush on secondary index CFSes (CASSANDRA-3712)
 * avoid including non-queried nodes in rangeslice read repair
   (CASSANDRA-3843)
 * Only snapshot CF being compacted for snapshot_before_compaction 
   (CASSANDRA-3803)
 * Log active compactions in StatusLogger (CASSANDRA-3703)
 * Compute more accurate compaction score per level (CASSANDRA-3790)
 * Return InvalidRequest when using a keyspace that doesn't exist
   (CASSANDRA-3764)
 * disallow user modification of System keyspace (CASSANDRA-3738)
 * allow using sstable2json on secondary index data (CASSANDRA-3738)
 * (cqlsh) add DESCRIBE COLUMNFAMILIES (CASSANDRA-3586)
 * (cqlsh) format blobs correctly and use colors to improve output
   readability (CASSANDRA-3726)
 * synchronize BiMap of bootstrapping tokens (CASSANDRA-3417)
 * show index options in CLI (CASSANDRA-3809)
 * add optional socket timeout for streaming (CASSANDRA-3838)
 * fix truncate not to leave behind non-CFS backed secondary indexes
   (CASSANDRA-3844)
 * make CLI `show schema` to use output stream directly instead
   of StringBuilder (CASSANDRA-3842)
 * remove the wait on hint future during write (CASSANDRA-3870)
 * (cqlsh) ignore missing CfDef opts (CASSANDRA-3933)
 * (cqlsh) look for cqlshlib relative to realpath (CASSANDRA-3767)
 * Fix short read protection (CASSANDRA-3934)
 * Make sure infered and actual schema match (CASSANDRA-3371)
 * Fix NPE during HH delivery (CASSANDRA-3677)
 * Don't put boostrapping node in 'hibernate' status (CASSANDRA-3737)
 * Fix double quotes in windows bat files (CASSANDRA-3744)
 * Fix bad validator lookup (CASSANDRA-3789)
 * Fix soft reset in EC2MultiRegionSnitch (CASSANDRA-3835)
 * Don't leave zombie connections with THSHA thrift server (CASSANDRA-3867)
 * (cqlsh) fix deserialization of data (CASSANDRA-3874)
 * Fix removetoken force causing an inconsistent state (CASSANDRA-3876)
 * Fix ahndling of some types with Pig (CASSANDRA-3886)
 * Don't allow to drop the system keyspace (CASSANDRA-3759)
 * Make Pig deletes disabled by default and configurable (CASSANDRA-3628)
Merged from 0.8:
 * (Pig) fix CassandraStorage to use correct comparator in Super ColumnFamily
   case (CASSANDRA-3251)
 * fix thread safety issues in commitlog replay, primarily affecting
   systems with many (100s) of CF definitions (CASSANDRA-3751)
 * Fix relevant tombstone ignored with super columns (CASSANDRA-3875)


1.0.7
 * fix regression in HH page size calculation (CASSANDRA-3624)
 * retry failed stream on IOException (CASSANDRA-3686)
 * allow configuring bloom_filter_fp_chance (CASSANDRA-3497)
 * attempt hint delivery every ten minutes, or when failure detector
   notifies us that a node is back up, whichever comes first.  hint
   handoff throttle delay default changed to 1ms, from 50 (CASSANDRA-3554)
 * add nodetool setstreamthroughput (CASSANDRA-3571)
 * fix assertion when dropping a columnfamily with no sstables (CASSANDRA-3614)
 * more efficient allocation of small bloom filters (CASSANDRA-3618)
 * CLibrary.createHardLinkWithExec() to check for errors (CASSANDRA-3101)
 * Avoid creating empty and non cleaned writer during compaction (CASSANDRA-3616)
 * stop thrift service in shutdown hook so we can quiesce MessagingService
   (CASSANDRA-3335)
 * (CQL) compaction_strategy_options and compression_parameters for
   CREATE COLUMNFAMILY statement (CASSANDRA-3374)
 * Reset min/max compaction threshold when creating size tiered compaction
   strategy (CASSANDRA-3666)
 * Don't ignore IOException during compaction (CASSANDRA-3655)
 * Fix assertion error for CF with gc_grace=0 (CASSANDRA-3579)
 * Shutdown ParallelCompaction reducer executor after use (CASSANDRA-3711)
 * Avoid < 0 value for pending tasks in leveled compaction (CASSANDRA-3693)
 * (Hadoop) Support TimeUUID in Pig CassandraStorage (CASSANDRA-3327)
 * Check schema is ready before continuing boostrapping (CASSANDRA-3629)
 * Catch overflows during parsing of chunk_length_kb (CASSANDRA-3644)
 * Improve stream protocol mismatch errors (CASSANDRA-3652)
 * Avoid multiple thread doing HH to the same target (CASSANDRA-3681)
 * Add JMX property for rp_timeout_in_ms (CASSANDRA-2940)
 * Allow DynamicCompositeType to compare component of different types
   (CASSANDRA-3625)
 * Flush non-cfs backed secondary indexes (CASSANDRA-3659)
 * Secondary Indexes should report memory consumption (CASSANDRA-3155)
 * fix for SelectStatement start/end key are not set correctly
   when a key alias is involved (CASSANDRA-3700)
 * fix CLI `show schema` command insert of an extra comma in
   column_metadata (CASSANDRA-3714)
Merged from 0.8:
 * avoid logging (harmless) exception when GC takes < 1ms (CASSANDRA-3656)
 * prevent new nodes from thinking down nodes are up forever (CASSANDRA-3626)
 * use correct list of replicas for LOCAL_QUORUM reads when read repair
   is disabled (CASSANDRA-3696)
 * block on flush before compacting hints (may prevent OOM) (CASSANDRA-3733)


1.0.6
 * (CQL) fix cqlsh support for replicate_on_write (CASSANDRA-3596)
 * fix adding to leveled manifest after streaming (CASSANDRA-3536)
 * filter out unavailable cipher suites when using encryption (CASSANDRA-3178)
 * (HADOOP) add old-style api support for CFIF and CFRR (CASSANDRA-2799)
 * Support TimeUUIDType column names in Stress.java tool (CASSANDRA-3541)
 * (CQL) INSERT/UPDATE/DELETE/TRUNCATE commands should allow CF names to
   be qualified by keyspace (CASSANDRA-3419)
 * always remove endpoints from delevery queue in HH (CASSANDRA-3546)
 * fix race between cf flush and its 2ndary indexes flush (CASSANDRA-3547)
 * fix potential race in AES when a repair fails (CASSANDRA-3548)
 * fix default value validation usage in CLI SET command (CASSANDRA-3553)
 * Optimize componentsFor method for compaction and startup time
   (CASSANDRA-3532)
 * (CQL) Proper ColumnFamily metadata validation on CREATE COLUMNFAMILY 
   (CASSANDRA-3565)
 * fix compression "chunk_length_kb" option to set correct kb value for 
   thrift/avro (CASSANDRA-3558)
 * fix missing response during range slice repair (CASSANDRA-3551)
 * 'describe ring' moved from CLI to nodetool and available through JMX (CASSANDRA-3220)
 * add back partitioner to sstable metadata (CASSANDRA-3540)
 * fix NPE in get_count for counters (CASSANDRA-3601)
Merged from 0.8:
 * remove invalid assertion that table was opened before dropping it
   (CASSANDRA-3580)
 * range and index scans now only send requests to enough replicas to
   satisfy requested CL + RR (CASSANDRA-3598)
 * use cannonical host for local node in nodetool info (CASSANDRA-3556)
 * remove nonlocal DC write optimization since it only worked with
   CL.ONE or CL.LOCAL_QUORUM (CASSANDRA-3577, 3585)
 * detect misuses of CounterColumnType (CASSANDRA-3422)
 * turn off string interning in json2sstable, take 2 (CASSANDRA-2189)
 * validate compression parameters on add/update of the ColumnFamily 
   (CASSANDRA-3573)
 * Check for 0.0.0.0 is incorrect in CFIF (CASSANDRA-3584)
 * Increase vm.max_map_count in debian packaging (CASSANDRA-3563)
 * gossiper will never add itself to saved endpoints (CASSANDRA-3485)


1.0.5
 * revert CASSANDRA-3407 (see CASSANDRA-3540)
 * fix assertion error while forwarding writes to local nodes (CASSANDRA-3539)


1.0.4
 * fix self-hinting of timed out read repair updates and make hinted handoff
   less prone to OOMing a coordinator (CASSANDRA-3440)
 * expose bloom filter sizes via JMX (CASSANDRA-3495)
 * enforce RP tokens 0..2**127 (CASSANDRA-3501)
 * canonicalize paths exposed through JMX (CASSANDRA-3504)
 * fix "liveSize" stat when sstables are removed (CASSANDRA-3496)
 * add bloom filter FP rates to nodetool cfstats (CASSANDRA-3347)
 * record partitioner in sstable metadata component (CASSANDRA-3407)
 * add new upgradesstables nodetool command (CASSANDRA-3406)
 * skip --debug requirement to see common exceptions in CLI (CASSANDRA-3508)
 * fix incorrect query results due to invalid max timestamp (CASSANDRA-3510)
 * make sstableloader recognize compressed sstables (CASSANDRA-3521)
 * avoids race in OutboundTcpConnection in multi-DC setups (CASSANDRA-3530)
 * use SETLOCAL in cassandra.bat (CASSANDRA-3506)
 * fix ConcurrentModificationException in Table.all() (CASSANDRA-3529)
Merged from 0.8:
 * fix concurrence issue in the FailureDetector (CASSANDRA-3519)
 * fix array out of bounds error in counter shard removal (CASSANDRA-3514)
 * avoid dropping tombstones when they might still be needed to shadow
   data in a different sstable (CASSANDRA-2786)


1.0.3
 * revert name-based query defragmentation aka CASSANDRA-2503 (CASSANDRA-3491)
 * fix invalidate-related test failures (CASSANDRA-3437)
 * add next-gen cqlsh to bin/ (CASSANDRA-3188, 3131, 3493)
 * (CQL) fix handling of rows with no columns (CASSANDRA-3424, 3473)
 * fix querying supercolumns by name returning only a subset of
   subcolumns or old subcolumn versions (CASSANDRA-3446)
 * automatically compute sha1 sum for uncompressed data files (CASSANDRA-3456)
 * fix reading metadata/statistics component for version < h (CASSANDRA-3474)
 * add sstable forward-compatibility (CASSANDRA-3478)
 * report compression ratio in CFSMBean (CASSANDRA-3393)
 * fix incorrect size exception during streaming of counters (CASSANDRA-3481)
 * (CQL) fix for counter decrement syntax (CASSANDRA-3418)
 * Fix race introduced by CASSANDRA-2503 (CASSANDRA-3482)
 * Fix incomplete deletion of delivered hints (CASSANDRA-3466)
 * Avoid rescheduling compactions when no compaction was executed 
   (CASSANDRA-3484)
 * fix handling of the chunk_length_kb compression options (CASSANDRA-3492)
Merged from 0.8:
 * fix updating CF row_cache_provider (CASSANDRA-3414)
 * CFMetaData.convertToThrift method to set RowCacheProvider (CASSANDRA-3405)
 * acquire compactionlock during truncate (CASSANDRA-3399)
 * fix displaying cfdef entries for super columnfamilies (CASSANDRA-3415)
 * Make counter shard merging thread safe (CASSANDRA-3178)
 * Revert CASSANDRA-2855
 * Fix bug preventing the use of efficient cross-DC writes (CASSANDRA-3472)
 * `describe ring` command for CLI (CASSANDRA-3220)
 * (Hadoop) skip empty rows when entire row is requested, redux (CASSANDRA-2855)


1.0.2
 * "defragment" rows for name-based queries under STCS (CASSANDRA-2503)
 * Add timing information to cassandra-cli GET/SET/LIST queries (CASSANDRA-3326)
 * Only create one CompressionMetadata object per sstable (CASSANDRA-3427)
 * cleanup usage of StorageService.setMode() (CASSANDRA-3388)
 * Avoid large array allocation for compressed chunk offsets (CASSANDRA-3432)
 * fix DecimalType bytebuffer marshalling (CASSANDRA-3421)
 * fix bug that caused first column in per row indexes to be ignored 
   (CASSANDRA-3441)
 * add JMX call to clean (failed) repair sessions (CASSANDRA-3316)
 * fix sstableloader reference acquisition bug (CASSANDRA-3438)
 * fix estimated row size regression (CASSANDRA-3451)
 * make sure we don't return more columns than asked (CASSANDRA-3303, 3395)
Merged from 0.8:
 * acquire compactionlock during truncate (CASSANDRA-3399)
 * fix displaying cfdef entries for super columnfamilies (CASSANDRA-3415)


1.0.1
 * acquire references during index build to prevent delete problems
   on Windows (CASSANDRA-3314)
 * describe_ring should include datacenter/topology information (CASSANDRA-2882)
 * Thrift sockets are not properly buffered (CASSANDRA-3261)
 * performance improvement for bytebufferutil compare function (CASSANDRA-3286)
 * add system.versions ColumnFamily (CASSANDRA-3140)
 * reduce network copies (CASSANDRA-3333, 3373)
 * limit nodetool to 32MB of heap (CASSANDRA-3124)
 * (CQL) update parser to accept "timestamp" instead of "date" (CASSANDRA-3149)
 * Fix CLI `show schema` to include "compression_options" (CASSANDRA-3368)
 * Snapshot to include manifest under LeveledCompactionStrategy (CASSANDRA-3359)
 * (CQL) SELECT query should allow CF name to be qualified by keyspace (CASSANDRA-3130)
 * (CQL) Fix internal application error specifying 'using consistency ...'
   in lower case (CASSANDRA-3366)
 * fix Deflate compression when compression actually makes the data bigger
   (CASSANDRA-3370)
 * optimize UUIDGen to avoid lock contention on InetAddress.getLocalHost 
   (CASSANDRA-3387)
 * tolerate index being dropped mid-mutation (CASSANDRA-3334, 3313)
 * CompactionManager is now responsible for checking for new candidates
   post-task execution, enabling more consistent leveled compaction 
   (CASSANDRA-3391)
 * Cache HSHA threads (CASSANDRA-3372)
 * use CF/KS names as snapshot prefix for drop + truncate operations
   (CASSANDRA-2997)
 * Break bloom filters up to avoid heap fragmentation (CASSANDRA-2466)
 * fix cassandra hanging on jsvc stop (CASSANDRA-3302)
 * Avoid leveled compaction getting blocked on errors (CASSANDRA-3408)
 * Make reloading the compaction strategy safe (CASSANDRA-3409)
 * ignore 0.8 hints even if compaction begins before we try to purge
   them (CASSANDRA-3385)
 * remove procrun (bin\daemon) from Cassandra source tree and 
   artifacts (CASSANDRA-3331)
 * make cassandra compile under JDK7 (CASSANDRA-3275)
 * remove dependency of clientutil.jar to FBUtilities (CASSANDRA-3299)
 * avoid truncation errors by using long math on long values (CASSANDRA-3364)
 * avoid clock drift on some Windows machine (CASSANDRA-3375)
 * display cache provider in cli 'describe keyspace' command (CASSANDRA-3384)
 * fix incomplete topology information in describe_ring (CASSANDRA-3403)
 * expire dead gossip states based on time (CASSANDRA-2961)
 * improve CompactionTask extensibility (CASSANDRA-3330)
 * Allow one leveled compaction task to kick off another (CASSANDRA-3363)
 * allow encryption only between datacenters (CASSANDRA-2802)
Merged from 0.8:
 * fix truncate allowing data to be replayed post-restart (CASSANDRA-3297)
 * make iwriter final in IndexWriter to avoid NPE (CASSANDRA-2863)
 * (CQL) update grammar to require key clause in DELETE statement
   (CASSANDRA-3349)
 * (CQL) allow numeric keyspace names in USE statement (CASSANDRA-3350)
 * (Hadoop) skip empty rows when slicing the entire row (CASSANDRA-2855)
 * Fix handling of tombstone by SSTableExport/Import (CASSANDRA-3357)
 * fix ColumnIndexer to use long offsets (CASSANDRA-3358)
 * Improved CLI exceptions (CASSANDRA-3312)
 * Fix handling of tombstone by SSTableExport/Import (CASSANDRA-3357)
 * Only count compaction as active (for throttling) when they have
   successfully acquired the compaction lock (CASSANDRA-3344)
 * Display CLI version string on startup (CASSANDRA-3196)
 * (Hadoop) make CFIF try rpc_address or fallback to listen_address
   (CASSANDRA-3214)
 * (Hadoop) accept comma delimited lists of initial thrift connections
   (CASSANDRA-3185)
 * ColumnFamily min_compaction_threshold should be >= 2 (CASSANDRA-3342)
 * (Pig) add 0.8+ types and key validation type in schema (CASSANDRA-3280)
 * Fix completely removing column metadata using CLI (CASSANDRA-3126)
 * CLI `describe cluster;` output should be on separate lines for separate versions
   (CASSANDRA-3170)
 * fix changing durable_writes keyspace option during CF creation
   (CASSANDRA-3292)
 * avoid locking on update when no indexes are involved (CASSANDRA-3386)
 * fix assertionError during repair with ordered partitioners (CASSANDRA-3369)
 * correctly serialize key_validation_class for avro (CASSANDRA-3391)
 * don't expire counter tombstone after streaming (CASSANDRA-3394)
 * prevent nodes that failed to join from hanging around forever 
   (CASSANDRA-3351)
 * remove incorrect optimization from slice read path (CASSANDRA-3390)
 * Fix race in AntiEntropyService (CASSANDRA-3400)


1.0.0-final
 * close scrubbed sstable fd before deleting it (CASSANDRA-3318)
 * fix bug preventing obsolete commitlog segments from being removed
   (CASSANDRA-3269)
 * tolerate whitespace in seed CDL (CASSANDRA-3263)
 * Change default heap thresholds to max(min(1/2 ram, 1G), min(1/4 ram, 8GB))
   (CASSANDRA-3295)
 * Fix broken CompressedRandomAccessReaderTest (CASSANDRA-3298)
 * (CQL) fix type information returned for wildcard queries (CASSANDRA-3311)
 * add estimated tasks to LeveledCompactionStrategy (CASSANDRA-3322)
 * avoid including compaction cache-warming in keycache stats (CASSANDRA-3325)
 * run compaction and hinted handoff threads at MIN_PRIORITY (CASSANDRA-3308)
 * default hsha thrift server to cpu core count in rpc pool (CASSANDRA-3329)
 * add bin\daemon to binary tarball for Windows service (CASSANDRA-3331)
 * Fix places where uncompressed size of sstables was use in place of the
   compressed one (CASSANDRA-3338)
 * Fix hsha thrift server (CASSANDRA-3346)
 * Make sure repair only stream needed sstables (CASSANDRA-3345)


1.0.0-rc2
 * Log a meaningful warning when a node receives a message for a repair session
   that doesn't exist anymore (CASSANDRA-3256)
 * test for NUMA policy support as well as numactl presence (CASSANDRA-3245)
 * Fix FD leak when internode encryption is enabled (CASSANDRA-3257)
 * Remove incorrect assertion in mergeIterator (CASSANDRA-3260)
 * FBUtilities.hexToBytes(String) to throw NumberFormatException when string
   contains non-hex characters (CASSANDRA-3231)
 * Keep SimpleSnitch proximity ordering unchanged from what the Strategy
   generates, as intended (CASSANDRA-3262)
 * remove Scrub from compactionstats when finished (CASSANDRA-3255)
 * fix counter entry in jdbc TypesMap (CASSANDRA-3268)
 * fix full queue scenario for ParallelCompactionIterator (CASSANDRA-3270)
 * fix bootstrap process (CASSANDRA-3285)
 * don't try delivering hints if when there isn't any (CASSANDRA-3176)
 * CLI documentation change for ColumnFamily `compression_options` (CASSANDRA-3282)
 * ignore any CF ids sent by client for adding CF/KS (CASSANDRA-3288)
 * remove obsolete hints on first startup (CASSANDRA-3291)
 * use correct ISortedColumns for time-optimized reads (CASSANDRA-3289)
 * Evict gossip state immediately when a token is taken over by a new IP 
   (CASSANDRA-3259)


1.0.0-rc1
 * Update CQL to generate microsecond timestamps by default (CASSANDRA-3227)
 * Fix counting CFMetadata towards Memtable liveRatio (CASSANDRA-3023)
 * Kill server on wrapped OOME such as from FileChannel.map (CASSANDRA-3201)
 * remove unnecessary copy when adding to row cache (CASSANDRA-3223)
 * Log message when a full repair operation completes (CASSANDRA-3207)
 * Fix streamOutSession keeping sstables references forever if the remote end
   dies (CASSANDRA-3216)
 * Remove dynamic_snitch boolean from example configuration (defaulting to 
   true) and set default badness threshold to 0.1 (CASSANDRA-3229)
 * Base choice of random or "balanced" token on bootstrap on whether
   schema definitions were found (CASSANDRA-3219)
 * Fixes for LeveledCompactionStrategy score computation, prioritization,
   scheduling, and performance (CASSANDRA-3224, 3234)
 * parallelize sstable open at server startup (CASSANDRA-2988)
 * fix handling of exceptions writing to OutboundTcpConnection (CASSANDRA-3235)
 * Allow using quotes in "USE <keyspace>;" CLI command (CASSANDRA-3208)
 * Don't allow any cache loading exceptions to halt startup (CASSANDRA-3218)
 * Fix sstableloader --ignores option (CASSANDRA-3247)
 * File descriptor limit increased in packaging (CASSANDRA-3206)
 * Fix deadlock in commit log during flush (CASSANDRA-3253) 


1.0.0-beta1
 * removed binarymemtable (CASSANDRA-2692)
 * add commitlog_total_space_in_mb to prevent fragmented logs (CASSANDRA-2427)
 * removed commitlog_rotation_threshold_in_mb configuration (CASSANDRA-2771)
 * make AbstractBounds.normalize de-overlapp overlapping ranges (CASSANDRA-2641)
 * replace CollatingIterator, ReducingIterator with MergeIterator 
   (CASSANDRA-2062)
 * Fixed the ability to set compaction strategy in cli using create column 
   family command (CASSANDRA-2778)
 * clean up tmp files after failed compaction (CASSANDRA-2468)
 * restrict repair streaming to specific columnfamilies (CASSANDRA-2280)
 * don't bother persisting columns shadowed by a row tombstone (CASSANDRA-2589)
 * reset CF and SC deletion times after gc_grace (CASSANDRA-2317)
 * optimize away seek when compacting wide rows (CASSANDRA-2879)
 * single-pass streaming (CASSANDRA-2677, 2906, 2916, 3003)
 * use reference counting for deleting sstables instead of relying on GC
   (CASSANDRA-2521, 3179)
 * store hints as serialized mutations instead of pointers to data row
   (CASSANDRA-2045)
 * store hints in the coordinator node instead of in the closest replica 
   (CASSANDRA-2914)
 * add row_cache_keys_to_save CF option (CASSANDRA-1966)
 * check column family validity in nodetool repair (CASSANDRA-2933)
 * use lazy initialization instead of class initialization in NodeId
   (CASSANDRA-2953)
 * add paging to get_count (CASSANDRA-2894)
 * fix "short reads" in [multi]get (CASSANDRA-2643, 3157, 3192)
 * add optional compression for sstables (CASSANDRA-47, 2994, 3001, 3128)
 * add scheduler JMX metrics (CASSANDRA-2962)
 * add block level checksum for compressed data (CASSANDRA-1717)
 * make column family backed column map pluggable and introduce unsynchronized
   ArrayList backed one to speedup reads (CASSANDRA-2843, 3165, 3205)
 * refactoring of the secondary index api (CASSANDRA-2982)
 * make CL > ONE reads wait for digest reconciliation before returning
   (CASSANDRA-2494)
 * fix missing logging for some exceptions (CASSANDRA-2061)
 * refactor and optimize ColumnFamilyStore.files(...) and Descriptor.fromFilename(String)
   and few other places responsible for work with SSTable files (CASSANDRA-3040)
 * Stop reading from sstables once we know we have the most recent columns,
   for query-by-name requests (CASSANDRA-2498)
 * Add query-by-column mode to stress.java (CASSANDRA-3064)
 * Add "install" command to cassandra.bat (CASSANDRA-292)
 * clean up KSMetadata, CFMetadata from unnecessary
   Thrift<->Avro conversion methods (CASSANDRA-3032)
 * Add timeouts to client request schedulers (CASSANDRA-3079, 3096)
 * Cli to use hashes rather than array of hashes for strategy options (CASSANDRA-3081)
 * LeveledCompactionStrategy (CASSANDRA-1608, 3085, 3110, 3087, 3145, 3154, 3182)
 * Improvements of the CLI `describe` command (CASSANDRA-2630)
 * reduce window where dropped CF sstables may not be deleted (CASSANDRA-2942)
 * Expose gossip/FD info to JMX (CASSANDRA-2806)
 * Fix streaming over SSL when compressed SSTable involved (CASSANDRA-3051)
 * Add support for pluggable secondary index implementations (CASSANDRA-3078)
 * remove compaction_thread_priority setting (CASSANDRA-3104)
 * generate hints for replicas that timeout, not just replicas that are known
   to be down before starting (CASSANDRA-2034)
 * Add throttling for internode streaming (CASSANDRA-3080)
 * make the repair of a range repair all replica (CASSANDRA-2610, 3194)
 * expose the ability to repair the first range (as returned by the
   partitioner) of a node (CASSANDRA-2606)
 * Streams Compression (CASSANDRA-3015)
 * add ability to use multiple threads during a single compaction
   (CASSANDRA-2901)
 * make AbstractBounds.normalize support overlapping ranges (CASSANDRA-2641)
 * fix of the CQL count() behavior (CASSANDRA-3068)
 * use TreeMap backed column families for the SSTable simple writers
   (CASSANDRA-3148)
 * fix inconsistency of the CLI syntax when {} should be used instead of [{}]
   (CASSANDRA-3119)
 * rename CQL type names to match expected SQL behavior (CASSANDRA-3149, 3031)
 * Arena-based allocation for memtables (CASSANDRA-2252, 3162, 3163, 3168)
 * Default RR chance to 0.1 (CASSANDRA-3169)
 * Add RowLevel support to secondary index API (CASSANDRA-3147)
 * Make SerializingCacheProvider the default if JNA is available (CASSANDRA-3183)
 * Fix backwards compatibilty for CQL memtable properties (CASSANDRA-3190)
 * Add five-minute delay before starting compactions on a restarted server
   (CASSANDRA-3181)
 * Reduce copies done for intra-host messages (CASSANDRA-1788, 3144)
 * support of compaction strategy option for stress.java (CASSANDRA-3204)
 * make memtable throughput and column count thresholds no-ops (CASSANDRA-2449)
 * Return schema information along with the resultSet in CQL (CASSANDRA-2734)
 * Add new DecimalType (CASSANDRA-2883)
 * Fix assertion error in RowRepairResolver (CASSANDRA-3156)
 * Reduce unnecessary high buffer sizes (CASSANDRA-3171)
 * Pluggable compaction strategy (CASSANDRA-1610)
 * Add new broadcast_address config option (CASSANDRA-2491)


0.8.7
 * Kill server on wrapped OOME such as from FileChannel.map (CASSANDRA-3201)
 * Allow using quotes in "USE <keyspace>;" CLI command (CASSANDRA-3208)
 * Log message when a full repair operation completes (CASSANDRA-3207)
 * Don't allow any cache loading exceptions to halt startup (CASSANDRA-3218)
 * Fix sstableloader --ignores option (CASSANDRA-3247)
 * File descriptor limit increased in packaging (CASSANDRA-3206)
 * Log a meaningfull warning when a node receive a message for a repair session
   that doesn't exist anymore (CASSANDRA-3256)
 * Fix FD leak when internode encryption is enabled (CASSANDRA-3257)
 * FBUtilities.hexToBytes(String) to throw NumberFormatException when string
   contains non-hex characters (CASSANDRA-3231)
 * Keep SimpleSnitch proximity ordering unchanged from what the Strategy
   generates, as intended (CASSANDRA-3262)
 * remove Scrub from compactionstats when finished (CASSANDRA-3255)
 * Fix tool .bat files when CASSANDRA_HOME contains spaces (CASSANDRA-3258)
 * Force flush of status table when removing/updating token (CASSANDRA-3243)
 * Evict gossip state immediately when a token is taken over by a new IP (CASSANDRA-3259)
 * Fix bug where the failure detector can take too long to mark a host
   down (CASSANDRA-3273)
 * (Hadoop) allow wrapping ranges in queries (CASSANDRA-3137)
 * (Hadoop) check all interfaces for a match with split location
   before falling back to random replica (CASSANDRA-3211)
 * (Hadoop) Make Pig storage handle implements LoadMetadata (CASSANDRA-2777)
 * (Hadoop) Fix exception during PIG 'dump' (CASSANDRA-2810)
 * Fix stress COUNTER_GET option (CASSANDRA-3301)
 * Fix missing fields in CLI `show schema` output (CASSANDRA-3304)
 * Nodetool no longer leaks threads and closes JMX connections (CASSANDRA-3309)
 * fix truncate allowing data to be replayed post-restart (CASSANDRA-3297)
 * Move SimpleAuthority and SimpleAuthenticator to examples (CASSANDRA-2922)
 * Fix handling of tombstone by SSTableExport/Import (CASSANDRA-3357)
 * Fix transposition in cfHistograms (CASSANDRA-3222)
 * Allow using number as DC name when creating keyspace in CQL (CASSANDRA-3239)
 * Force flush of system table after updating/removing a token (CASSANDRA-3243)


0.8.6
 * revert CASSANDRA-2388
 * change TokenRange.endpoints back to listen/broadcast address to match
   pre-1777 behavior, and add TokenRange.rpc_endpoints instead (CASSANDRA-3187)
 * avoid trying to watch cassandra-topology.properties when loaded from jar
   (CASSANDRA-3138)
 * prevent users from creating keyspaces with LocalStrategy replication
   (CASSANDRA-3139)
 * fix CLI `show schema;` to output correct keyspace definition statement
   (CASSANDRA-3129)
 * CustomTThreadPoolServer to log TTransportException at DEBUG level
   (CASSANDRA-3142)
 * allow topology sort to work with non-unique rack names between 
   datacenters (CASSANDRA-3152)
 * Improve caching of same-version Messages on digest and repair paths
   (CASSANDRA-3158)
 * Randomize choice of first replica for counter increment (CASSANDRA-2890)
 * Fix using read_repair_chance instead of merge_shard_change (CASSANDRA-3202)
 * Avoid streaming data to nodes that already have it, on move as well as
   decommission (CASSANDRA-3041)
 * Fix divide by zero error in GCInspector (CASSANDRA-3164)
 * allow quoting of the ColumnFamily name in CLI `create column family`
   statement (CASSANDRA-3195)
 * Fix rolling upgrade from 0.7 to 0.8 problem (CASSANDRA-3166)
 * Accomodate missing encryption_options in IncomingTcpConnection.stream
   (CASSANDRA-3212)


0.8.5
 * fix NPE when encryption_options is unspecified (CASSANDRA-3007)
 * include column name in validation failure exceptions (CASSANDRA-2849)
 * make sure truncate clears out the commitlog so replay won't re-
   populate with truncated data (CASSANDRA-2950)
 * fix NPE when debug logging is enabled and dropped CF is present
   in a commitlog segment (CASSANDRA-3021)
 * fix cassandra.bat when CASSANDRA_HOME contains spaces (CASSANDRA-2952)
 * fix to SSTableSimpleUnsortedWriter bufferSize calculation (CASSANDRA-3027)
 * make cleanup and normal compaction able to skip empty rows
   (rows containing nothing but expired tombstones) (CASSANDRA-3039)
 * work around native memory leak in com.sun.management.GarbageCollectorMXBean
   (CASSANDRA-2868)
 * validate that column names in column_metadata are not equal to key_alias
   on create/update of the ColumnFamily and CQL 'ALTER' statement (CASSANDRA-3036)
 * return an InvalidRequestException if an indexed column is assigned
   a value larger than 64KB (CASSANDRA-3057)
 * fix of numeric-only and string column names handling in CLI "drop index" 
   (CASSANDRA-3054)
 * prune index scan resultset back to original request for lazy
   resultset expansion case (CASSANDRA-2964)
 * (Hadoop) fail jobs when Cassandra node has failed but TaskTracker
   has not (CASSANDRA-2388)
 * fix dynamic snitch ignoring nodes when read_repair_chance is zero
   (CASSANDRA-2662)
 * avoid retaining references to dropped CFS objects in 
   CompactionManager.estimatedCompactions (CASSANDRA-2708)
 * expose rpc timeouts per host in MessagingServiceMBean (CASSANDRA-2941)
 * avoid including cwd in classpath for deb and rpm packages (CASSANDRA-2881)
 * remove gossip state when a new IP takes over a token (CASSANDRA-3071)
 * allow sstable2json to work on index sstable files (CASSANDRA-3059)
 * always hint counters (CASSANDRA-3099)
 * fix log4j initialization in EmbeddedCassandraService (CASSANDRA-2857)
 * remove gossip state when a new IP takes over a token (CASSANDRA-3071)
 * work around native memory leak in com.sun.management.GarbageCollectorMXBean
    (CASSANDRA-2868)
 * fix UnavailableException with writes at CL.EACH_QUORM (CASSANDRA-3084)
 * fix parsing of the Keyspace and ColumnFamily names in numeric
   and string representations in CLI (CASSANDRA-3075)
 * fix corner cases in Range.differenceToFetch (CASSANDRA-3084)
 * fix ip address String representation in the ring cache (CASSANDRA-3044)
 * fix ring cache compatibility when mixing pre-0.8.4 nodes with post-
   in the same cluster (CASSANDRA-3023)
 * make repair report failure when a node participating dies (instead of
   hanging forever) (CASSANDRA-2433)
 * fix handling of the empty byte buffer by ReversedType (CASSANDRA-3111)
 * Add validation that Keyspace names are case-insensitively unique (CASSANDRA-3066)
 * catch invalid key_validation_class before instantiating UpdateColumnFamily (CASSANDRA-3102)
 * make Range and Bounds objects client-safe (CASSANDRA-3108)
 * optionally skip log4j configuration (CASSANDRA-3061)
 * bundle sstableloader with the debian package (CASSANDRA-3113)
 * don't try to build secondary indexes when there is none (CASSANDRA-3123)
 * improve SSTableSimpleUnsortedWriter speed for large rows (CASSANDRA-3122)
 * handle keyspace arguments correctly in nodetool snapshot (CASSANDRA-3038)
 * Fix SSTableImportTest on windows (CASSANDRA-3043)
 * expose compactionThroughputMbPerSec through JMX (CASSANDRA-3117)
 * log keyspace and CF of large rows being compacted


0.8.4
 * change TokenRing.endpoints to be a list of rpc addresses instead of 
   listen/broadcast addresses (CASSANDRA-1777)
 * include files-to-be-streamed in StreamInSession.getSources (CASSANDRA-2972)
 * use JAVA env var in cassandra-env.sh (CASSANDRA-2785, 2992)
 * avoid doing read for no-op replicate-on-write at CL=1 (CASSANDRA-2892)
 * refuse counter write for CL.ANY (CASSANDRA-2990)
 * switch back to only logging recent dropped messages (CASSANDRA-3004)
 * always deserialize RowMutation for counters (CASSANDRA-3006)
 * ignore saved replication_factor strategy_option for NTS (CASSANDRA-3011)
 * make sure pre-truncate CL segments are discarded (CASSANDRA-2950)


0.8.3
 * add ability to drop local reads/writes that are going to timeout
   (CASSANDRA-2943)
 * revamp token removal process, keep gossip states for 3 days (CASSANDRA-2496)
 * don't accept extra args for 0-arg nodetool commands (CASSANDRA-2740)
 * log unavailableexception details at debug level (CASSANDRA-2856)
 * expose data_dir though jmx (CASSANDRA-2770)
 * don't include tmp files as sstable when create cfs (CASSANDRA-2929)
 * log Java classpath on startup (CASSANDRA-2895)
 * keep gossipped version in sync with actual on migration coordinator 
   (CASSANDRA-2946)
 * use lazy initialization instead of class initialization in NodeId
   (CASSANDRA-2953)
 * check column family validity in nodetool repair (CASSANDRA-2933)
 * speedup bytes to hex conversions dramatically (CASSANDRA-2850)
 * Flush memtables on shutdown when durable writes are disabled 
   (CASSANDRA-2958)
 * improved POSIX compatibility of start scripts (CASsANDRA-2965)
 * add counter support to Hadoop InputFormat (CASSANDRA-2981)
 * fix bug where dirty commitlog segments were removed (and avoid keeping 
   segments with no post-flush activity permanently dirty) (CASSANDRA-2829)
 * fix throwing exception with batch mutation of counter super columns
   (CASSANDRA-2949)
 * ignore system tables during repair (CASSANDRA-2979)
 * throw exception when NTS is given replication_factor as an option
   (CASSANDRA-2960)
 * fix assertion error during compaction of counter CFs (CASSANDRA-2968)
 * avoid trying to create index names, when no index exists (CASSANDRA-2867)
 * don't sample the system table when choosing a bootstrap token
   (CASSANDRA-2825)
 * gossiper notifies of local state changes (CASSANDRA-2948)
 * add asynchronous and half-sync/half-async (hsha) thrift servers 
   (CASSANDRA-1405)
 * fix potential use of free'd native memory in SerializingCache 
   (CASSANDRA-2951)
 * prune index scan resultset back to original request for lazy
   resultset expansion case (CASSANDRA-2964)
 * (Hadoop) fail jobs when Cassandra node has failed but TaskTracker
    has not (CASSANDRA-2388)


0.8.2
 * CQL: 
   - include only one row per unique key for IN queries (CASSANDRA-2717)
   - respect client timestamp on full row deletions (CASSANDRA-2912)
 * improve thread-safety in StreamOutSession (CASSANDRA-2792)
 * allow deleting a row and updating indexed columns in it in the
   same mutation (CASSANDRA-2773)
 * Expose number of threads blocked on submitting memtable to flush
   in JMX (CASSANDRA-2817)
 * add ability to return "endpoints" to nodetool (CASSANDRA-2776)
 * Add support for multiple (comma-delimited) coordinator addresses
   to ColumnFamilyInputFormat (CASSANDRA-2807)
 * fix potential NPE while scheduling read repair for range slice
   (CASSANDRA-2823)
 * Fix race in SystemTable.getCurrentLocalNodeId (CASSANDRA-2824)
 * Correctly set default for replicate_on_write (CASSANDRA-2835)
 * improve nodetool compactionstats formatting (CASSANDRA-2844)
 * fix index-building status display (CASSANDRA-2853)
 * fix CLI perpetuating obsolete KsDef.replication_factor (CASSANDRA-2846)
 * improve cli treatment of multiline comments (CASSANDRA-2852)
 * handle row tombstones correctly in EchoedRow (CASSANDRA-2786)
 * add MessagingService.get[Recently]DroppedMessages and
   StorageService.getExceptionCount (CASSANDRA-2804)
 * fix possibility of spurious UnavailableException for LOCAL_QUORUM
   reads with dynamic snitch + read repair disabled (CASSANDRA-2870)
 * add ant-optional as dependence for the debian package (CASSANDRA-2164)
 * add option to specify limit for get_slice in the CLI (CASSANDRA-2646)
 * decrease HH page size (CASSANDRA-2832)
 * reset cli keyspace after dropping the current one (CASSANDRA-2763)
 * add KeyRange option to Hadoop inputformat (CASSANDRA-1125)
 * fix protocol versioning (CASSANDRA-2818, 2860)
 * support spaces in path to log4j configuration (CASSANDRA-2383)
 * avoid including inferred types in CF update (CASSANDRA-2809)
 * fix JMX bulkload call (CASSANDRA-2908)
 * fix updating KS with durable_writes=false (CASSANDRA-2907)
 * add simplified facade to SSTableWriter for bulk loading use
   (CASSANDRA-2911)
 * fix re-using index CF sstable names after drop/recreate (CASSANDRA-2872)
 * prepend CF to default index names (CASSANDRA-2903)
 * fix hint replay (CASSANDRA-2928)
 * Properly synchronize repair's merkle tree computation (CASSANDRA-2816)


0.8.1
 * CQL:
   - support for insert, delete in BATCH (CASSANDRA-2537)
   - support for IN to SELECT, UPDATE (CASSANDRA-2553)
   - timestamp support for INSERT, UPDATE, and BATCH (CASSANDRA-2555)
   - TTL support (CASSANDRA-2476)
   - counter support (CASSANDRA-2473)
   - ALTER COLUMNFAMILY (CASSANDRA-1709)
   - DROP INDEX (CASSANDRA-2617)
   - add SCHEMA/TABLE as aliases for KS/CF (CASSANDRA-2743)
   - server handles wait-for-schema-agreement (CASSANDRA-2756)
   - key alias support (CASSANDRA-2480)
 * add support for comparator parameters and a generic ReverseType
   (CASSANDRA-2355)
 * add CompositeType and DynamicCompositeType (CASSANDRA-2231)
 * optimize batches containing multiple updates to the same row
   (CASSANDRA-2583)
 * adjust hinted handoff page size to avoid OOM with large columns 
   (CASSANDRA-2652)
 * mark BRAF buffer invalid post-flush so we don't re-flush partial
   buffers again, especially on CL writes (CASSANDRA-2660)
 * add DROP INDEX support to CLI (CASSANDRA-2616)
 * don't perform HH to client-mode [storageproxy] nodes (CASSANDRA-2668)
 * Improve forceDeserialize/getCompactedRow encapsulation (CASSANDRA-2659)
 * Don't write CounterUpdateColumn to disk in tests (CASSANDRA-2650)
 * Add sstable bulk loading utility (CASSANDRA-1278)
 * avoid replaying hints to dropped columnfamilies (CASSANDRA-2685)
 * add placeholders for missing rows in range query pseudo-RR (CASSANDRA-2680)
 * remove no-op HHOM.renameHints (CASSANDRA-2693)
 * clone super columns to avoid modifying them during flush (CASSANDRA-2675)
 * allow writes to bypass the commitlog for certain keyspaces (CASSANDRA-2683)
 * avoid NPE when bypassing commitlog during memtable flush (CASSANDRA-2781)
 * Added support for making bootstrap retry if nodes flap (CASSANDRA-2644)
 * Added statusthrift to nodetool to report if thrift server is running (CASSANDRA-2722)
 * Fixed rows being cached if they do not exist (CASSANDRA-2723)
 * Support passing tableName and cfName to RowCacheProviders (CASSANDRA-2702)
 * close scrub file handles (CASSANDRA-2669)
 * throttle migration replay (CASSANDRA-2714)
 * optimize column serializer creation (CASSANDRA-2716)
 * Added support for making bootstrap retry if nodes flap (CASSANDRA-2644)
 * Added statusthrift to nodetool to report if thrift server is running
   (CASSANDRA-2722)
 * Fixed rows being cached if they do not exist (CASSANDRA-2723)
 * fix truncate/compaction race (CASSANDRA-2673)
 * workaround large resultsets causing large allocation retention
   by nio sockets (CASSANDRA-2654)
 * fix nodetool ring use with Ec2Snitch (CASSANDRA-2733)
 * fix removing columns and subcolumns that are supressed by a row or
   supercolumn tombstone during replica resolution (CASSANDRA-2590)
 * support sstable2json against snapshot sstables (CASSANDRA-2386)
 * remove active-pull schema requests (CASSANDRA-2715)
 * avoid marking entire list of sstables as actively being compacted
   in multithreaded compaction (CASSANDRA-2765)
 * seek back after deserializing a row to update cache with (CASSANDRA-2752)
 * avoid skipping rows in scrub for counter column family (CASSANDRA-2759)
 * fix ConcurrentModificationException in repair when dealing with 0.7 node
   (CASSANDRA-2767)
 * use threadsafe collections for StreamInSession (CASSANDRA-2766)
 * avoid infinite loop when creating merkle tree (CASSANDRA-2758)
 * avoids unmarking compacting sstable prematurely in cleanup (CASSANDRA-2769)
 * fix NPE when the commit log is bypassed (CASSANDRA-2718)
 * don't throw an exception in SS.isRPCServerRunning (CASSANDRA-2721)
 * make stress.jar executable (CASSANDRA-2744)
 * add daemon mode to java stress (CASSANDRA-2267)
 * expose the DC and rack of a node through JMX and nodetool ring (CASSANDRA-2531)
 * fix cache mbean getSize (CASSANDRA-2781)
 * Add Date, Float, Double, and Boolean types (CASSANDRA-2530)
 * Add startup flag to renew counter node id (CASSANDRA-2788)
 * add jamm agent to cassandra.bat (CASSANDRA-2787)
 * fix repair hanging if a neighbor has nothing to send (CASSANDRA-2797)
 * purge tombstone even if row is in only one sstable (CASSANDRA-2801)
 * Fix wrong purge of deleted cf during compaction (CASSANDRA-2786)
 * fix race that could result in Hadoop writer failing to throw an
   exception encountered after close() (CASSANDRA-2755)
 * fix scan wrongly throwing assertion error (CASSANDRA-2653)
 * Always use even distribution for merkle tree with RandomPartitionner
   (CASSANDRA-2841)
 * fix describeOwnership for OPP (CASSANDRA-2800)
 * ensure that string tokens do not contain commas (CASSANDRA-2762)


0.8.0-final
 * fix CQL grammar warning and cqlsh regression from CASSANDRA-2622
 * add ant generate-cql-html target (CASSANDRA-2526)
 * update CQL consistency levels (CASSANDRA-2566)
 * debian packaging fixes (CASSANDRA-2481, 2647)
 * fix UUIDType, IntegerType for direct buffers (CASSANDRA-2682, 2684)
 * switch to native Thrift for Hadoop map/reduce (CASSANDRA-2667)
 * fix StackOverflowError when building from eclipse (CASSANDRA-2687)
 * only provide replication_factor to strategy_options "help" for
   SimpleStrategy, OldNetworkTopologyStrategy (CASSANDRA-2678, 2713)
 * fix exception adding validators to non-string columns (CASSANDRA-2696)
 * avoid instantiating DatabaseDescriptor in JDBC (CASSANDRA-2694)
 * fix potential stack overflow during compaction (CASSANDRA-2626)
 * clone super columns to avoid modifying them during flush (CASSANDRA-2675)
 * reset underlying iterator in EchoedRow constructor (CASSANDRA-2653)


0.8.0-rc1
 * faster flushes and compaction from fixing excessively pessimistic 
   rebuffering in BRAF (CASSANDRA-2581)
 * fix returning null column values in the python cql driver (CASSANDRA-2593)
 * fix merkle tree splitting exiting early (CASSANDRA-2605)
 * snapshot_before_compaction directory name fix (CASSANDRA-2598)
 * Disable compaction throttling during bootstrap (CASSANDRA-2612) 
 * fix CQL treatment of > and < operators in range slices (CASSANDRA-2592)
 * fix potential double-application of counter updates on commitlog replay
   by moving replay position from header to sstable metadata (CASSANDRA-2419)
 * JDBC CQL driver exposes getColumn for access to timestamp
 * JDBC ResultSetMetadata properties added to AbstractType
 * r/m clustertool (CASSANDRA-2607)
 * add support for presenting row key as a column in CQL result sets 
   (CASSANDRA-2622)
 * Don't allow {LOCAL|EACH}_QUORUM unless strategy is NTS (CASSANDRA-2627)
 * validate keyspace strategy_options during CQL create (CASSANDRA-2624)
 * fix empty Result with secondary index when limit=1 (CASSANDRA-2628)
 * Fix regression where bootstrapping a node with no schema fails
   (CASSANDRA-2625)
 * Allow removing LocationInfo sstables (CASSANDRA-2632)
 * avoid attempting to replay mutations from dropped keyspaces (CASSANDRA-2631)
 * avoid using cached position of a key when GT is requested (CASSANDRA-2633)
 * fix counting bloom filter true positives (CASSANDRA-2637)
 * initialize local ep state prior to gossip startup if needed (CASSANDRA-2638)
 * fix counter increment lost after restart (CASSANDRA-2642)
 * add quote-escaping via backslash to CLI (CASSANDRA-2623)
 * fix pig example script (CASSANDRA-2487)
 * fix dynamic snitch race in adding latencies (CASSANDRA-2618)
 * Start/stop cassandra after more important services such as mdadm in
   debian packaging (CASSANDRA-2481)


0.8.0-beta2
 * fix NPE compacting index CFs (CASSANDRA-2528)
 * Remove checking all column families on startup for compaction candidates 
   (CASSANDRA-2444)
 * validate CQL create keyspace options (CASSANDRA-2525)
 * fix nodetool setcompactionthroughput (CASSANDRA-2550)
 * move	gossip heartbeat back to its own thread (CASSANDRA-2554)
 * validate cql TRUNCATE columnfamily before truncating (CASSANDRA-2570)
 * fix batch_mutate for mixed standard-counter mutations (CASSANDRA-2457)
 * disallow making schema changes to system keyspace (CASSANDRA-2563)
 * fix sending mutation messages multiple times (CASSANDRA-2557)
 * fix incorrect use of NBHM.size in ReadCallback that could cause
   reads to time out even when responses were received (CASSANDRA-2552)
 * trigger read repair correctly for LOCAL_QUORUM reads (CASSANDRA-2556)
 * Allow configuring the number of compaction thread (CASSANDRA-2558)
 * forceUserDefinedCompaction will attempt to compact what it is given
   even if the pessimistic estimate is that there is not enough disk space;
   automatic compactions will only compact 2 or more sstables (CASSANDRA-2575)
 * refuse to apply migrations with older timestamps than the current 
   schema (CASSANDRA-2536)
 * remove unframed Thrift transport option
 * include indexes in snapshots (CASSANDRA-2596)
 * improve ignoring of obsolete mutations in index maintenance (CASSANDRA-2401)
 * recognize attempt to drop just the index while leaving the column
   definition alone (CASSANDRA-2619)
  

0.8.0-beta1
 * remove Avro RPC support (CASSANDRA-926)
 * support for columns that act as incr/decr counters 
   (CASSANDRA-1072, 1937, 1944, 1936, 2101, 2093, 2288, 2105, 2384, 2236, 2342,
   2454)
 * CQL (CASSANDRA-1703, 1704, 1705, 1706, 1707, 1708, 1710, 1711, 1940, 
   2124, 2302, 2277, 2493)
 * avoid double RowMutation serialization on write path (CASSANDRA-1800)
 * make NetworkTopologyStrategy the default (CASSANDRA-1960)
 * configurable internode encryption (CASSANDRA-1567, 2152)
 * human readable column names in sstable2json output (CASSANDRA-1933)
 * change default JMX port to 7199 (CASSANDRA-2027)
 * backwards compatible internal messaging (CASSANDRA-1015)
 * atomic switch of memtables and sstables (CASSANDRA-2284)
 * add pluggable SeedProvider (CASSANDRA-1669)
 * Fix clustertool to not throw exception when calling get_endpoints (CASSANDRA-2437)
 * upgrade to thrift 0.6 (CASSANDRA-2412) 
 * repair works on a token range instead of full ring (CASSANDRA-2324)
 * purge tombstones from row cache (CASSANDRA-2305)
 * push replication_factor into strategy_options (CASSANDRA-1263)
 * give snapshots the same name on each node (CASSANDRA-1791)
 * remove "nodetool loadbalance" (CASSANDRA-2448)
 * multithreaded compaction (CASSANDRA-2191)
 * compaction throttling (CASSANDRA-2156)
 * add key type information and alias (CASSANDRA-2311, 2396)
 * cli no longer divides read_repair_chance by 100 (CASSANDRA-2458)
 * made CompactionInfo.getTaskType return an enum (CASSANDRA-2482)
 * add a server-wide cap on measured memtable memory usage and aggressively
   flush to keep under that threshold (CASSANDRA-2006)
 * add unified UUIDType (CASSANDRA-2233)
 * add off-heap row cache support (CASSANDRA-1969)


0.7.5
 * improvements/fixes to PIG driver (CASSANDRA-1618, CASSANDRA-2387,
   CASSANDRA-2465, CASSANDRA-2484)
 * validate index names (CASSANDRA-1761)
 * reduce contention on Table.flusherLock (CASSANDRA-1954)
 * try harder to detect failures during streaming, cleaning up temporary
   files more reliably (CASSANDRA-2088)
 * shut down server for OOM on a Thrift thread (CASSANDRA-2269)
 * fix tombstone handling in repair and sstable2json (CASSANDRA-2279)
 * preserve version when streaming data from old sstables (CASSANDRA-2283)
 * don't start repair if a neighboring node is marked as dead (CASSANDRA-2290)
 * purge tombstones from row cache (CASSANDRA-2305)
 * Avoid seeking when sstable2json exports the entire file (CASSANDRA-2318)
 * clear Built flag in system table when dropping an index (CASSANDRA-2320)
 * don't allow arbitrary argument for stress.java (CASSANDRA-2323)
 * validate values for index predicates in get_indexed_slice (CASSANDRA-2328)
 * queue secondary indexes for flush before the parent (CASSANDRA-2330)
 * allow job configuration to set the CL used in Hadoop jobs (CASSANDRA-2331)
 * add memtable_flush_queue_size defaulting to 4 (CASSANDRA-2333)
 * Allow overriding of initial_token, storage_port and rpc_port from system
   properties (CASSANDRA-2343)
 * fix comparator used for non-indexed secondary expressions in index scan
   (CASSANDRA-2347)
 * ensure size calculation and write phase of large-row compaction use
   the same threshold for TTL expiration (CASSANDRA-2349)
 * fix race when iterating CFs during add/drop (CASSANDRA-2350)
 * add ConsistencyLevel command to CLI (CASSANDRA-2354)
 * allow negative numbers in the cli (CASSANDRA-2358)
 * hard code serialVersionUID for tokens class (CASSANDRA-2361)
 * fix potential infinite loop in ByteBufferUtil.inputStream (CASSANDRA-2365)
 * fix encoding bugs in HintedHandoffManager, SystemTable when default
   charset is not UTF8 (CASSANDRA-2367)
 * avoids having removed node reappearing in Gossip (CASSANDRA-2371)
 * fix incorrect truncation of long to int when reading columns via block
   index (CASSANDRA-2376)
 * fix NPE during stream session (CASSANDRA-2377)
 * fix race condition that could leave orphaned data files when dropping CF or
   KS (CASSANDRA-2381)
 * fsync statistics component on write (CASSANDRA-2382)
 * fix duplicate results from CFS.scan (CASSANDRA-2406)
 * add IntegerType to CLI help (CASSANDRA-2414)
 * avoid caching token-only decoratedkeys (CASSANDRA-2416)
 * convert mmap assertion to if/throw so scrub can catch it (CASSANDRA-2417)
 * don't overwrite gc log (CASSANDR-2418)
 * invalidate row cache for streamed row to avoid inconsitencies
   (CASSANDRA-2420)
 * avoid copies in range/index scans (CASSANDRA-2425)
 * make sure we don't wipe data during cleanup if the node has not join
   the ring (CASSANDRA-2428)
 * Try harder to close files after compaction (CASSANDRA-2431)
 * re-set bootstrapped flag after move finishes (CASSANDRA-2435)
 * display validation_class in CLI 'describe keyspace' (CASSANDRA-2442)
 * make cleanup compactions cleanup the row cache (CASSANDRA-2451)
 * add column fields validation to scrub (CASSANDRA-2460)
 * use 64KB flush buffer instead of in_memory_compaction_limit (CASSANDRA-2463)
 * fix backslash substitutions in CLI (CASSANDRA-2492)
 * disable cache saving for system CFS (CASSANDRA-2502)
 * fixes for verifying destination availability under hinted conditions
   so UE can be thrown intead of timing out (CASSANDRA-2514)
 * fix update of validation class in column metadata (CASSANDRA-2512)
 * support LOCAL_QUORUM, EACH_QUORUM CLs outside of NTS (CASSANDRA-2516)
 * preserve version when streaming data from old sstables (CASSANDRA-2283)
 * fix backslash substitutions in CLI (CASSANDRA-2492)
 * count a row deletion as one operation towards memtable threshold 
   (CASSANDRA-2519)
 * support LOCAL_QUORUM, EACH_QUORUM CLs outside of NTS (CASSANDRA-2516)


0.7.4
 * add nodetool join command (CASSANDRA-2160)
 * fix secondary indexes on pre-existing or streamed data (CASSANDRA-2244)
 * initialize endpoint in gossiper earlier (CASSANDRA-2228)
 * add ability to write to Cassandra from Pig (CASSANDRA-1828)
 * add rpc_[min|max]_threads (CASSANDRA-2176)
 * add CL.TWO, CL.THREE (CASSANDRA-2013)
 * avoid exporting an un-requested row in sstable2json, when exporting 
   a key that does not exist (CASSANDRA-2168)
 * add incremental_backups option (CASSANDRA-1872)
 * add configurable row limit to Pig loadfunc (CASSANDRA-2276)
 * validate column values in batches as well as single-Column inserts
   (CASSANDRA-2259)
 * move sample schema from cassandra.yaml to schema-sample.txt,
   a cli scripts (CASSANDRA-2007)
 * avoid writing empty rows when scrubbing tombstoned rows (CASSANDRA-2296)
 * fix assertion error in range and index scans for CL < ALL
   (CASSANDRA-2282)
 * fix commitlog replay when flush position refers to data that didn't
   get synced before server died (CASSANDRA-2285)
 * fix fd leak in sstable2json with non-mmap'd i/o (CASSANDRA-2304)
 * reduce memory use during streaming of multiple sstables (CASSANDRA-2301)
 * purge tombstoned rows from cache after GCGraceSeconds (CASSANDRA-2305)
 * allow zero replicas in a NTS datacenter (CASSANDRA-1924)
 * make range queries respect snitch for local replicas (CASSANDRA-2286)
 * fix HH delivery when column index is larger than 2GB (CASSANDRA-2297)
 * make 2ary indexes use parent CF flush thresholds during initial build
   (CASSANDRA-2294)
 * update memtable_throughput to be a long (CASSANDRA-2158)


0.7.3
 * Keep endpoint state until aVeryLongTime (CASSANDRA-2115)
 * lower-latency read repair (CASSANDRA-2069)
 * add hinted_handoff_throttle_delay_in_ms option (CASSANDRA-2161)
 * fixes for cache save/load (CASSANDRA-2172, -2174)
 * Handle whole-row deletions in CFOutputFormat (CASSANDRA-2014)
 * Make memtable_flush_writers flush in parallel (CASSANDRA-2178)
 * Add compaction_preheat_key_cache option (CASSANDRA-2175)
 * refactor stress.py to have only one copy of the format string 
   used for creating row keys (CASSANDRA-2108)
 * validate index names for \w+ (CASSANDRA-2196)
 * Fix Cassandra cli to respect timeout if schema does not settle 
   (CASSANDRA-2187)
 * fix for compaction and cleanup writing old-format data into new-version 
   sstable (CASSANDRA-2211, -2216)
 * add nodetool scrub (CASSANDRA-2217, -2240)
 * fix sstable2json large-row pagination (CASSANDRA-2188)
 * fix EOFing on requests for the last bytes in a file (CASSANDRA-2213)
 * fix BufferedRandomAccessFile bugs (CASSANDRA-2218, -2241)
 * check for memtable flush_after_mins exceeded every 10s (CASSANDRA-2183)
 * fix cache saving on Windows (CASSANDRA-2207)
 * add validateSchemaAgreement call + synchronization to schema
   modification operations (CASSANDRA-2222)
 * fix for reversed slice queries on large rows (CASSANDRA-2212)
 * fat clients were writing local data (CASSANDRA-2223)
 * set DEFAULT_MEMTABLE_LIFETIME_IN_MINS to 24h
 * improve detection and cleanup of partially-written sstables 
   (CASSANDRA-2206)
 * fix supercolumn de/serialization when subcolumn comparator is different
   from supercolumn's (CASSANDRA-2104)
 * fix starting up on Windows when CASSANDRA_HOME contains whitespace
   (CASSANDRA-2237)
 * add [get|set][row|key]cacheSavePeriod to JMX (CASSANDRA-2100)
 * fix Hadoop ColumnFamilyOutputFormat dropping of mutations
   when batch fills up (CASSANDRA-2255)
 * move file deletions off of scheduledtasks executor (CASSANDRA-2253)


0.7.2
 * copy DecoratedKey.key when inserting into caches to avoid retaining
   a reference to the underlying buffer (CASSANDRA-2102)
 * format subcolumn names with subcomparator (CASSANDRA-2136)
 * fix column bloom filter deserialization (CASSANDRA-2165)


0.7.1
 * refactor MessageDigest creation code. (CASSANDRA-2107)
 * buffer network stack to avoid inefficient small TCP messages while avoiding
   the nagle/delayed ack problem (CASSANDRA-1896)
 * check log4j configuration for changes every 10s (CASSANDRA-1525, 1907)
 * more-efficient cross-DC replication (CASSANDRA-1530, -2051, -2138)
 * avoid polluting page cache with commitlog or sstable writes
   and seq scan operations (CASSANDRA-1470)
 * add RMI authentication options to nodetool (CASSANDRA-1921)
 * make snitches configurable at runtime (CASSANDRA-1374)
 * retry hadoop split requests on connection failure (CASSANDRA-1927)
 * implement describeOwnership for BOP, COPP (CASSANDRA-1928)
 * make read repair behave as expected for ConsistencyLevel > ONE
   (CASSANDRA-982, 2038)
 * distributed test harness (CASSANDRA-1859, 1964)
 * reduce flush lock contention (CASSANDRA-1930)
 * optimize supercolumn deserialization (CASSANDRA-1891)
 * fix CFMetaData.apply to only compare objects of the same class 
   (CASSANDRA-1962)
 * allow specifying specific SSTables to compact from JMX (CASSANDRA-1963)
 * fix race condition in MessagingService.targets (CASSANDRA-1959, 2094, 2081)
 * refuse to open sstables from a future version (CASSANDRA-1935)
 * zero-copy reads (CASSANDRA-1714)
 * fix copy bounds for word Text in wordcount demo (CASSANDRA-1993)
 * fixes for contrib/javautils (CASSANDRA-1979)
 * check more frequently for memtable expiration (CASSANDRA-2000)
 * fix writing SSTable column count statistics (CASSANDRA-1976)
 * fix streaming of multiple CFs during bootstrap (CASSANDRA-1992)
 * explicitly set JVM GC new generation size with -Xmn (CASSANDRA-1968)
 * add short options for CLI flags (CASSANDRA-1565)
 * make keyspace argument to "describe keyspace" in CLI optional
   when authenticated to keyspace already (CASSANDRA-2029)
 * added option to specify -Dcassandra.join_ring=false on startup
   to allow "warm spare" nodes or performing JMX maintenance before
   joining the ring (CASSANDRA-526)
 * log migrations at INFO (CASSANDRA-2028)
 * add CLI verbose option in file mode (CASSANDRA-2030)
 * add single-line "--" comments to CLI (CASSANDRA-2032)
 * message serialization tests (CASSANDRA-1923)
 * switch from ivy to maven-ant-tasks (CASSANDRA-2017)
 * CLI attempts to block for new schema to propagate (CASSANDRA-2044)
 * fix potential overflow in nodetool cfstats (CASSANDRA-2057)
 * add JVM shutdownhook to sync commitlog (CASSANDRA-1919)
 * allow nodes to be up without being part of  normal traffic (CASSANDRA-1951)
 * fix CLI "show keyspaces" with null options on NTS (CASSANDRA-2049)
 * fix possible ByteBuffer race conditions (CASSANDRA-2066)
 * reduce garbage generated by MessagingService to prevent load spikes
   (CASSANDRA-2058)
 * fix math in RandomPartitioner.describeOwnership (CASSANDRA-2071)
 * fix deletion of sstable non-data components (CASSANDRA-2059)
 * avoid blocking gossip while deleting handoff hints (CASSANDRA-2073)
 * ignore messages from newer versions, keep track of nodes in gossip 
   regardless of version (CASSANDRA-1970)
 * cache writing moved to CompactionManager to reduce i/o contention and
   updated to use non-cache-polluting writes (CASSANDRA-2053)
 * page through large rows when exporting to JSON (CASSANDRA-2041)
 * add flush_largest_memtables_at and reduce_cache_sizes_at options
   (CASSANDRA-2142)
 * add cli 'describe cluster' command (CASSANDRA-2127)
 * add cli support for setting username/password at 'connect' command 
   (CASSANDRA-2111)
 * add -D option to Stress.java to allow reading hosts from a file 
   (CASSANDRA-2149)
 * bound hints CF throughput between 32M and 256M (CASSANDRA-2148)
 * continue starting when invalid saved cache entries are encountered
   (CASSANDRA-2076)
 * add max_hint_window_in_ms option (CASSANDRA-1459)


0.7.0-final
 * fix offsets to ByteBuffer.get (CASSANDRA-1939)


0.7.0-rc4
 * fix cli crash after backgrounding (CASSANDRA-1875)
 * count timeouts in storageproxy latencies, and include latency 
   histograms in StorageProxyMBean (CASSANDRA-1893)
 * fix CLI get recognition of supercolumns (CASSANDRA-1899)
 * enable keepalive on intra-cluster sockets (CASSANDRA-1766)
 * count timeouts towards dynamicsnitch latencies (CASSANDRA-1905)
 * Expose index-building status in JMX + cli schema description
   (CASSANDRA-1871)
 * allow [LOCAL|EACH]_QUORUM to be used with non-NetworkTopology 
   replication Strategies
 * increased amount of index locks for faster commitlog replay
 * collect secondary index tombstones immediately (CASSANDRA-1914)
 * revert commitlog changes from #1780 (CASSANDRA-1917)
 * change RandomPartitioner min token to -1 to avoid collision w/
   tokens on actual nodes (CASSANDRA-1901)
 * examine the right nibble when validating TimeUUID (CASSANDRA-1910)
 * include secondary indexes in cleanup (CASSANDRA-1916)
 * CFS.scrubDataDirectories should also cleanup invalid secondary indexes
   (CASSANDRA-1904)
 * ability to disable/enable gossip on nodes to force them down
   (CASSANDRA-1108)


0.7.0-rc3
 * expose getNaturalEndpoints in StorageServiceMBean taking byte[]
   key; RMI cannot serialize ByteBuffer (CASSANDRA-1833)
 * infer org.apache.cassandra.locator for replication strategy classes
   when not otherwise specified
 * validation that generates less garbage (CASSANDRA-1814)
 * add TTL support to CLI (CASSANDRA-1838)
 * cli defaults to bytestype for subcomparator when creating
   column families (CASSANDRA-1835)
 * unregister index MBeans when index is dropped (CASSANDRA-1843)
 * make ByteBufferUtil.clone thread-safe (CASSANDRA-1847)
 * change exception for read requests during bootstrap from 
   InvalidRequest to Unavailable (CASSANDRA-1862)
 * respect row-level tombstones post-flush in range scans
   (CASSANDRA-1837)
 * ReadResponseResolver check digests against each other (CASSANDRA-1830)
 * return InvalidRequest when remove of subcolumn without supercolumn
   is requested (CASSANDRA-1866)
 * flush before repair (CASSANDRA-1748)
 * SSTableExport validates key order (CASSANDRA-1884)
 * large row support for SSTableExport (CASSANDRA-1867)
 * Re-cache hot keys post-compaction without hitting disk (CASSANDRA-1878)
 * manage read repair in coordinator instead of data source, to
   provide latency information to dynamic snitch (CASSANDRA-1873)


0.7.0-rc2
 * fix live-column-count of slice ranges including tombstoned supercolumn 
   with live subcolumn (CASSANDRA-1591)
 * rename o.a.c.internal.AntientropyStage -> AntiEntropyStage,
   o.a.c.request.Request_responseStage -> RequestResponseStage,
   o.a.c.internal.Internal_responseStage -> InternalResponseStage
 * add AbstractType.fromString (CASSANDRA-1767)
 * require index_type to be present when specifying index_name
   on ColumnDef (CASSANDRA-1759)
 * fix add/remove index bugs in CFMetadata (CASSANDRA-1768)
 * rebuild Strategy during system_update_keyspace (CASSANDRA-1762)
 * cli updates prompt to ... in continuation lines (CASSANDRA-1770)
 * support multiple Mutations per key in hadoop ColumnFamilyOutputFormat
   (CASSANDRA-1774)
 * improvements to Debian init script (CASSANDRA-1772)
 * use local classloader to check for version.properties (CASSANDRA-1778)
 * Validate that column names in column_metadata are valid for the
   defined comparator, and decode properly in cli (CASSANDRA-1773)
 * use cross-platform newlines in cli (CASSANDRA-1786)
 * add ExpiringColumn support to sstable import/export (CASSANDRA-1754)
 * add flush for each append to periodic commitlog mode; added
   periodic_without_flush option to disable this (CASSANDRA-1780)
 * close file handle used for post-flush truncate (CASSANDRA-1790)
 * various code cleanup (CASSANDRA-1793, -1794, -1795)
 * fix range queries against wrapped range (CASSANDRA-1781)
 * fix consistencylevel calculations for NetworkTopologyStrategy
   (CASSANDRA-1804)
 * cli support index type enum names (CASSANDRA-1810)
 * improved validation of column_metadata (CASSANDRA-1813)
 * reads at ConsistencyLevel > 1 throw UnavailableException
   immediately if insufficient live nodes exist (CASSANDRA-1803)
 * copy bytebuffers for local writes to avoid retaining the entire
   Thrift frame (CASSANDRA-1801)
 * fix NPE adding index to column w/o prior metadata (CASSANDRA-1764)
 * reduce fat client timeout (CASSANDRA-1730)
 * fix botched merge of CASSANDRA-1316


0.7.0-rc1
 * fix compaction and flush races with schema updates (CASSANDRA-1715)
 * add clustertool, config-converter, sstablekeys, and schematool 
   Windows .bat files (CASSANDRA-1723)
 * reject range queries received during bootstrap (CASSANDRA-1739)
 * fix wrapping-range queries on non-minimum token (CASSANDRA-1700)
 * add nodetool cfhistogram (CASSANDRA-1698)
 * limit repaired ranges to what the nodes have in common (CASSANDRA-1674)
 * index scan treats missing columns as not matching secondary
   expressions (CASSANDRA-1745)
 * Fix misuse of DataOutputBuffer.getData in AntiEntropyService
   (CASSANDRA-1729)
 * detect and warn when obsolete version of JNA is present (CASSANDRA-1760)
 * reduce fat client timeout (CASSANDRA-1730)
 * cleanup smallest CFs first to increase free temp space for larger ones
   (CASSANDRA-1811)
 * Update windows .bat files to work outside of main Cassandra
   directory (CASSANDRA-1713)
 * fix read repair regression from 0.6.7 (CASSANDRA-1727)
 * more-efficient read repair (CASSANDRA-1719)
 * fix hinted handoff replay (CASSANDRA-1656)
 * log type of dropped messages (CASSANDRA-1677)
 * upgrade to SLF4J 1.6.1
 * fix ByteBuffer bug in ExpiringColumn.updateDigest (CASSANDRA-1679)
 * fix IntegerType.getString (CASSANDRA-1681)
 * make -Djava.net.preferIPv4Stack=true the default (CASSANDRA-628)
 * add INTERNAL_RESPONSE verb to differentiate from responses related
   to client requests (CASSANDRA-1685)
 * log tpstats when dropping messages (CASSANDRA-1660)
 * include unreachable nodes in describeSchemaVersions (CASSANDRA-1678)
 * Avoid dropping messages off the client request path (CASSANDRA-1676)
 * fix jna errno reporting (CASSANDRA-1694)
 * add friendlier error for UnknownHostException on startup (CASSANDRA-1697)
 * include jna dependency in RPM package (CASSANDRA-1690)
 * add --skip-keys option to stress.py (CASSANDRA-1696)
 * improve cli handling of non-string keys and column names 
   (CASSANDRA-1701, -1693)
 * r/m extra subcomparator line in cli keyspaces output (CASSANDRA-1712)
 * add read repair chance to cli "show keyspaces"
 * upgrade to ConcurrentLinkedHashMap 1.1 (CASSANDRA-975)
 * fix index scan routing (CASSANDRA-1722)
 * fix tombstoning of supercolumns in range queries (CASSANDRA-1734)
 * clear endpoint cache after updating keyspace metadata (CASSANDRA-1741)
 * fix wrapping-range queries on non-minimum token (CASSANDRA-1700)
 * truncate includes secondary indexes (CASSANDRA-1747)
 * retain reference to PendingFile sstables (CASSANDRA-1749)
 * fix sstableimport regression (CASSANDRA-1753)
 * fix for bootstrap when no non-system tables are defined (CASSANDRA-1732)
 * handle replica unavailability in index scan (CASSANDRA-1755)
 * fix service initialization order deadlock (CASSANDRA-1756)
 * multi-line cli commands (CASSANDRA-1742)
 * fix race between snapshot and compaction (CASSANDRA-1736)
 * add listEndpointsPendingHints, deleteHintsForEndpoint JMX methods 
   (CASSANDRA-1551)


0.7.0-beta3
 * add strategy options to describe_keyspace output (CASSANDRA-1560)
 * log warning when using randomly generated token (CASSANDRA-1552)
 * re-organize JMX into .db, .net, .internal, .request (CASSANDRA-1217)
 * allow nodes to change IPs between restarts (CASSANDRA-1518)
 * remember ring state between restarts by default (CASSANDRA-1518)
 * flush index built flag so we can read it before log replay (CASSANDRA-1541)
 * lock row cache updates to prevent race condition (CASSANDRA-1293)
 * remove assertion causing rare (and harmless) error messages in
   commitlog (CASSANDRA-1330)
 * fix moving nodes with no keyspaces defined (CASSANDRA-1574)
 * fix unbootstrap when no data is present in a transfer range (CASSANDRA-1573)
 * take advantage of AVRO-495 to simplify our avro IDL (CASSANDRA-1436)
 * extend authorization hierarchy to column family (CASSANDRA-1554)
 * deletion support in secondary indexes (CASSANDRA-1571)
 * meaningful error message for invalid replication strategy class 
   (CASSANDRA-1566)
 * allow keyspace creation with RF > N (CASSANDRA-1428)
 * improve cli error handling (CASSANDRA-1580)
 * add cache save/load ability (CASSANDRA-1417, 1606, 1647)
 * add StorageService.getDrainProgress (CASSANDRA-1588)
 * Disallow bootstrap to an in-use token (CASSANDRA-1561)
 * Allow dynamic secondary index creation and destruction (CASSANDRA-1532)
 * log auto-guessed memtable thresholds (CASSANDRA-1595)
 * add ColumnDef support to cli (CASSANDRA-1583)
 * reduce index sample time by 75% (CASSANDRA-1572)
 * add cli support for column, strategy metadata (CASSANDRA-1578, 1612)
 * add cli support for schema modification (CASSANDRA-1584)
 * delete temp files on failed compactions (CASSANDRA-1596)
 * avoid blocking for dead nodes during removetoken (CASSANDRA-1605)
 * remove ConsistencyLevel.ZERO (CASSANDRA-1607)
 * expose in-progress compaction type in jmx (CASSANDRA-1586)
 * removed IClock & related classes from internals (CASSANDRA-1502)
 * fix removing tokens from SystemTable on decommission and removetoken
   (CASSANDRA-1609)
 * include CF metadata in cli 'show keyspaces' (CASSANDRA-1613)
 * switch from Properties to HashMap in PropertyFileSnitch to
   avoid synchronization bottleneck (CASSANDRA-1481)
 * PropertyFileSnitch configuration file renamed to 
   cassandra-topology.properties
 * add cli support for get_range_slices (CASSANDRA-1088, CASSANDRA-1619)
 * Make memtable flush thresholds per-CF instead of global 
   (CASSANDRA-1007, 1637)
 * add cli support for binary data without CfDef hints (CASSANDRA-1603)
 * fix building SSTable statistics post-stream (CASSANDRA-1620)
 * fix potential infinite loop in 2ary index queries (CASSANDRA-1623)
 * allow creating NTS keyspaces with no replicas configured (CASSANDRA-1626)
 * add jmx histogram of sstables accessed per read (CASSANDRA-1624)
 * remove system_rename_column_family and system_rename_keyspace from the
   client API until races can be fixed (CASSANDRA-1630, CASSANDRA-1585)
 * add cli sanity tests (CASSANDRA-1582)
 * update GC settings in cassandra.bat (CASSANDRA-1636)
 * cli support for index queries (CASSANDRA-1635)
 * cli support for updating schema memtable settings (CASSANDRA-1634)
 * cli --file option (CASSANDRA-1616)
 * reduce automatically chosen memtable sizes by 50% (CASSANDRA-1641)
 * move endpoint cache from snitch to strategy (CASSANDRA-1643)
 * fix commitlog recovery deleting the newly-created segment as well as
   the old ones (CASSANDRA-1644)
 * upgrade to Thrift 0.5 (CASSANDRA-1367)
 * renamed CL.DCQUORUM to LOCAL_QUORUM and DCQUORUMSYNC to EACH_QUORUM
 * cli truncate support (CASSANDRA-1653)
 * update GC settings in cassandra.bat (CASSANDRA-1636)
 * avoid logging when a node's ip/token is gossipped back to it (CASSANDRA-1666)


0.7-beta2
 * always use UTF-8 for hint keys (CASSANDRA-1439)
 * remove cassandra.yaml dependency from Hadoop and Pig (CASSADRA-1322)
 * expose CfDef metadata in describe_keyspaces (CASSANDRA-1363)
 * restore use of mmap_index_only option (CASSANDRA-1241)
 * dropping a keyspace with no column families generated an error 
   (CASSANDRA-1378)
 * rename RackAwareStrategy to OldNetworkTopologyStrategy, RackUnawareStrategy 
   to SimpleStrategy, DatacenterShardStrategy to NetworkTopologyStrategy,
   AbstractRackAwareSnitch to AbstractNetworkTopologySnitch (CASSANDRA-1392)
 * merge StorageProxy.mutate, mutateBlocking (CASSANDRA-1396)
 * faster UUIDType, LongType comparisons (CASSANDRA-1386, 1393)
 * fix setting read_repair_chance from CLI addColumnFamily (CASSANDRA-1399)
 * fix updates to indexed columns (CASSANDRA-1373)
 * fix race condition leaving to FileNotFoundException (CASSANDRA-1382)
 * fix sharded lock hash on index write path (CASSANDRA-1402)
 * add support for GT/E, LT/E in subordinate index clauses (CASSANDRA-1401)
 * cfId counter got out of sync when CFs were added (CASSANDRA-1403)
 * less chatty schema updates (CASSANDRA-1389)
 * rename column family mbeans. 'type' will now include either 
   'IndexColumnFamilies' or 'ColumnFamilies' depending on the CFS type.
   (CASSANDRA-1385)
 * disallow invalid keyspace and column family names. This includes name that
   matches a '^\w+' regex. (CASSANDRA-1377)
 * use JNA, if present, to take snapshots (CASSANDRA-1371)
 * truncate hints if starting 0.7 for the first time (CASSANDRA-1414)
 * fix FD leak in single-row slicepredicate queries (CASSANDRA-1416)
 * allow index expressions against columns that are not part of the 
   SlicePredicate (CASSANDRA-1410)
 * config-converter properly handles snitches and framed support 
   (CASSANDRA-1420)
 * remove keyspace argument from multiget_count (CASSANDRA-1422)
 * allow specifying cassandra.yaml location as (local or remote) URL
   (CASSANDRA-1126)
 * fix using DynamicEndpointSnitch with NetworkTopologyStrategy
   (CASSANDRA-1429)
 * Add CfDef.default_validation_class (CASSANDRA-891)
 * fix EstimatedHistogram.max (CASSANDRA-1413)
 * quorum read optimization (CASSANDRA-1622)
 * handle zero-length (or missing) rows during HH paging (CASSANDRA-1432)
 * include secondary indexes during schema migrations (CASSANDRA-1406)
 * fix commitlog header race during schema change (CASSANDRA-1435)
 * fix ColumnFamilyStoreMBeanIterator to use new type name (CASSANDRA-1433)
 * correct filename generated by xml->yaml converter (CASSANDRA-1419)
 * add CMSInitiatingOccupancyFraction=75 and UseCMSInitiatingOccupancyOnly
   to default JVM options
 * decrease jvm heap for cassandra-cli (CASSANDRA-1446)
 * ability to modify keyspaces and column family definitions on a live cluster
   (CASSANDRA-1285)
 * support for Hadoop Streaming [non-jvm map/reduce via stdin/out]
   (CASSANDRA-1368)
 * Move persistent sstable stats from the system table to an sstable component
   (CASSANDRA-1430)
 * remove failed bootstrap attempt from pending ranges when gossip times
   it out after 1h (CASSANDRA-1463)
 * eager-create tcp connections to other cluster members (CASSANDRA-1465)
 * enumerate stages and derive stage from message type instead of 
   transmitting separately (CASSANDRA-1465)
 * apply reversed flag during collation from different data sources
   (CASSANDRA-1450)
 * make failure to remove commitlog segment non-fatal (CASSANDRA-1348)
 * correct ordering of drain operations so CL.recover is no longer 
   necessary (CASSANDRA-1408)
 * removed keyspace from describe_splits method (CASSANDRA-1425)
 * rename check_schema_agreement to describe_schema_versions
   (CASSANDRA-1478)
 * fix QUORUM calculation for RF > 3 (CASSANDRA-1487)
 * remove tombstones during non-major compactions when bloom filter
   verifies that row does not exist in other sstables (CASSANDRA-1074)
 * nodes that coordinated a loadbalance in the past could not be seen by
   newly added nodes (CASSANDRA-1467)
 * exposed endpoint states (gossip details) via jmx (CASSANDRA-1467)
 * ensure that compacted sstables are not included when new readers are
   instantiated (CASSANDRA-1477)
 * by default, calculate heap size and memtable thresholds at runtime (CASSANDRA-1469)
 * fix races dealing with adding/dropping keyspaces and column families in
   rapid succession (CASSANDRA-1477)
 * clean up of Streaming system (CASSANDRA-1503, 1504, 1506)
 * add options to configure Thrift socket keepalive and buffer sizes (CASSANDRA-1426)
 * make contrib CassandraServiceDataCleaner recursive (CASSANDRA-1509)
 * min, max compaction threshold are configurable and persistent 
   per-ColumnFamily (CASSANDRA-1468)
 * fix replaying the last mutation in a commitlog unnecessarily 
   (CASSANDRA-1512)
 * invoke getDefaultUncaughtExceptionHandler from DTPE with the original
   exception rather than the ExecutionException wrapper (CASSANDRA-1226)
 * remove Clock from the Thrift (and Avro) API (CASSANDRA-1501)
 * Close intra-node sockets when connection is broken (CASSANDRA-1528)
 * RPM packaging spec file (CASSANDRA-786)
 * weighted request scheduler (CASSANDRA-1485)
 * treat expired columns as deleted (CASSANDRA-1539)
 * make IndexInterval configurable (CASSANDRA-1488)
 * add describe_snitch to Thrift API (CASSANDRA-1490)
 * MD5 authenticator compares plain text submitted password with MD5'd
   saved property, instead of vice versa (CASSANDRA-1447)
 * JMX MessagingService pending and completed counts (CASSANDRA-1533)
 * fix race condition processing repair responses (CASSANDRA-1511)
 * make repair blocking (CASSANDRA-1511)
 * create EndpointSnitchInfo and MBean to expose rack and DC (CASSANDRA-1491)
 * added option to contrib/word_count to output results back to Cassandra
   (CASSANDRA-1342)
 * rewrite Hadoop ColumnFamilyRecordWriter to pool connections, retry to
   multiple Cassandra nodes, and smooth impact on the Cassandra cluster
   by using smaller batch sizes (CASSANDRA-1434)
 * fix setting gc_grace_seconds via CLI (CASSANDRA-1549)
 * support TTL'd index values (CASSANDRA-1536)
 * make removetoken work like decommission (CASSANDRA-1216)
 * make cli comparator-aware and improve quote rules (CASSANDRA-1523,-1524)
 * make nodetool compact and cleanup blocking (CASSANDRA-1449)
 * add memtable, cache information to GCInspector logs (CASSANDRA-1558)
 * enable/disable HintedHandoff via JMX (CASSANDRA-1550)
 * Ignore stray files in the commit log directory (CASSANDRA-1547)
 * Disallow bootstrap to an in-use token (CASSANDRA-1561)


0.7-beta1
 * sstable versioning (CASSANDRA-389)
 * switched to slf4j logging (CASSANDRA-625)
 * add (optional) expiration time for column (CASSANDRA-699)
 * access levels for authentication/authorization (CASSANDRA-900)
 * add ReadRepairChance to CF definition (CASSANDRA-930)
 * fix heisenbug in system tests, especially common on OS X (CASSANDRA-944)
 * convert to byte[] keys internally and all public APIs (CASSANDRA-767)
 * ability to alter schema definitions on a live cluster (CASSANDRA-44)
 * renamed configuration file to cassandra.xml, and log4j.properties to
   log4j-server.properties, which must now be loaded from
   the classpath (which is how our scripts in bin/ have always done it)
   (CASSANDRA-971)
 * change get_count to require a SlicePredicate. create multi_get_count
   (CASSANDRA-744)
 * re-organized endpointsnitch implementations and added SimpleSnitch
   (CASSANDRA-994)
 * Added preload_row_cache option (CASSANDRA-946)
 * add CRC to commitlog header (CASSANDRA-999)
 * removed deprecated batch_insert and get_range_slice methods (CASSANDRA-1065)
 * add truncate thrift method (CASSANDRA-531)
 * http mini-interface using mx4j (CASSANDRA-1068)
 * optimize away copy of sliced row on memtable read path (CASSANDRA-1046)
 * replace constant-size 2GB mmaped segments and special casing for index 
   entries spanning segment boundaries, with SegmentedFile that computes 
   segments that always contain entire entries/rows (CASSANDRA-1117)
 * avoid reading large rows into memory during compaction (CASSANDRA-16)
 * added hadoop OutputFormat (CASSANDRA-1101)
 * efficient Streaming (no more anticompaction) (CASSANDRA-579)
 * split commitlog header into separate file and add size checksum to
   mutations (CASSANDRA-1179)
 * avoid allocating a new byte[] for each mutation on replay (CASSANDRA-1219)
 * revise HH schema to be per-endpoint (CASSANDRA-1142)
 * add joining/leaving status to nodetool ring (CASSANDRA-1115)
 * allow multiple repair sessions per node (CASSANDRA-1190)
 * optimize away MessagingService for local range queries (CASSANDRA-1261)
 * make framed transport the default so malformed requests can't OOM the 
   server (CASSANDRA-475)
 * significantly faster reads from row cache (CASSANDRA-1267)
 * take advantage of row cache during range queries (CASSANDRA-1302)
 * make GCGraceSeconds a per-ColumnFamily value (CASSANDRA-1276)
 * keep persistent row size and column count statistics (CASSANDRA-1155)
 * add IntegerType (CASSANDRA-1282)
 * page within a single row during hinted handoff (CASSANDRA-1327)
 * push DatacenterShardStrategy configuration into keyspace definition,
   eliminating datacenter.properties. (CASSANDRA-1066)
 * optimize forward slices starting with '' and single-index-block name 
   queries by skipping the column index (CASSANDRA-1338)
 * streaming refactor (CASSANDRA-1189)
 * faster comparison for UUID types (CASSANDRA-1043)
 * secondary index support (CASSANDRA-749 and subtasks)
 * make compaction buckets deterministic (CASSANDRA-1265)


0.6.6
 * Allow using DynamicEndpointSnitch with RackAwareStrategy (CASSANDRA-1429)
 * remove the remaining vestiges of the unfinished DatacenterShardStrategy 
   (replaced by NetworkTopologyStrategy in 0.7)
   

0.6.5
 * fix key ordering in range query results with RandomPartitioner
   and ConsistencyLevel > ONE (CASSANDRA-1145)
 * fix for range query starting with the wrong token range (CASSANDRA-1042)
 * page within a single row during hinted handoff (CASSANDRA-1327)
 * fix compilation on non-sun JDKs (CASSANDRA-1061)
 * remove String.trim() call on row keys in batch mutations (CASSANDRA-1235)
 * Log summary of dropped messages instead of spamming log (CASSANDRA-1284)
 * add dynamic endpoint snitch (CASSANDRA-981)
 * fix streaming for keyspaces with hyphens in their name (CASSANDRA-1377)
 * fix errors in hard-coded bloom filter optKPerBucket by computing it
   algorithmically (CASSANDRA-1220
 * remove message deserialization stage, and uncap read/write stages
   so slow reads/writes don't block gossip processing (CASSANDRA-1358)
 * add jmx port configuration to Debian package (CASSANDRA-1202)
 * use mlockall via JNA, if present, to prevent Linux from swapping
   out parts of the JVM (CASSANDRA-1214)


0.6.4
 * avoid queuing multiple hint deliveries for the same endpoint
   (CASSANDRA-1229)
 * better performance for and stricter checking of UTF8 column names
   (CASSANDRA-1232)
 * extend option to lower compaction priority to hinted handoff
   as well (CASSANDRA-1260)
 * log errors in gossip instead of re-throwing (CASSANDRA-1289)
 * avoid aborting commitlog replay prematurely if a flushed-but-
   not-removed commitlog segment is encountered (CASSANDRA-1297)
 * fix duplicate rows being read during mapreduce (CASSANDRA-1142)
 * failure detection wasn't closing command sockets (CASSANDRA-1221)
 * cassandra-cli.bat works on windows (CASSANDRA-1236)
 * pre-emptively drop requests that cannot be processed within RPCTimeout
   (CASSANDRA-685)
 * add ack to Binary write verb and update CassandraBulkLoader
   to wait for acks for each row (CASSANDRA-1093)
 * added describe_partitioner Thrift method (CASSANDRA-1047)
 * Hadoop jobs no longer require the Cassandra storage-conf.xml
   (CASSANDRA-1280, CASSANDRA-1047)
 * log thread pool stats when GC is excessive (CASSANDRA-1275)
 * remove gossip message size limit (CASSANDRA-1138)
 * parallelize local and remote reads during multiget, and respect snitch 
   when determining whether to do local read for CL.ONE (CASSANDRA-1317)
 * fix read repair to use requested consistency level on digest mismatch,
   rather than assuming QUORUM (CASSANDRA-1316)
 * process digest mismatch re-reads in parallel (CASSANDRA-1323)
 * switch hints CF comparator to BytesType (CASSANDRA-1274)


0.6.3
 * retry to make streaming connections up to 8 times. (CASSANDRA-1019)
 * reject describe_ring() calls on invalid keyspaces (CASSANDRA-1111)
 * fix cache size calculation for size of 100% (CASSANDRA-1129)
 * fix cache capacity only being recalculated once (CASSANDRA-1129)
 * remove hourly scan of all hints on the off chance that the gossiper
   missed a status change; instead, expose deliverHintsToEndpoint to JMX
   so it can be done manually, if necessary (CASSANDRA-1141)
 * don't reject reads at CL.ALL (CASSANDRA-1152)
 * reject deletions to supercolumns in CFs containing only standard
   columns (CASSANDRA-1139)
 * avoid preserving login information after client disconnects
   (CASSANDRA-1057)
 * prefer sun jdk to openjdk in debian init script (CASSANDRA-1174)
 * detect partioner config changes between restarts and fail fast 
   (CASSANDRA-1146)
 * use generation time to resolve node token reassignment disagreements
   (CASSANDRA-1118)
 * restructure the startup ordering of Gossiper and MessageService to avoid
   timing anomalies (CASSANDRA-1160)
 * detect incomplete commit log hearders (CASSANDRA-1119)
 * force anti-entropy service to stream files on the stream stage to avoid
   sending streams out of order (CASSANDRA-1169)
 * remove inactive stream managers after AES streams files (CASSANDRA-1169)
 * allow removing entire row through batch_mutate Deletion (CASSANDRA-1027)
 * add JMX metrics for row-level bloom filter false positives (CASSANDRA-1212)
 * added a redhat init script to contrib (CASSANDRA-1201)
 * use midpoint when bootstrapping a new machine into range with not
   much data yet instead of random token (CASSANDRA-1112)
 * kill server on OOM in executor stage as well as Thrift (CASSANDRA-1226)
 * remove opportunistic repairs, when two machines with overlapping replica
   responsibilities happen to finish major compactions of the same CF near
   the same time.  repairs are now fully manual (CASSANDRA-1190)
 * add ability to lower compaction priority (default is no change from 0.6.2)
   (CASSANDRA-1181)


0.6.2
 * fix contrib/word_count build. (CASSANDRA-992)
 * split CommitLogExecutorService into BatchCommitLogExecutorService and 
   PeriodicCommitLogExecutorService (CASSANDRA-1014)
 * add latency histograms to CFSMBean (CASSANDRA-1024)
 * make resolving timestamp ties deterministic by using value bytes
   as a tiebreaker (CASSANDRA-1039)
 * Add option to turn off Hinted Handoff (CASSANDRA-894)
 * fix windows startup (CASSANDRA-948)
 * make concurrent_reads, concurrent_writes configurable at runtime via JMX
   (CASSANDRA-1060)
 * disable GCInspector on non-Sun JVMs (CASSANDRA-1061)
 * fix tombstone handling in sstable rows with no other data (CASSANDRA-1063)
 * fix size of row in spanned index entries (CASSANDRA-1056)
 * install json2sstable, sstable2json, and sstablekeys to Debian package
 * StreamingService.StreamDestinations wouldn't empty itself after streaming
   finished (CASSANDRA-1076)
 * added Collections.shuffle(splits) before returning the splits in 
   ColumnFamilyInputFormat (CASSANDRA-1096)
 * do not recalculate cache capacity post-compaction if it's been manually 
   modified (CASSANDRA-1079)
 * better defaults for flush sorter + writer executor queue sizes
   (CASSANDRA-1100)
 * windows scripts for SSTableImport/Export (CASSANDRA-1051)
 * windows script for nodetool (CASSANDRA-1113)
 * expose PhiConvictThreshold (CASSANDRA-1053)
 * make repair of RF==1 a no-op (CASSANDRA-1090)
 * improve default JVM GC options (CASSANDRA-1014)
 * fix SlicePredicate serialization inside Hadoop jobs (CASSANDRA-1049)
 * close Thrift sockets in Hadoop ColumnFamilyRecordReader (CASSANDRA-1081)


0.6.1
 * fix NPE in sstable2json when no excluded keys are given (CASSANDRA-934)
 * keep the replica set constant throughout the read repair process
   (CASSANDRA-937)
 * allow querying getAllRanges with empty token list (CASSANDRA-933)
 * fix command line arguments inversion in clustertool (CASSANDRA-942)
 * fix race condition that could trigger a false-positive assertion
   during post-flush discard of old commitlog segments (CASSANDRA-936)
 * fix neighbor calculation for anti-entropy repair (CASSANDRA-924)
 * perform repair even for small entropy differences (CASSANDRA-924)
 * Use hostnames in CFInputFormat to allow Hadoop's naive string-based
   locality comparisons to work (CASSANDRA-955)
 * cache read-only BufferedRandomAccessFile length to avoid
   3 system calls per invocation (CASSANDRA-950)
 * nodes with IPv6 (and no IPv4) addresses could not join cluster
   (CASSANDRA-969)
 * Retrieve the correct number of undeleted columns, if any, from
   a supercolumn in a row that had been deleted previously (CASSANDRA-920)
 * fix index scans that cross the 2GB mmap boundaries for both mmap
   and standard i/o modes (CASSANDRA-866)
 * expose drain via nodetool (CASSANDRA-978)


0.6.0-RC1
 * JMX drain to flush memtables and run through commit log (CASSANDRA-880)
 * Bootstrapping can skip ranges under the right conditions (CASSANDRA-902)
 * fix merging row versions in range_slice for CL > ONE (CASSANDRA-884)
 * default write ConsistencyLeven chaned from ZERO to ONE
 * fix for index entries spanning mmap buffer boundaries (CASSANDRA-857)
 * use lexical comparison if time part of TimeUUIDs are the same 
   (CASSANDRA-907)
 * bound read, mutation, and response stages to fix possible OOM
   during log replay (CASSANDRA-885)
 * Use microseconds-since-epoch (UTC) in cli, instead of milliseconds
 * Treat batch_mutate Deletion with null supercolumn as "apply this predicate 
   to top level supercolumns" (CASSANDRA-834)
 * Streaming destination nodes do not update their JMX status (CASSANDRA-916)
 * Fix internal RPC timeout calculation (CASSANDRA-911)
 * Added Pig loadfunc to contrib/pig (CASSANDRA-910)


0.6.0-beta3
 * fix compaction bucketing bug (CASSANDRA-814)
 * update windows batch file (CASSANDRA-824)
 * deprecate KeysCachedFraction configuration directive in favor
   of KeysCached; move to unified-per-CF key cache (CASSANDRA-801)
 * add invalidateRowCache to ColumnFamilyStoreMBean (CASSANDRA-761)
 * send Handoff hints to natural locations to reduce load on
   remaining nodes in a failure scenario (CASSANDRA-822)
 * Add RowWarningThresholdInMB configuration option to warn before very 
   large rows get big enough to threaten node stability, and -x option to
   be able to remove them with sstable2json if the warning is unheeded
   until it's too late (CASSANDRA-843)
 * Add logging of GC activity (CASSANDRA-813)
 * fix ConcurrentModificationException in commitlog discard (CASSANDRA-853)
 * Fix hardcoded row count in Hadoop RecordReader (CASSANDRA-837)
 * Add a jmx status to the streaming service and change several DEBUG
   messages to INFO (CASSANDRA-845)
 * fix classpath in cassandra-cli.bat for Windows (CASSANDRA-858)
 * allow re-specifying host, port to cassandra-cli if invalid ones
   are first tried (CASSANDRA-867)
 * fix race condition handling rpc timeout in the coordinator
   (CASSANDRA-864)
 * Remove CalloutLocation and StagingFileDirectory from storage-conf files 
   since those settings are no longer used (CASSANDRA-878)
 * Parse a long from RowWarningThresholdInMB instead of an int (CASSANDRA-882)
 * Remove obsolete ControlPort code from DatabaseDescriptor (CASSANDRA-886)
 * move skipBytes side effect out of assert (CASSANDRA-899)
 * add "double getLoad" to StorageServiceMBean (CASSANDRA-898)
 * track row stats per CF at compaction time (CASSANDRA-870)
 * disallow CommitLogDirectory matching a DataFileDirectory (CASSANDRA-888)
 * default key cache size is 200k entries, changed from 10% (CASSANDRA-863)
 * add -Dcassandra-foreground=yes to cassandra.bat
 * exit if cluster name is changed unexpectedly (CASSANDRA-769)


0.6.0-beta1/beta2
 * add batch_mutate thrift command, deprecating batch_insert (CASSANDRA-336)
 * remove get_key_range Thrift API, deprecated in 0.5 (CASSANDRA-710)
 * add optional login() Thrift call for authentication (CASSANDRA-547)
 * support fat clients using gossiper and StorageProxy to perform
   replication in-process [jvm-only] (CASSANDRA-535)
 * support mmapped I/O for reads, on by default on 64bit JVMs 
   (CASSANDRA-408, CASSANDRA-669)
 * improve insert concurrency, particularly during Hinted Handoff
   (CASSANDRA-658)
 * faster network code (CASSANDRA-675)
 * stress.py moved to contrib (CASSANDRA-635)
 * row caching [must be explicitly enabled per-CF in config] (CASSANDRA-678)
 * present a useful measure of compaction progress in JMX (CASSANDRA-599)
 * add bin/sstablekeys (CASSNADRA-679)
 * add ConsistencyLevel.ANY (CASSANDRA-687)
 * make removetoken remove nodes from gossip entirely (CASSANDRA-644)
 * add ability to set cache sizes at runtime (CASSANDRA-708)
 * report latency and cache hit rate statistics with lifetime totals
   instead of average over the last minute (CASSANDRA-702)
 * support get_range_slice for RandomPartitioner (CASSANDRA-745)
 * per-keyspace replication factory and replication strategy (CASSANDRA-620)
 * track latency in microseconds (CASSANDRA-733)
 * add describe_ Thrift methods, deprecating get_string_property and 
   get_string_list_property
 * jmx interface for tracking operation mode and streams in general.
   (CASSANDRA-709)
 * keep memtables in sorted order to improve range query performance
   (CASSANDRA-799)
 * use while loop instead of recursion when trimming sstables compaction list 
   to avoid blowing stack in pathological cases (CASSANDRA-804)
 * basic Hadoop map/reduce support (CASSANDRA-342)


0.5.1
 * ensure all files for an sstable are streamed to the same directory.
   (CASSANDRA-716)
 * more accurate load estimate for bootstrapping (CASSANDRA-762)
 * tolerate dead or unavailable bootstrap target on write (CASSANDRA-731)
 * allow larger numbers of keys (> 140M) in a sstable bloom filter
   (CASSANDRA-790)
 * include jvm argument improvements from CASSANDRA-504 in debian package
 * change streaming chunk size to 32MB to accomodate Windows XP limitations
   (was 64MB) (CASSANDRA-795)
 * fix get_range_slice returning results in the wrong order (CASSANDRA-781)
 

0.5.0 final
 * avoid attempting to delete temporary bootstrap files twice (CASSANDRA-681)
 * fix bogus NaN in nodeprobe cfstats output (CASSANDRA-646)
 * provide a policy for dealing with single thread executors w/ a full queue
   (CASSANDRA-694)
 * optimize inner read in MessagingService, vastly improving multiple-node
   performance (CASSANDRA-675)
 * wait for table flush before streaming data back to a bootstrapping node.
   (CASSANDRA-696)
 * keep track of bootstrapping sources by table so that bootstrapping doesn't 
   give the indication of finishing early (CASSANDRA-673)


0.5.0 RC3
 * commit the correct version of the patch for CASSANDRA-663


0.5.0 RC2 (unreleased)
 * fix bugs in converting get_range_slice results to Thrift 
   (CASSANDRA-647, CASSANDRA-649)
 * expose java.util.concurrent.TimeoutException in StorageProxy methods
   (CASSANDRA-600)
 * TcpConnectionManager was holding on to disconnected connections, 
   giving the false indication they were being used. (CASSANDRA-651)
 * Remove duplicated write. (CASSANDRA-662)
 * Abort bootstrap if IP is already in the token ring (CASSANDRA-663)
 * increase default commitlog sync period, and wait for last sync to 
   finish before submitting another (CASSANDRA-668)


0.5.0 RC1
 * Fix potential NPE in get_range_slice (CASSANDRA-623)
 * add CRC32 to commitlog entries (CASSANDRA-605)
 * fix data streaming on windows (CASSANDRA-630)
 * GC compacted sstables after cleanup and compaction (CASSANDRA-621)
 * Speed up anti-entropy validation (CASSANDRA-629)
 * Fix anti-entropy assertion error (CASSANDRA-639)
 * Fix pending range conflicts when bootstapping or moving
   multiple nodes at once (CASSANDRA-603)
 * Handle obsolete gossip related to node movement in the case where
   one or more nodes is down when the movement occurs (CASSANDRA-572)
 * Include dead nodes in gossip to avoid a variety of problems
   and fix HH to removed nodes (CASSANDRA-634)
 * return an InvalidRequestException for mal-formed SlicePredicates
   (CASSANDRA-643)
 * fix bug determining closest neighbor for use in multiple datacenters
   (CASSANDRA-648)
 * Vast improvements in anticompaction speed (CASSANDRA-607)
 * Speed up log replay and writes by avoiding redundant serializations
   (CASSANDRA-652)


0.5.0 beta 2
 * Bootstrap improvements (several tickets)
 * add nodeprobe repair anti-entropy feature (CASSANDRA-193, CASSANDRA-520)
 * fix possibility of partition when many nodes restart at once
   in clusters with multiple seeds (CASSANDRA-150)
 * fix NPE in get_range_slice when no data is found (CASSANDRA-578)
 * fix potential NPE in hinted handoff (CASSANDRA-585)
 * fix cleanup of local "system" keyspace (CASSANDRA-576)
 * improve computation of cluster load balance (CASSANDRA-554)
 * added super column read/write, column count, and column/row delete to
   cassandra-cli (CASSANDRA-567, CASSANDRA-594)
 * fix returning live subcolumns of deleted supercolumns (CASSANDRA-583)
 * respect JAVA_HOME in bin/ scripts (several tickets)
 * add StorageService.initClient for fat clients on the JVM (CASSANDRA-535)
   (see contrib/client_only for an example of use)
 * make consistency_level functional in get_range_slice (CASSANDRA-568)
 * optimize key deserialization for RandomPartitioner (CASSANDRA-581)
 * avoid GCing tombstones except on major compaction (CASSANDRA-604)
 * increase failure conviction threshold, resulting in less nodes
   incorrectly (and temporarily) marked as down (CASSANDRA-610)
 * respect memtable thresholds during log replay (CASSANDRA-609)
 * support ConsistencyLevel.ALL on read (CASSANDRA-584)
 * add nodeprobe removetoken command (CASSANDRA-564)


0.5.0 beta
 * Allow multiple simultaneous flushes, improving flush throughput 
   on multicore systems (CASSANDRA-401)
 * Split up locks to improve write and read throughput on multicore systems
   (CASSANDRA-444, CASSANDRA-414)
 * More efficient use of memory during compaction (CASSANDRA-436)
 * autobootstrap option: when enabled, all non-seed nodes will attempt
   to bootstrap when started, until bootstrap successfully
   completes. -b option is removed.  (CASSANDRA-438)
 * Unless a token is manually specified in the configuration xml,
   a bootstraping node will use a token that gives it half the
   keys from the most-heavily-loaded node in the cluster,
   instead of generating a random token. 
   (CASSANDRA-385, CASSANDRA-517)
 * Miscellaneous bootstrap fixes (several tickets)
 * Ability to change a node's token even after it has data on it
   (CASSANDRA-541)
 * Ability to decommission a live node from the ring (CASSANDRA-435)
 * Semi-automatic loadbalancing via nodeprobe (CASSANDRA-192)
 * Add ability to set compaction thresholds at runtime via
   JMX / nodeprobe.  (CASSANDRA-465)
 * Add "comment" field to ColumnFamily definition. (CASSANDRA-481)
 * Additional JMX metrics (CASSANDRA-482)
 * JSON based export and import tools (several tickets)
 * Hinted Handoff fixes (several tickets)
 * Add key cache to improve read performance (CASSANDRA-423)
 * Simplified construction of custom ReplicationStrategy classes
   (CASSANDRA-497)
 * Graphical application (Swing) for ring integrity verification and 
   visualization was added to contrib (CASSANDRA-252)
 * Add DCQUORUM, DCQUORUMSYNC consistency levels and corresponding
   ReplicationStrategy / EndpointSnitch classes.  Experimental.
   (CASSANDRA-492)
 * Web client interface added to contrib (CASSANDRA-457)
 * More-efficient flush for Random, CollatedOPP partitioners 
   for normal writes (CASSANDRA-446) and bulk load (CASSANDRA-420)
 * Add MemtableFlushAfterMinutes, a global replacement for the old 
   per-CF FlushPeriodInMinutes setting (CASSANDRA-463)
 * optimizations to slice reading (CASSANDRA-350) and supercolumn
   queries (CASSANDRA-510)
 * force binding to given listenaddress for nodes with multiple
   interfaces (CASSANDRA-546)
 * stress.py benchmarking tool improvements (several tickets)
 * optimized replica placement code (CASSANDRA-525)
 * faster log replay on restart (CASSANDRA-539, CASSANDRA-540)
 * optimized local-node writes (CASSANDRA-558)
 * added get_range_slice, deprecating get_key_range (CASSANDRA-344)
 * expose TimedOutException to thrift (CASSANDRA-563)
 

0.4.2
 * Add validation disallowing null keys (CASSANDRA-486)
 * Fix race conditions in TCPConnectionManager (CASSANDRA-487)
 * Fix using non-utf8-aware comparison as a sanity check.
   (CASSANDRA-493)
 * Improve default garbage collector options (CASSANDRA-504)
 * Add "nodeprobe flush" (CASSANDRA-505)
 * remove NotFoundException from get_slice throws list (CASSANDRA-518)
 * fix get (not get_slice) of entire supercolumn (CASSANDRA-508)
 * fix null token during bootstrap (CASSANDRA-501)


0.4.1
 * Fix FlushPeriod columnfamily configuration regression
   (CASSANDRA-455)
 * Fix long column name support (CASSANDRA-460)
 * Fix for serializing a row that only contains tombstones
   (CASSANDRA-458)
 * Fix for discarding unneeded commitlog segments (CASSANDRA-459)
 * Add SnapshotBeforeCompaction configuration option (CASSANDRA-426)
 * Fix compaction abort under insufficient disk space (CASSANDRA-473)
 * Fix reading subcolumn slice from tombstoned CF (CASSANDRA-484)
 * Fix race condition in RVH causing occasional NPE (CASSANDRA-478)


0.4.0
 * fix get_key_range problems when a node is down (CASSANDRA-440)
   and add UnavailableException to more Thrift methods
 * Add example EndPointSnitch contrib code (several tickets)


0.4.0 RC2
 * fix SSTable generation clash during compaction (CASSANDRA-418)
 * reject method calls with null parameters (CASSANDRA-308)
 * properly order ranges in nodeprobe output (CASSANDRA-421)
 * fix logging of certain errors on executor threads (CASSANDRA-425)


0.4.0 RC1
 * Bootstrap feature is live; use -b on startup (several tickets)
 * Added multiget api (CASSANDRA-70)
 * fix Deadlock with SelectorManager.doProcess and TcpConnection.write
   (CASSANDRA-392)
 * remove key cache b/c of concurrency bugs in third-party
   CLHM library (CASSANDRA-405)
 * update non-major compaction logic to use two threshold values
   (CASSANDRA-407)
 * add periodic / batch commitlog sync modes (several tickets)
 * inline BatchMutation into batch_insert params (CASSANDRA-403)
 * allow setting the logging level at runtime via mbean (CASSANDRA-402)
 * change default comparator to BytesType (CASSANDRA-400)
 * add forwards-compatible ConsistencyLevel parameter to get_key_range
   (CASSANDRA-322)
 * r/m special case of blocking for local destination when writing with 
   ConsistencyLevel.ZERO (CASSANDRA-399)
 * Fixes to make BinaryMemtable [bulk load interface] useful (CASSANDRA-337);
   see contrib/bmt_example for an example of using it.
 * More JMX properties added (several tickets)
 * Thrift changes (several tickets)
    - Merged _super get methods with the normal ones; return values
      are now of ColumnOrSuperColumn.
    - Similarly, merged batch_insert_super into batch_insert.



0.4.0 beta
 * On-disk data format has changed to allow billions of keys/rows per
   node instead of only millions
 * Multi-keyspace support
 * Scan all sstables for all queries to avoid situations where
   different types of operation on the same ColumnFamily could
   disagree on what data was present
 * Snapshot support via JMX
 * Thrift API has changed a _lot_:
    - removed time-sorted CFs; instead, user-defined comparators
      may be defined on the column names, which are now byte arrays.
      Default comparators are provided for UTF8, Bytes, Ascii, Long (i64),
      and UUID types.
    - removed colon-delimited strings in thrift api in favor of explicit
      structs such as ColumnPath, ColumnParent, etc.  Also normalized
      thrift struct and argument naming.
    - Added columnFamily argument to get_key_range.
    - Change signature of get_slice to accept starting and ending
      columns as well as an offset.  (This allows use of indexes.)
      Added "ascending" flag to allow reasonably-efficient reverse
      scans as well.  Removed get_slice_by_range as redundant.
    - get_key_range operates on one CF at a time
    - changed `block` boolean on insert methods to ConsistencyLevel enum,
      with options of NONE, ONE, QUORUM, and ALL.
    - added similar consistency_level parameter to read methods
    - column-name-set slice with no names given now returns zero columns
      instead of all of them.  ("all" can run your server out of memory.
      use a range-based slice with a high max column count instead.)
 * Removed the web interface. Node information can now be obtained by 
   using the newly introduced nodeprobe utility.
 * More JMX stats
 * Remove magic values from internals (e.g. special key to indicate
   when to flush memtables)
 * Rename configuration "table" to "keyspace"
 * Moved to crash-only design; no more shutdown (just kill the process)
 * Lots of bug fixes

Full list of issues resolved in 0.4 is at https://issues.apache.org/jira/secure/IssueNavigator.jspa?reset=true&&pid=12310865&fixfor=12313862&resolution=1&sorter/field=issuekey&sorter/order=DESC


0.3.0 RC3
 * Fix potential deadlock under load in TCPConnection.
   (CASSANDRA-220)


0.3.0 RC2
 * Fix possible data loss when server is stopped after replaying
   log but before new inserts force memtable flush.
   (CASSANDRA-204)
 * Added BUGS file


0.3.0 RC1
 * Range queries on keys, including user-defined key collation
 * Remove support
 * Workarounds for a weird bug in JDK select/register that seems
   particularly common on VM environments. Cassandra should deploy
   fine on EC2 now
 * Much improved infrastructure: the beginnings of a decent test suite
   ("ant test" for unit tests; "nosetests" for system tests), code
   coverage reporting, etc.
 * Expanded node status reporting via JMX
 * Improved error reporting/logging on both server and client
 * Reduced memory footprint in default configuration
 * Combined blocking and non-blocking versions of insert APIs
 * Added FlushPeriodInMinutes configuration parameter to force
   flushing of infrequently-updated ColumnFamilies<|MERGE_RESOLUTION|>--- conflicted
+++ resolved
@@ -53,28 +53,9 @@
  * Use OpOrder to guard sstable references for reads (CASSANDRA-6919)
  * Preemptive opening of compaction result (CASSANDRA-6916)
 Merged from 2.0:
-2.0.8
  * Set JMX RMI port to 7199 (CASSANDRA-7087)
  * Use LOCAL_QUORUM for data reads at LOCAL_SERIAL (CASSANDRA-6939)
  * Log a warning for large batches (CASSANDRA-6487)
-<<<<<<< HEAD
-=======
- * Queries on compact tables can return more rows that requested (CASSANDRA-7052)
- * USING TIMESTAMP for batches does not work (CASSANDRA-7053)
- * Fix performance regression from CASSANDRA-5614 (CASSANDRA-6949)
- * Merge groupable mutations in TriggerExecutor#execute() (CASSANDRA-7047)
- * Fix CFMetaData#getColumnDefinitionFromColumnName() (CASSANDRA-7074)
-Merged from 1.2:
- * Fix batchlog to account for CF truncation records (CASSANDRA-6999)
- * Fix CQLSH parsing of functions and BLOB literals (CASSANDRA-7018)
- * Require nodetool rebuild_index to specify index names (CASSANDRA-7038)
- * Ensure that batchlog and hint timeouts do not produce hints (CASSANDRA-7058)
- * Always clean up references in SerializingCache (CASSANDRA-6994)
- * Don't shut MessagingService down when replacing a node (CASSANDRA-6476)
-
-
-2.0.7
->>>>>>> 871a6030
  * Put nodes in hibernate when join_ring is false (CASSANDRA-6961)
  * Avoid early loading of non-system keyspaces before compaction-leftovers 
    cleanup at startup (CASSANDRA-6913)
@@ -145,6 +126,8 @@
  * Fix batchlog to account for CF truncation records (CASSANDRA-6999)
  * Fix CQLSH parsing of functions and BLOB literals (CASSANDRA-7018)
  * Properly load trustore in the native protocol (CASSANDRA-6847)
+ * Always clean up references in SerializingCache (CASSANDRA-6994)
+ * Don't shut MessagingService down when replacing a node (CASSANDRA-6476)
 
 
 2.0.6
