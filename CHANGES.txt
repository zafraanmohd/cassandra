<<<<<<< HEAD
3.6
 * Fix handling of empty slices (CASSANDRA-11513)
 * Make number of cores used by cqlsh COPY visible to testing code (CASSANDRA-11437)
 * Allow filtering on clustering columns for queries without secondary indexes (CASSANDRA-11310)
 * Refactor Restriction hierarchy (CASSANDRA-11354)
 * Eliminate allocations in R/W path (CASSANDRA-11421)
 * Update Netty to 4.0.36 (CASSANDRA-11567)
 * Fix PER PARTITION LIMIT for queries requiring post-query ordering (CASSANDRA-11556)
 * Allow instantiation of UDTs and tuples in UDFs (CASSANDRA-10818)
 * Support UDT in CQLSSTableWriter (CASSANDRA-10624)
 * Support for non-frozen user-defined types, updating
   individual fields of user-defined types (CASSANDRA-7423)
 * Make LZ4 compression level configurable (CASSANDRA-11051)
 * Allow per-partition LIMIT clause in CQL (CASSANDRA-7017)
 * Make custom filtering more extensible with UserExpression (CASSANDRA-11295)
 * Improve field-checking and error reporting in cassandra.yaml (CASSANDRA-10649)
 * Print CAS stats in nodetool proxyhistograms (CASSANDRA-11507)
 * More user friendly error when providing an invalid token to nodetool (CASSANDRA-9348)
 * Add static column support to SASI index (CASSANDRA-11183)
 * Support EQ/PREFIX queries in SASI CONTAINS mode without tokenization (CASSANDRA-11434)
 * Support LIKE operator in prepared statements (CASSANDRA-11456)
 * Add a command to see if a Materialized View has finished building (CASSANDRA-9967)
 * Log endpoint and port associated with streaming operation (CASSANDRA-8777)
 * Print sensible units for all log messages (CASSANDRA-9692)
 * Upgrade Netty to version 4.0.34 (CASSANDRA-11096)
 * Break the CQL grammar into separate Parser and Lexer (CASSANDRA-11372)
 * Compress only inter-dc traffic by default (CASSANDRA-8888)
 * Add metrics to track write amplification (CASSANDRA-11420)
 * cassandra-stress: cannot handle "value-less" tables (CASSANDRA-7739)
 * Add/drop multiple columns in one ALTER TABLE statement (CASSANDRA-10411)
 * Add require_endpoint_verification opt for internode encryption (CASSANDRA-9220)
 * Add auto import java.util for UDF code block (CASSANDRA-11392)
 * Add --hex-format option to nodetool getsstables (CASSANDRA-11337)
 * sstablemetadata should print sstable min/max token (CASSANDRA-7159)
 * Do not wrap CassandraException in TriggerExecutor (CASSANDRA-9421)
 * COPY TO should have higher double precision (CASSANDRA-11255)
 * Stress should exit with non-zero status after failure (CASSANDRA-10340)
 * Add client to cqlsh SHOW_SESSION (CASSANDRA-8958)
 * Fix nodetool tablestats keyspace level metrics (CASSANDRA-11226)
 * Store repair options in parent_repair_history (CASSANDRA-11244)
 * Print current leveling in sstableofflinerelevel (CASSANDRA-9588)
 * Change repair message for keyspaces with RF 1 (CASSANDRA-11203)
 * Remove hard-coded SSL cipher suites and protocols (CASSANDRA-10508)
 * Improve concurrency in CompactionStrategyManager (CASSANDRA-10099)
 * (cqlsh) interpret CQL type for formatting blobs (CASSANDRA-11274)
 * Refuse to start and print txn log information in case of disk
   corruption (CASSANDRA-10112)
 * Resolve some eclipse-warnings (CASSANDRA-11086)
 * (cqlsh) Show static columns in a different color (CASSANDRA-11059)
 * Allow to remove TTLs on table with default_time_to_live (CASSANDRA-11207)
Merged from 3.0:
=======
3.0.6
 * Option to specify ProtocolVersion in cassandra-stress (CASSANDRA-11410)
>>>>>>> 99ea2ee7
 * ArithmeticException in avgFunctionForDecimal (CASSANDRA-11485)
 * Allow only DISTINCT queries with partition keys or static columns restrictions (CASSANDRA-11339)
 * LogAwareFileLister should only use OLD sstable files in current folder to determine disk consistency (CASSANDRA-11470)
 * Notify indexers of expired rows during compaction (CASSANDRA-11329)
 * Properly respond with ProtocolError when a v1/v2 native protocol
   header is received (CASSANDRA-11464)
 * Validate that num_tokens and initial_token are consistent with one another (CASSANDRA-10120)
Merged from 2.2:
 * CqlConfigHelper no longer requires both a keystore and truststore to work (CASSANDRA-11532)
 * Make deprecated repair methods backward-compatible with previous notification service (CASSANDRA-11430)
 * IncomingStreamingConnection version check message wrong (CASSANDRA-11462)


3.5
 * StaticTokenTreeBuilder should respect posibility of duplicate tokens (CASSANDRA-11525)
 * Correctly fix potential assertion error during compaction (CASSANDRA-11353)
 * Avoid index segment stitching in RAM which lead to OOM on big SSTable files (CASSANDRA-11383)
 * Fix clustering and row filters for LIKE queries on clustering columns (CASSANDRA-11397)
Merged from 3.0:
 * Fix rare NPE on schema upgrade from 2.x to 3.x (CASSANDRA-10943)
 * Improve backoff policy for cqlsh COPY FROM (CASSANDRA-11320)
 * Improve IF NOT EXISTS check in CREATE INDEX (CASSANDRA-11131)
 * Upgrade ohc to 0.4.3
 * Enable SO_REUSEADDR for JMX RMI server sockets (CASSANDRA-11093)
 * Allocate merkletrees with the correct size (CASSANDRA-11390)
 * Support streaming pre-3.0 sstables (CASSANDRA-10990)
 * Add backpressure to compressed or encrypted commit log (CASSANDRA-10971)
 * SSTableExport supports secondary index tables (CASSANDRA-11330)
 * Fix sstabledump to include missing info in debug output (CASSANDRA-11321)
 * Establish and implement canonical bulk reading workload(s) (CASSANDRA-10331)
 * Fix paging for IN queries on tables without clustering columns (CASSANDRA-11208)
 * Remove recursive call from CompositesSearcher (CASSANDRA-11304)
 * Fix filtering on non-primary key columns for queries without index (CASSANDRA-6377)
 * Fix sstableloader fail when using materialized view (CASSANDRA-11275)
Merged from 2.2:
 * DatabaseDescriptor should log stacktrace in case of Eception during seed provider creation (CASSANDRA-11312)
 * Use canonical path for directory in SSTable descriptor (CASSANDRA-10587)
 * Add cassandra-stress keystore option (CASSANDRA-9325)
 * Dont mark sstables as repairing with sub range repairs (CASSANDRA-11451)
 * Notify when sstables change after cancelling compaction (CASSANDRA-11373)
 * cqlsh: COPY FROM should check that explicit column names are valid (CASSANDRA-11333)
 * Add -Dcassandra.start_gossip startup option (CASSANDRA-10809)
 * Fix UTF8Validator.validate() for modified UTF-8 (CASSANDRA-10748)
 * Clarify that now() function is calculated on the coordinator node in CQL documentation (CASSANDRA-10900)
 * Fix bloom filter sizing with LCS (CASSANDRA-11344)
 * (cqlsh) Fix error when result is 0 rows with EXPAND ON (CASSANDRA-11092)
 * Add missing newline at end of bin/cqlsh (CASSANDRA-11325)
 * Unresolved hostname leads to replace being ignored (CASSANDRA-11210)
 * Only log yaml config once, at startup (CASSANDRA-11217)
 * Reference leak with parallel repairs on the same table (CASSANDRA-11215)
Merged from 2.1:
 * Add a -j parameter to scrub/cleanup/upgradesstables to state how
   many threads to use (CASSANDRA-11179)
 * COPY FROM on large datasets: fix progress report and debug performance (CASSANDRA-11053)
 * InvalidateKeys should have a weak ref to key cache (CASSANDRA-11176)


3.4
 * (cqlsh) add cqlshrc option to always connect using ssl (CASSANDRA-10458)
 * Cleanup a few resource warnings (CASSANDRA-11085)
 * Allow custom tracing implementations (CASSANDRA-10392)
 * Extract LoaderOptions to be able to be used from outside (CASSANDRA-10637)
 * fix OnDiskIndexTest to properly treat empty ranges (CASSANDRA-11205)
 * fix TrackerTest to handle new notifications (CASSANDRA-11178)
 * add SASI validation for partitioner and complex columns (CASSANDRA-11169)
 * Add caching of encrypted credentials in PasswordAuthenticator (CASSANDRA-7715)
 * fix SASI memtable switching on flush (CASSANDRA-11159)
 * Remove duplicate offline compaction tracking (CASSANDRA-11148)
 * fix EQ semantics of analyzed SASI indexes (CASSANDRA-11130)
 * Support long name output for nodetool commands (CASSANDRA-7950)
 * Encrypted hints (CASSANDRA-11040)
 * SASI index options validation (CASSANDRA-11136)
 * Optimize disk seek using min/max column name meta data when the LIMIT clause is used
   (CASSANDRA-8180)
 * Add LIKE support to CQL3 (CASSANDRA-11067)
 * Generic Java UDF types (CASSANDRA-10819)
 * cqlsh: Include sub-second precision in timestamps by default (CASSANDRA-10428)
 * Set javac encoding to utf-8 (CASSANDRA-11077)
 * Integrate SASI index into Cassandra (CASSANDRA-10661)
 * Add --skip-flush option to nodetool snapshot
 * Skip values for non-queried columns (CASSANDRA-10657)
 * Add support for secondary indexes on static columns (CASSANDRA-8103)
 * CommitLogUpgradeTestMaker creates broken commit logs (CASSANDRA-11051)
 * Add metric for number of dropped mutations (CASSANDRA-10866)
 * Simplify row cache invalidation code (CASSANDRA-10396)
 * Support user-defined compaction through nodetool (CASSANDRA-10660)
 * Stripe view locks by key and table ID to reduce contention (CASSANDRA-10981)
 * Add nodetool gettimeout and settimeout commands (CASSANDRA-10953)
 * Add 3.0 metadata to sstablemetadata output (CASSANDRA-10838)
Merged from 3.0:
 * MV should only query complex columns included in the view (CASSANDRA-11069)
 * Failed aggregate creation breaks server permanently (CASSANDRA-11064)
 * Add sstabledump tool (CASSANDRA-7464)
 * Introduce backpressure for hints (CASSANDRA-10972)
 * Fix ClusteringPrefix not being able to read tombstone range boundaries (CASSANDRA-11158)
 * Prevent logging in sandboxed state (CASSANDRA-11033)
 * Disallow drop/alter operations of UDTs used by UDAs (CASSANDRA-10721)
 * Add query time validation method on Index (CASSANDRA-11043)
 * Avoid potential AssertionError in mixed version cluster (CASSANDRA-11128)
 * Properly handle hinted handoff after topology changes (CASSANDRA-5902)
 * AssertionError when listing sstable files on inconsistent disk state (CASSANDRA-11156)
 * Fix wrong rack counting and invalid conditions check for TokenAllocation
   (CASSANDRA-11139)
 * Avoid creating empty hint files (CASSANDRA-11090)
 * Fix leak detection strong reference loop using weak reference (CASSANDRA-11120)
 * Configurie BatchlogManager to stop delayed tasks on shutdown (CASSANDRA-11062)
 * Hadoop integration is incompatible with Cassandra Driver 3.0.0 (CASSANDRA-11001)
 * Add dropped_columns to the list of schema table so it gets handled
   properly (CASSANDRA-11050)
 * Fix NPE when using forceRepairRangeAsync without DC (CASSANDRA-11239)
Merged from 2.2:
 * Preserve order for preferred SSL cipher suites (CASSANDRA-11164)
 * Range.compareTo() violates the contract of Comparable (CASSANDRA-11216)
 * Avoid NPE when serializing ErrorMessage with null message (CASSANDRA-11167)
 * Replacing an aggregate with a new version doesn't reset INITCOND (CASSANDRA-10840)
 * (cqlsh) cqlsh cannot be called through symlink (CASSANDRA-11037)
 * fix ohc and java-driver pom dependencies in build.xml (CASSANDRA-10793)
 * Protect from keyspace dropped during repair (CASSANDRA-11065)
 * Handle adding fields to a UDT in SELECT JSON and toJson() (CASSANDRA-11146)
 * Better error message for cleanup (CASSANDRA-10991)
 * cqlsh pg-style-strings broken if line ends with ';' (CASSANDRA-11123)
 * Always persist upsampled index summaries (CASSANDRA-10512)
 * (cqlsh) Fix inconsistent auto-complete (CASSANDRA-10733)
 * Make SELECT JSON and toJson() threadsafe (CASSANDRA-11048)
 * Fix SELECT on tuple relations for mixed ASC/DESC clustering order (CASSANDRA-7281)
 * Use cloned TokenMetadata in size estimates to avoid race against membership check
   (CASSANDRA-10736)
 * (cqlsh) Support utf-8/cp65001 encoding on Windows (CASSANDRA-11030)
 * Fix paging on DISTINCT queries repeats result when first row in partition changes
   (CASSANDRA-10010)
 * (cqlsh) Support timezone conversion using pytz (CASSANDRA-10397)
 * cqlsh: change default encoding to UTF-8 (CASSANDRA-11124)
Merged from 2.1:
 * Checking if an unlogged batch is local is inefficient (CASSANDRA-11529)
 * Fix out-of-space error treatment in memtable flushing (CASSANDRA-11448).
 * Don't do defragmentation if reading from repaired sstables (CASSANDRA-10342)
 * Fix streaming_socket_timeout_in_ms not enforced (CASSANDRA-11286)
 * Avoid dropping message too quickly due to missing unit conversion (CASSANDRA-11302)
 * Don't remove FailureDetector history on removeEndpoint (CASSANDRA-10371)
 * Only notify if repair status changed (CASSANDRA-11172)
 * Use logback setting for 'cassandra -v' command (CASSANDRA-10767)
 * Fix sstableloader to unthrottle streaming by default (CASSANDRA-9714)
 * Fix incorrect warning in 'nodetool status' (CASSANDRA-10176)
 * Properly release sstable ref when doing offline scrub (CASSANDRA-10697)
 * Improve nodetool status performance for large cluster (CASSANDRA-7238)
 * Gossiper#isEnabled is not thread safe (CASSANDRA-11116)
 * Avoid major compaction mixing repaired and unrepaired sstables in DTCS (CASSANDRA-11113)
 * Make it clear what DTCS timestamp_resolution is used for (CASSANDRA-11041)
 * (cqlsh) Display milliseconds when datetime overflows (CASSANDRA-10625)


3.3
 * Avoid infinite loop if owned range is smaller than number of
   data dirs (CASSANDRA-11034)
 * Avoid bootstrap hanging when existing nodes have no data to stream (CASSANDRA-11010)
Merged from 3.0:
 * Remove double initialization of newly added tables (CASSANDRA-11027)
 * Filter keys searcher results by target range (CASSANDRA-11104)
 * Fix deserialization of legacy read commands (CASSANDRA-11087)
 * Fix incorrect computation of deletion time in sstable metadata (CASSANDRA-11102)
 * Avoid memory leak when collecting sstable metadata (CASSANDRA-11026)
 * Mutations do not block for completion under view lock contention (CASSANDRA-10779)
 * Invalidate legacy schema tables when unloading them (CASSANDRA-11071)
 * (cqlsh) handle INSERT and UPDATE statements with LWT conditions correctly
   (CASSANDRA-11003)
 * Fix DISTINCT queries in mixed version clusters (CASSANDRA-10762)
 * Migrate build status for indexes along with legacy schema (CASSANDRA-11046)
 * Ensure SSTables for legacy KEYS indexes can be read (CASSANDRA-11045)
 * Added support for IBM zSystems architecture (CASSANDRA-11054)
 * Update CQL documentation (CASSANDRA-10899)
 * Check the column name, not cell name, for dropped columns when reading
   legacy sstables (CASSANDRA-11018)
 * Don't attempt to index clustering values of static rows (CASSANDRA-11021)
 * Remove checksum files after replaying hints (CASSANDRA-10947)
 * Support passing base table metadata to custom 2i validation (CASSANDRA-10924)
 * Ensure stale index entries are purged during reads (CASSANDRA-11013)
 * (cqlsh) Also apply --connect-timeout to control connection
   timeout (CASSANDRA-10959)
 * Fix AssertionError when removing from list using UPDATE (CASSANDRA-10954)
 * Fix UnsupportedOperationException when reading old sstable with range
   tombstone (CASSANDRA-10743)
 * MV should use the maximum timestamp of the primary key (CASSANDRA-10910)
 * Fix potential assertion error during compaction (CASSANDRA-10944)
Merged from 2.2:
 * maxPurgeableTimestamp needs to check memtables too (CASSANDRA-9949)
 * Apply change to compaction throughput in real time (CASSANDRA-10025)
 * (cqlsh) encode input correctly when saving history
 * Fix potential NPE on ORDER BY queries with IN (CASSANDRA-10955)
 * Start L0 STCS-compactions even if there is a L0 -> L1 compaction
   going (CASSANDRA-10979)
 * Make UUID LSB unique per process (CASSANDRA-7925)
 * Avoid NPE when performing sstable tasks (scrub etc.) (CASSANDRA-10980)
 * Make sure client gets tombstone overwhelmed warning (CASSANDRA-9465)
 * Fix error streaming section more than 2GB (CASSANDRA-10961)
 * Histogram buckets exposed in jmx are sorted incorrectly (CASSANDRA-10975)
 * Enable GC logging by default (CASSANDRA-10140)
 * Optimize pending range computation (CASSANDRA-9258)
 * Skip commit log and saved cache directories in SSTable version startup check (CASSANDRA-10902)
 * drop/alter user should be case sensitive (CASSANDRA-10817)
Merged from 2.1:
 * test_bulk_round_trip_blogposts is failing occasionally (CASSANDRA-10938)
 * Fix isJoined return true only after becoming cluster member (CASANDRA-11007)
 * Fix bad gossip generation seen in long-running clusters (CASSANDRA-10969)
 * Avoid NPE when incremental repair fails (CASSANDRA-10909)
 * Unmark sstables compacting once they are done in cleanup/scrub/upgradesstables (CASSANDRA-10829)
 * Allow simultaneous bootstrapping with strict consistency when no vnodes are used (CASSANDRA-11005)
 * Log a message when major compaction does not result in a single file (CASSANDRA-10847)
 * (cqlsh) fix cqlsh_copy_tests when vnodes are disabled (CASSANDRA-10997)
 * (cqlsh) Add request timeout option to cqlsh (CASSANDRA-10686)
 * Avoid AssertionError while submitting hint with LWT (CASSANDRA-10477)
 * If CompactionMetadata is not in stats file, use index summary instead (CASSANDRA-10676)
 * Retry sending gossip syn multiple times during shadow round (CASSANDRA-8072)
 * Fix pending range calculation during moves (CASSANDRA-10887)
 * Sane default (200Mbps) for inter-DC streaming througput (CASSANDRA-8708)



3.2
 * Make sure tokens don't exist in several data directories (CASSANDRA-6696)
 * Add requireAuthorization method to IAuthorizer (CASSANDRA-10852)
 * Move static JVM options to conf/jvm.options file (CASSANDRA-10494)
 * Fix CassandraVersion to accept x.y version string (CASSANDRA-10931)
 * Add forceUserDefinedCleanup to allow more flexible cleanup (CASSANDRA-10708)
 * (cqlsh) allow setting TTL with COPY (CASSANDRA-9494)
 * Fix counting of received sstables in streaming (CASSANDRA-10949)
 * Implement hints compression (CASSANDRA-9428)
 * Fix potential assertion error when reading static columns (CASSANDRA-10903)
 * Fix EstimatedHistogram creation in nodetool tablehistograms (CASSANDRA-10859)
 * Establish bootstrap stream sessions sequentially (CASSANDRA-6992)
 * Sort compactionhistory output by timestamp (CASSANDRA-10464)
 * More efficient BTree removal (CASSANDRA-9991)
 * Make tablehistograms accept the same syntax as tablestats (CASSANDRA-10149)
 * Group pending compactions based on table (CASSANDRA-10718)
 * Add compressor name in sstablemetadata output (CASSANDRA-9879)
 * Fix type casting for counter columns (CASSANDRA-10824)
 * Prevent running Cassandra as root (CASSANDRA-8142)
 * bound maximum in-flight commit log replay mutation bytes to 64 megabytes (CASSANDRA-8639)
 * Normalize all scripts (CASSANDRA-10679)
 * Make compression ratio much more accurate (CASSANDRA-10225)
 * Optimize building of Clustering object when only one is created (CASSANDRA-10409)
 * Make index building pluggable (CASSANDRA-10681)
 * Add sstable flush observer (CASSANDRA-10678)
 * Improve NTS endpoints calculation (CASSANDRA-10200)
 * Improve performance of the folderSize function (CASSANDRA-10677)
 * Add support for type casting in selection clause (CASSANDRA-10310)
 * Added graphing option to cassandra-stress (CASSANDRA-7918)
 * Abort in-progress queries that time out (CASSANDRA-7392)
 * Add transparent data encryption core classes (CASSANDRA-9945)
Merged from 3.0:
 * Better handling of SSL connection errors inter-node (CASSANDRA-10816)
 * Avoid NoSuchElementException when executing empty batch (CASSANDRA-10711)
 * Avoid building PartitionUpdate in toString (CASSANDRA-10897)
 * Reduce heap spent when receiving many SSTables (CASSANDRA-10797)
 * Add back support for 3rd party auth providers to bulk loader (CASSANDRA-10873)
 * Eliminate the dependency on jgrapht for UDT resolution (CASSANDRA-10653)
 * (Hadoop) Close Clusters and Sessions in Hadoop Input/Output classes (CASSANDRA-10837)
 * Fix sstableloader not working with upper case keyspace name (CASSANDRA-10806)
Merged from 2.2:
 * jemalloc detection fails due to quoting issues in regexv (CASSANDRA-10946)
 * (cqlsh) show correct column names for empty result sets (CASSANDRA-9813)
 * Add new types to Stress (CASSANDRA-9556)
 * Add property to allow listening on broadcast interface (CASSANDRA-9748)
Merged from 2.1:
 * Match cassandra-loader options in COPY FROM (CASSANDRA-9303)
 * Fix binding to any address in CqlBulkRecordWriter (CASSANDRA-9309)
 * cqlsh fails to decode utf-8 characters for text typed columns (CASSANDRA-10875)
 * Log error when stream session fails (CASSANDRA-9294)
 * Fix bugs in commit log archiving startup behavior (CASSANDRA-10593)
 * (cqlsh) further optimise COPY FROM (CASSANDRA-9302)
 * Allow CREATE TABLE WITH ID (CASSANDRA-9179)
 * Make Stress compiles within eclipse (CASSANDRA-10807)
 * Cassandra Daemon should print JVM arguments (CASSANDRA-10764)
 * Allow cancellation of index summary redistribution (CASSANDRA-8805)


3.1.1
Merged from 3.0:
  * Fix upgrade data loss due to range tombstone deleting more data than then should
    (CASSANDRA-10822)


3.1
Merged from 3.0:
 * Avoid MV race during node decommission (CASSANDRA-10674)
 * Disable reloading of GossipingPropertyFileSnitch (CASSANDRA-9474)
 * Handle single-column deletions correction in materialized views
   when the column is part of the view primary key (CASSANDRA-10796)
 * Fix issue with datadir migration on upgrade (CASSANDRA-10788)
 * Fix bug with range tombstones on reverse queries and test coverage for
   AbstractBTreePartition (CASSANDRA-10059)
 * Remove 64k limit on collection elements (CASSANDRA-10374)
 * Remove unclear Indexer.indexes() method (CASSANDRA-10690)
 * Fix NPE on stream read error (CASSANDRA-10771)
 * Normalize cqlsh DESC output (CASSANDRA-10431)
 * Rejects partition range deletions when columns are specified (CASSANDRA-10739)
 * Fix error when saving cached key for old format sstable (CASSANDRA-10778)
 * Invalidate prepared statements on DROP INDEX (CASSANDRA-10758)
 * Fix SELECT statement with IN restrictions on partition key,
   ORDER BY and LIMIT (CASSANDRA-10729)
 * Improve stress performance over 1k threads (CASSANDRA-7217)
 * Wait for migration responses to complete before bootstrapping (CASSANDRA-10731)
 * Unable to create a function with argument of type Inet (CASSANDRA-10741)
 * Fix backward incompatibiliy in CqlInputFormat (CASSANDRA-10717)
 * Correctly preserve deletion info on updated rows when notifying indexers
   of single-row deletions (CASSANDRA-10694)
 * Notify indexers of partition delete during cleanup (CASSANDRA-10685)
 * Keep the file open in trySkipCache (CASSANDRA-10669)
 * Updated trigger example (CASSANDRA-10257)
Merged from 2.2:
 * Verify tables in pseudo-system keyspaces at startup (CASSANDRA-10761)
 * Fix IllegalArgumentException in DataOutputBuffer.reallocate for large buffers (CASSANDRA-10592)
 * Show CQL help in cqlsh in web browser (CASSANDRA-7225)
 * Serialize on disk the proper SSTable compression ratio (CASSANDRA-10775)
 * Reject index queries while the index is building (CASSANDRA-8505)
 * CQL.textile syntax incorrectly includes optional keyspace for aggregate SFUNC and FINALFUNC (CASSANDRA-10747)
 * Fix JSON update with prepared statements (CASSANDRA-10631)
 * Don't do anticompaction after subrange repair (CASSANDRA-10422)
 * Fix SimpleDateType type compatibility (CASSANDRA-10027)
 * (Hadoop) fix splits calculation (CASSANDRA-10640)
 * (Hadoop) ensure that Cluster instances are always closed (CASSANDRA-10058)
Merged from 2.1:
 * Fix Stress profile parsing on Windows (CASSANDRA-10808)
 * Fix incremental repair hang when replica is down (CASSANDRA-10288)
 * Optimize the way we check if a token is repaired in anticompaction (CASSANDRA-10768)
 * Add proper error handling to stream receiver (CASSANDRA-10774)
 * Warn or fail when changing cluster topology live (CASSANDRA-10243)
 * Status command in debian/ubuntu init script doesn't work (CASSANDRA-10213)
 * Some DROP ... IF EXISTS incorrectly result in exceptions on non-existing KS (CASSANDRA-10658)
 * DeletionTime.compareTo wrong in rare cases (CASSANDRA-10749)
 * Force encoding when computing statement ids (CASSANDRA-10755)
 * Properly reject counters as map keys (CASSANDRA-10760)
 * Fix the sstable-needs-cleanup check (CASSANDRA-10740)
 * (cqlsh) Print column names before COPY operation (CASSANDRA-8935)
 * Fix CompressedInputStream for proper cleanup (CASSANDRA-10012)
 * (cqlsh) Support counters in COPY commands (CASSANDRA-9043)
 * Try next replica if not possible to connect to primary replica on
   ColumnFamilyRecordReader (CASSANDRA-2388)
 * Limit window size in DTCS (CASSANDRA-10280)
 * sstableloader does not use MAX_HEAP_SIZE env parameter (CASSANDRA-10188)
 * (cqlsh) Improve COPY TO performance and error handling (CASSANDRA-9304)
 * Create compression chunk for sending file only (CASSANDRA-10680)
 * Forbid compact clustering column type changes in ALTER TABLE (CASSANDRA-8879)
 * Reject incremental repair with subrange repair (CASSANDRA-10422)
 * Add a nodetool command to refresh size_estimates (CASSANDRA-9579)
 * Invalidate cache after stream receive task is completed (CASSANDRA-10341)
 * Reject counter writes in CQLSSTableWriter (CASSANDRA-10258)
 * Remove superfluous COUNTER_MUTATION stage mapping (CASSANDRA-10605)


3.0
 * Fix AssertionError while flushing memtable due to materialized views
   incorrectly inserting empty rows (CASSANDRA-10614)
 * Store UDA initcond as CQL literal in the schema table, instead of a blob (CASSANDRA-10650)
 * Don't use -1 for the position of partition key in schema (CASSANDRA-10491)
 * Fix distinct queries in mixed version cluster (CASSANDRA-10573)
 * Skip sstable on clustering in names query (CASSANDRA-10571)
 * Remove value skipping as it breaks read-repair (CASSANDRA-10655)
 * Fix bootstrapping with MVs (CASSANDRA-10621)
 * Make sure EACH_QUORUM reads are using NTS (CASSANDRA-10584)
 * Fix MV replica filtering for non-NetworkTopologyStrategy (CASSANDRA-10634)
 * (Hadoop) fix CIF describeSplits() not handling 0 size estimates (CASSANDRA-10600)
 * Fix reading of legacy sstables (CASSANDRA-10590)
 * Use CQL type names in schema metadata tables (CASSANDRA-10365)
 * Guard batchlog replay against integer division by zero (CASSANDRA-9223)
 * Fix bug when adding a column to thrift with the same name than a primary key (CASSANDRA-10608)
 * Add client address argument to IAuthenticator::newSaslNegotiator (CASSANDRA-8068)
 * Fix implementation of LegacyLayout.LegacyBoundComparator (CASSANDRA-10602)
 * Don't use 'names query' read path for counters (CASSANDRA-10572)
 * Fix backward compatibility for counters (CASSANDRA-10470)
 * Remove memory_allocator paramter from cassandra.yaml (CASSANDRA-10581,10628)
 * Execute the metadata reload task of all registered indexes on CFS::reload (CASSANDRA-10604)
 * Fix thrift cas operations with defined columns (CASSANDRA-10576)
 * Fix PartitionUpdate.operationCount()for updates with static column operations (CASSANDRA-10606)
 * Fix thrift get() queries with defined columns (CASSANDRA-10586)
 * Fix marking of indexes as built and removed (CASSANDRA-10601)
 * Skip initialization of non-registered 2i instances, remove Index::getIndexName (CASSANDRA-10595)
 * Fix batches on multiple tables (CASSANDRA-10554)
 * Ensure compaction options are validated when updating KeyspaceMetadata (CASSANDRA-10569)
 * Flatten Iterator Transformation Hierarchy (CASSANDRA-9975)
 * Remove token generator (CASSANDRA-5261)
 * RolesCache should not be created for any authenticator that does not requireAuthentication (CASSANDRA-10562)
 * Fix LogTransaction checking only a single directory for files (CASSANDRA-10421)
 * Fix handling of range tombstones when reading old format sstables (CASSANDRA-10360)
 * Aggregate with Initial Condition fails with C* 3.0 (CASSANDRA-10367)
Merged from 2.2:
 * (cqlsh) show partial trace if incomplete after max_trace_wait (CASSANDRA-7645)
 * Use most up-to-date version of schema for system tables (CASSANDRA-10652)
 * Deprecate memory_allocator in cassandra.yaml (CASSANDRA-10581,10628)
 * Expose phi values from failure detector via JMX and tweak debug
   and trace logging (CASSANDRA-9526)
 * Fix IllegalArgumentException in DataOutputBuffer.reallocate for large buffers (CASSANDRA-10592)
Merged from 2.1:
 * Shutdown compaction in drain to prevent leak (CASSANDRA-10079)
 * (cqlsh) fix COPY using wrong variable name for time_format (CASSANDRA-10633)
 * Do not run SizeEstimatesRecorder if a node is not a member of the ring (CASSANDRA-9912)
 * Improve handling of dead nodes in gossip (CASSANDRA-10298)
 * Fix logback-tools.xml incorrectly configured for outputing to System.err
   (CASSANDRA-9937)
 * Fix streaming to catch exception so retry not fail (CASSANDRA-10557)
 * Add validation method to PerRowSecondaryIndex (CASSANDRA-10092)
 * Support encrypted and plain traffic on the same port (CASSANDRA-10559)
 * Do STCS in DTCS windows (CASSANDRA-10276)
 * Avoid repetition of JVM_OPTS in debian package (CASSANDRA-10251)
 * Fix potential NPE from handling result of SIM.highestSelectivityIndex (CASSANDRA-10550)
 * Fix paging issues with partitions containing only static columns data (CASSANDRA-10381)
 * Fix conditions on static columns (CASSANDRA-10264)
 * AssertionError: attempted to delete non-existing file CommitLog (CASSANDRA-10377)
 * Fix sorting for queries with an IN condition on partition key columns (CASSANDRA-10363)


3.0-rc2
 * Fix SELECT DISTINCT queries between 2.2.2 nodes and 3.0 nodes (CASSANDRA-10473)
 * Remove circular references in SegmentedFile (CASSANDRA-10543)
 * Ensure validation of indexed values only occurs once per-partition (CASSANDRA-10536)
 * Fix handling of static columns for range tombstones in thrift (CASSANDRA-10174)
 * Support empty ColumnFilter for backward compatility on empty IN (CASSANDRA-10471)
 * Remove Pig support (CASSANDRA-10542)
 * Fix LogFile throws Exception when assertion is disabled (CASSANDRA-10522)
 * Revert CASSANDRA-7486, make CMS default GC, move GC config to
   conf/jvm.options (CASSANDRA-10403)
 * Fix TeeingAppender causing some logs to be truncated/empty (CASSANDRA-10447)
 * Allow EACH_QUORUM for reads (CASSANDRA-9602)
 * Fix potential ClassCastException while upgrading (CASSANDRA-10468)
 * Fix NPE in MVs on update (CASSANDRA-10503)
 * Only include modified cell data in indexing deltas (CASSANDRA-10438)
 * Do not load keyspace when creating sstable writer (CASSANDRA-10443)
 * If node is not yet gossiping write all MV updates to batchlog only (CASSANDRA-10413)
 * Re-populate token metadata after commit log recovery (CASSANDRA-10293)
 * Provide additional metrics for materialized views (CASSANDRA-10323)
 * Flush system schema tables after local schema changes (CASSANDRA-10429)
Merged from 2.2:
 * Reduce contention getting instances of CompositeType (CASSANDRA-10433)
 * Fix the regression when using LIMIT with aggregates (CASSANDRA-10487)
 * Avoid NoClassDefFoundError during DataDescriptor initialization on windows (CASSANDRA-10412)
 * Preserve case of quoted Role & User names (CASSANDRA-10394)
 * cqlsh pg-style-strings broken (CASSANDRA-10484)
 * cqlsh prompt includes name of keyspace after failed `use` statement (CASSANDRA-10369)
Merged from 2.1:
 * (cqlsh) Distinguish negative and positive infinity in output (CASSANDRA-10523)
 * (cqlsh) allow custom time_format for COPY TO (CASSANDRA-8970)
 * Don't allow startup if the node's rack has changed (CASSANDRA-10242)
 * (cqlsh) show partial trace if incomplete after max_trace_wait (CASSANDRA-7645)
 * Allow LOCAL_JMX to be easily overridden (CASSANDRA-10275)
 * Mark nodes as dead even if they've already left (CASSANDRA-10205)


3.0.0-rc1
 * Fix mixed version read request compatibility for compact static tables
   (CASSANDRA-10373)
 * Fix paging of DISTINCT with static and IN (CASSANDRA-10354)
 * Allow MATERIALIZED VIEW's SELECT statement to restrict primary key
   columns (CASSANDRA-9664)
 * Move crc_check_chance out of compression options (CASSANDRA-9839)
 * Fix descending iteration past end of BTreeSearchIterator (CASSANDRA-10301)
 * Transfer hints to a different node on decommission (CASSANDRA-10198)
 * Check partition keys for CAS operations during stmt validation (CASSANDRA-10338)
 * Add custom query expressions to SELECT (CASSANDRA-10217)
 * Fix minor bugs in MV handling (CASSANDRA-10362)
 * Allow custom indexes with 0,1 or multiple target columns (CASSANDRA-10124)
 * Improve MV schema representation (CASSANDRA-9921)
 * Add flag to enable/disable coordinator batchlog for MV writes (CASSANDRA-10230)
 * Update cqlsh COPY for new internal driver serialization interface (CASSANDRA-10318)
 * Give index implementations more control over rebuild operations (CASSANDRA-10312)
 * Update index file format (CASSANDRA-10314)
 * Add "shadowable" row tombstones to deal with mv timestamp issues (CASSANDRA-10261)
 * CFS.loadNewSSTables() broken for pre-3.0 sstables
 * Cache selected index in read command to reduce lookups (CASSANDRA-10215)
 * Small optimizations of sstable index serialization (CASSANDRA-10232)
 * Support for both encrypted and unencrypted native transport connections (CASSANDRA-9590)
Merged from 2.2:
 * Configurable page size in cqlsh (CASSANDRA-9855)
 * Defer default role manager setup until all nodes are on 2.2+ (CASSANDRA-9761)
 * Handle missing RoleManager in config after upgrade to 2.2 (CASSANDRA-10209)
Merged from 2.1:
 * Bulk Loader API could not tolerate even node failure (CASSANDRA-10347)
 * Avoid misleading pushed notifications when multiple nodes
   share an rpc_address (CASSANDRA-10052)
 * Fix dropping undroppable when message queue is full (CASSANDRA-10113)
 * Fix potential ClassCastException during paging (CASSANDRA-10352)
 * Prevent ALTER TYPE from creating circular references (CASSANDRA-10339)
 * Fix cache handling of 2i and base tables (CASSANDRA-10155, 10359)
 * Fix NPE in nodetool compactionhistory (CASSANDRA-9758)
 * (Pig) support BulkOutputFormat as a URL parameter (CASSANDRA-7410)
 * BATCH statement is broken in cqlsh (CASSANDRA-10272)
 * (cqlsh) Make cqlsh PEP8 Compliant (CASSANDRA-10066)
 * (cqlsh) Fix error when starting cqlsh with --debug (CASSANDRA-10282)
 * Scrub, Cleanup and Upgrade do not unmark compacting until all operations
   have completed, regardless of the occurence of exceptions (CASSANDRA-10274)


3.0.0-beta2
 * Fix columns returned by AbstractBtreePartitions (CASSANDRA-10220)
 * Fix backward compatibility issue due to AbstractBounds serialization bug (CASSANDRA-9857)
 * Fix startup error when upgrading nodes (CASSANDRA-10136)
 * Base table PRIMARY KEY can be assumed to be NOT NULL in MV creation (CASSANDRA-10147)
 * Improve batchlog write patch (CASSANDRA-9673)
 * Re-apply MaterializedView updates on commitlog replay (CASSANDRA-10164)
 * Require AbstractType.isByteOrderComparable declaration in constructor (CASSANDRA-9901)
 * Avoid digest mismatch on upgrade to 3.0 (CASSANDRA-9554)
 * Fix Materialized View builder when adding multiple MVs (CASSANDRA-10156)
 * Choose better poolingOptions for protocol v4 in cassandra-stress (CASSANDRA-10182)
 * Fix LWW bug affecting Materialized Views (CASSANDRA-10197)
 * Ensures frozen sets and maps are always sorted (CASSANDRA-10162)
 * Don't deadlock when flushing CFS backed custom indexes (CASSANDRA-10181)
 * Fix double flushing of secondary index tables (CASSANDRA-10180)
 * Fix incorrect handling of range tombstones in thrift (CASSANDRA-10046)
 * Only use batchlog when paired materialized view replica is remote (CASSANDRA-10061)
 * Reuse TemporalRow when updating multiple MaterializedViews (CASSANDRA-10060)
 * Validate gc_grace_seconds for batchlog writes and MVs (CASSANDRA-9917)
 * Fix sstablerepairedset (CASSANDRA-10132)
Merged from 2.2:
 * Cancel transaction for sstables we wont redistribute index summary
   for (CASSANDRA-10270)
 * Retry snapshot deletion after compaction and gc on Windows (CASSANDRA-10222)
 * Fix failure to start with space in directory path on Windows (CASSANDRA-10239)
 * Fix repair hang when snapshot failed (CASSANDRA-10057)
 * Fall back to 1/4 commitlog volume for commitlog_total_space on small disks
   (CASSANDRA-10199)
Merged from 2.1:
 * Added configurable warning threshold for GC duration (CASSANDRA-8907)
 * Fix handling of streaming EOF (CASSANDRA-10206)
 * Only check KeyCache when it is enabled
 * Change streaming_socket_timeout_in_ms default to 1 hour (CASSANDRA-8611)
 * (cqlsh) update list of CQL keywords (CASSANDRA-9232)
 * Add nodetool gettraceprobability command (CASSANDRA-10234)
Merged from 2.0:
 * Fix rare race where older gossip states can be shadowed (CASSANDRA-10366)
 * Fix consolidating racks violating the RF contract (CASSANDRA-10238)
 * Disallow decommission when node is in drained state (CASSANDRA-8741)


2.2.1
 * Fix race during construction of commit log (CASSANDRA-10049)
 * Fix LeveledCompactionStrategyTest (CASSANDRA-9757)
 * Fix broken UnbufferedDataOutputStreamPlus.writeUTF (CASSANDRA-10203)
 * (cqlsh) default load-from-file encoding to utf-8 (CASSANDRA-9898)
 * Avoid returning Permission.NONE when failing to query users table (CASSANDRA-10168)
 * (cqlsh) add CLEAR command (CASSANDRA-10086)
 * Support string literals as Role names for compatibility (CASSANDRA-10135)
Merged from 2.1:
 * Only check KeyCache when it is enabled
 * Change streaming_socket_timeout_in_ms default to 1 hour (CASSANDRA-8611)
 * (cqlsh) update list of CQL keywords (CASSANDRA-9232)


3.0.0-beta1
 * Redesign secondary index API (CASSANDRA-9459, 7771, 9041)
 * Fix throwing ReadFailure instead of ReadTimeout on range queries (CASSANDRA-10125)
 * Rewrite hinted handoff (CASSANDRA-6230)
 * Fix query on static compact tables (CASSANDRA-10093)
 * Fix race during construction of commit log (CASSANDRA-10049)
 * Add option to only purge repaired tombstones (CASSANDRA-6434)
 * Change authorization handling for MVs (CASSANDRA-9927)
 * Add custom JMX enabled executor for UDF sandbox (CASSANDRA-10026)
 * Fix row deletion bug for Materialized Views (CASSANDRA-10014)
 * Support mixed-version clusters with Cassandra 2.1 and 2.2 (CASSANDRA-9704)
 * Fix multiple slices on RowSearchers (CASSANDRA-10002)
 * Fix bug in merging of collections (CASSANDRA-10001)
 * Optimize batchlog replay to avoid full scans (CASSANDRA-7237)
 * Repair improvements when using vnodes (CASSANDRA-5220)
 * Disable scripted UDFs by default (CASSANDRA-9889)
 * Bytecode inspection for Java-UDFs (CASSANDRA-9890)
 * Use byte to serialize MT hash length (CASSANDRA-9792)
 * Replace usage of Adler32 with CRC32 (CASSANDRA-8684)
 * Fix migration to new format from 2.1 SSTable (CASSANDRA-10006)
 * SequentialWriter should extend BufferedDataOutputStreamPlus (CASSANDRA-9500)
 * Use the same repairedAt timestamp within incremental repair session (CASSANDRA-9111)
Merged from 2.2:
 * Allow count(*) and count(1) to be use as normal aggregation (CASSANDRA-10114)
 * An NPE is thrown if the column name is unknown for an IN relation (CASSANDRA-10043)
 * Apply commit_failure_policy to more errors on startup (CASSANDRA-9749)
 * Fix histogram overflow exception (CASSANDRA-9973)
 * Route gossip messages over dedicated socket (CASSANDRA-9237)
 * Add checksum to saved cache files (CASSANDRA-9265)
 * Log warning when using an aggregate without partition key (CASSANDRA-9737)
Merged from 2.1:
 * (cqlsh) Allow encoding to be set through command line (CASSANDRA-10004)
 * Add new JMX methods to change local compaction strategy (CASSANDRA-9965)
 * Write hints for paxos commits (CASSANDRA-7342)
 * (cqlsh) Fix timestamps before 1970 on Windows, always
   use UTC for timestamp display (CASSANDRA-10000)
 * (cqlsh) Avoid overwriting new config file with old config
   when both exist (CASSANDRA-9777)
 * Release snapshot selfRef when doing snapshot repair (CASSANDRA-9998)
 * Cannot replace token does not exist - DN node removed as Fat Client (CASSANDRA-9871)
Merged from 2.0:
 * Don't cast expected bf size to an int (CASSANDRA-9959)
 * Make getFullyExpiredSSTables less expensive (CASSANDRA-9882)


3.0.0-alpha1
 * Implement proper sandboxing for UDFs (CASSANDRA-9402)
 * Simplify (and unify) cleanup of compaction leftovers (CASSANDRA-7066)
 * Allow extra schema definitions in cassandra-stress yaml (CASSANDRA-9850)
 * Metrics should use up to date nomenclature (CASSANDRA-9448)
 * Change CREATE/ALTER TABLE syntax for compression (CASSANDRA-8384)
 * Cleanup crc and adler code for java 8 (CASSANDRA-9650)
 * Storage engine refactor (CASSANDRA-8099, 9743, 9746, 9759, 9781, 9808, 9825,
   9848, 9705, 9859, 9867, 9874, 9828, 9801)
 * Update Guava to 18.0 (CASSANDRA-9653)
 * Bloom filter false positive ratio is not honoured (CASSANDRA-8413)
 * New option for cassandra-stress to leave a ratio of columns null (CASSANDRA-9522)
 * Change hinted_handoff_enabled yaml setting, JMX (CASSANDRA-9035)
 * Add algorithmic token allocation (CASSANDRA-7032)
 * Add nodetool command to replay batchlog (CASSANDRA-9547)
 * Make file buffer cache independent of paths being read (CASSANDRA-8897)
 * Remove deprecated legacy Hadoop code (CASSANDRA-9353)
 * Decommissioned nodes will not rejoin the cluster (CASSANDRA-8801)
 * Change gossip stabilization to use endpoit size (CASSANDRA-9401)
 * Change default garbage collector to G1 (CASSANDRA-7486)
 * Populate TokenMetadata early during startup (CASSANDRA-9317)
 * Undeprecate cache recentHitRate (CASSANDRA-6591)
 * Add support for selectively varint encoding fields (CASSANDRA-9499, 9865)
 * Materialized Views (CASSANDRA-6477)
Merged from 2.2:
 * Avoid grouping sstables for anticompaction with DTCS (CASSANDRA-9900)
 * UDF / UDA execution time in trace (CASSANDRA-9723)
 * Fix broken internode SSL (CASSANDRA-9884)
Merged from 2.1:
 * Add new JMX methods to change local compaction strategy (CASSANDRA-9965)
 * Fix handling of enable/disable autocompaction (CASSANDRA-9899)
 * Add consistency level to tracing ouput (CASSANDRA-9827)
 * Remove repair snapshot leftover on startup (CASSANDRA-7357)
 * Use random nodes for batch log when only 2 racks (CASSANDRA-8735)
 * Ensure atomicity inside thrift and stream session (CASSANDRA-7757)
 * Fix nodetool info error when the node is not joined (CASSANDRA-9031)
Merged from 2.0:
 * Log when messages are dropped due to cross_node_timeout (CASSANDRA-9793)
 * Don't track hotness when opening from snapshot for validation (CASSANDRA-9382)


2.2.0
 * Allow the selection of columns together with aggregates (CASSANDRA-9767)
 * Fix cqlsh copy methods and other windows specific issues (CASSANDRA-9795)
 * Don't wrap byte arrays in SequentialWriter (CASSANDRA-9797)
 * sum() and avg() functions missing for smallint and tinyint types (CASSANDRA-9671)
 * Revert CASSANDRA-9542 (allow native functions in UDA) (CASSANDRA-9771)
Merged from 2.1:
 * Fix MarshalException when upgrading superColumn family (CASSANDRA-9582)
 * Fix broken logging for "empty" flushes in Memtable (CASSANDRA-9837)
 * Handle corrupt files on startup (CASSANDRA-9686)
 * Fix clientutil jar and tests (CASSANDRA-9760)
 * (cqlsh) Allow the SSL protocol version to be specified through the
    config file or environment variables (CASSANDRA-9544)
Merged from 2.0:
 * Add tool to find why expired sstables are not getting dropped (CASSANDRA-10015)
 * Remove erroneous pending HH tasks from tpstats/jmx (CASSANDRA-9129)
 * Don't cast expected bf size to an int (CASSANDRA-9959)
 * checkForEndpointCollision fails for legitimate collisions (CASSANDRA-9765)
 * Complete CASSANDRA-8448 fix (CASSANDRA-9519)
 * Don't include auth credentials in debug log (CASSANDRA-9682)
 * Can't transition from write survey to normal mode (CASSANDRA-9740)
 * Scrub (recover) sstables even when -Index.db is missing (CASSANDRA-9591)
 * Fix growing pending background compaction (CASSANDRA-9662)


2.2.0-rc2
 * Re-enable memory-mapped I/O on Windows (CASSANDRA-9658)
 * Warn when an extra-large partition is compacted (CASSANDRA-9643)
 * (cqlsh) Allow setting the initial connection timeout (CASSANDRA-9601)
 * BulkLoader has --transport-factory option but does not use it (CASSANDRA-9675)
 * Allow JMX over SSL directly from nodetool (CASSANDRA-9090)
 * Update cqlsh for UDFs (CASSANDRA-7556)
 * Change Windows kernel default timer resolution (CASSANDRA-9634)
 * Deprected sstable2json and json2sstable (CASSANDRA-9618)
 * Allow native functions in user-defined aggregates (CASSANDRA-9542)
 * Don't repair system_distributed by default (CASSANDRA-9621)
 * Fix mixing min, max, and count aggregates for blob type (CASSANRA-9622)
 * Rename class for DATE type in Java driver (CASSANDRA-9563)
 * Duplicate compilation of UDFs on coordinator (CASSANDRA-9475)
 * Fix connection leak in CqlRecordWriter (CASSANDRA-9576)
 * Mlockall before opening system sstables & remove boot_without_jna option (CASSANDRA-9573)
 * Add functions to convert timeuuid to date or time, deprecate dateOf and unixTimestampOf (CASSANDRA-9229)
 * Make sure we cancel non-compacting sstables from LifecycleTransaction (CASSANDRA-9566)
 * Fix deprecated repair JMX API (CASSANDRA-9570)
 * Add logback metrics (CASSANDRA-9378)
 * Update and refactor ant test/test-compression to run the tests in parallel (CASSANDRA-9583)
 * Fix upgrading to new directory for secondary index (CASSANDRA-9687)
Merged from 2.1:
 * (cqlsh) Fix bad check for CQL compatibility when DESCRIBE'ing
   COMPACT STORAGE tables with no clustering columns
 * Eliminate strong self-reference chains in sstable ref tidiers (CASSANDRA-9656)
 * Ensure StreamSession uses canonical sstable reader instances (CASSANDRA-9700) 
 * Ensure memtable book keeping is not corrupted in the event we shrink usage (CASSANDRA-9681)
 * Update internal python driver for cqlsh (CASSANDRA-9064)
 * Fix IndexOutOfBoundsException when inserting tuple with too many
   elements using the string literal notation (CASSANDRA-9559)
 * Enable describe on indices (CASSANDRA-7814)
 * Fix incorrect result for IN queries where column not found (CASSANDRA-9540)
 * ColumnFamilyStore.selectAndReference may block during compaction (CASSANDRA-9637)
 * Fix bug in cardinality check when compacting (CASSANDRA-9580)
 * Fix memory leak in Ref due to ConcurrentLinkedQueue.remove() behaviour (CASSANDRA-9549)
 * Make rebuild only run one at a time (CASSANDRA-9119)
Merged from 2.0:
 * Avoid NPE in AuthSuccess#decode (CASSANDRA-9727)
 * Add listen_address to system.local (CASSANDRA-9603)
 * Bug fixes to resultset metadata construction (CASSANDRA-9636)
 * Fix setting 'durable_writes' in ALTER KEYSPACE (CASSANDRA-9560)
 * Avoids ballot clash in Paxos (CASSANDRA-9649)
 * Improve trace messages for RR (CASSANDRA-9479)
 * Fix suboptimal secondary index selection when restricted
   clustering column is also indexed (CASSANDRA-9631)
 * (cqlsh) Add min_threshold to DTCS option autocomplete (CASSANDRA-9385)
 * Fix error message when attempting to create an index on a column
   in a COMPACT STORAGE table with clustering columns (CASSANDRA-9527)
 * 'WITH WITH' in alter keyspace statements causes NPE (CASSANDRA-9565)
 * Expose some internals of SelectStatement for inspection (CASSANDRA-9532)
 * ArrivalWindow should use primitives (CASSANDRA-9496)
 * Periodically submit background compaction tasks (CASSANDRA-9592)
 * Set HAS_MORE_PAGES flag to false when PagingState is null (CASSANDRA-9571)


2.2.0-rc1
 * Compressed commit log should measure compressed space used (CASSANDRA-9095)
 * Fix comparison bug in CassandraRoleManager#collectRoles (CASSANDRA-9551)
 * Add tinyint,smallint,time,date support for UDFs (CASSANDRA-9400)
 * Deprecates SSTableSimpleWriter and SSTableSimpleUnsortedWriter (CASSANDRA-9546)
 * Empty INITCOND treated as null in aggregate (CASSANDRA-9457)
 * Remove use of Cell in Thrift MapReduce classes (CASSANDRA-8609)
 * Integrate pre-release Java Driver 2.2-rc1, custom build (CASSANDRA-9493)
 * Clean up gossiper logic for old versions (CASSANDRA-9370)
 * Fix custom payload coding/decoding to match the spec (CASSANDRA-9515)
 * ant test-all results incomplete when parsed (CASSANDRA-9463)
 * Disallow frozen<> types in function arguments and return types for
   clarity (CASSANDRA-9411)
 * Static Analysis to warn on unsafe use of Autocloseable instances (CASSANDRA-9431)
 * Update commitlog archiving examples now that commitlog segments are
   not recycled (CASSANDRA-9350)
 * Extend Transactional API to sstable lifecycle management (CASSANDRA-8568)
 * (cqlsh) Add support for native protocol 4 (CASSANDRA-9399)
 * Ensure that UDF and UDAs are keyspace-isolated (CASSANDRA-9409)
 * Revert CASSANDRA-7807 (tracing completion client notifications) (CASSANDRA-9429)
 * Add ability to stop compaction by ID (CASSANDRA-7207)
 * Let CassandraVersion handle SNAPSHOT version (CASSANDRA-9438)
Merged from 2.1:
 * (cqlsh) Fix using COPY through SOURCE or -f (CASSANDRA-9083)
 * Fix occasional lack of `system` keyspace in schema tables (CASSANDRA-8487)
 * Use ProtocolError code instead of ServerError code for native protocol
   error responses to unsupported protocol versions (CASSANDRA-9451)
 * Default commitlog_sync_batch_window_in_ms changed to 2ms (CASSANDRA-9504)
 * Fix empty partition assertion in unsorted sstable writing tools (CASSANDRA-9071)
 * Ensure truncate without snapshot cannot produce corrupt responses (CASSANDRA-9388) 
 * Consistent error message when a table mixes counter and non-counter
   columns (CASSANDRA-9492)
 * Avoid getting unreadable keys during anticompaction (CASSANDRA-9508)
 * (cqlsh) Better float precision by default (CASSANDRA-9224)
 * Improve estimated row count (CASSANDRA-9107)
 * Optimize range tombstone memory footprint (CASSANDRA-8603)
 * Use configured gcgs in anticompaction (CASSANDRA-9397)
Merged from 2.0:
 * Don't accumulate more range than necessary in RangeTombstone.Tracker (CASSANDRA-9486)
 * Add broadcast and rpc addresses to system.local (CASSANDRA-9436)
 * Always mark sstable suspect when corrupted (CASSANDRA-9478)
 * Add database users and permissions to CQL3 documentation (CASSANDRA-7558)
 * Allow JVM_OPTS to be passed to standalone tools (CASSANDRA-5969)
 * Fix bad condition in RangeTombstoneList (CASSANDRA-9485)
 * Fix potential StackOverflow when setting CrcCheckChance over JMX (CASSANDRA-9488)
 * Fix null static columns in pages after the first, paged reversed
   queries (CASSANDRA-8502)
 * Fix counting cache serialization in request metrics (CASSANDRA-9466)
 * Add option not to validate atoms during scrub (CASSANDRA-9406)


2.2.0-beta1
 * Introduce Transactional API for internal state changes (CASSANDRA-8984)
 * Add a flag in cassandra.yaml to enable UDFs (CASSANDRA-9404)
 * Better support of null for UDF (CASSANDRA-8374)
 * Use ecj instead of javassist for UDFs (CASSANDRA-8241)
 * faster async logback configuration for tests (CASSANDRA-9376)
 * Add `smallint` and `tinyint` data types (CASSANDRA-8951)
 * Avoid thrift schema creation when native driver is used in stress tool (CASSANDRA-9374)
 * Make Functions.declared thread-safe
 * Add client warnings to native protocol v4 (CASSANDRA-8930)
 * Allow roles cache to be invalidated (CASSANDRA-8967)
 * Upgrade Snappy (CASSANDRA-9063)
 * Don't start Thrift rpc by default (CASSANDRA-9319)
 * Only stream from unrepaired sstables with incremental repair (CASSANDRA-8267)
 * Aggregate UDFs allow SFUNC return type to differ from STYPE if FFUNC specified (CASSANDRA-9321)
 * Remove Thrift dependencies in bundled tools (CASSANDRA-8358)
 * Disable memory mapping of hsperfdata file for JVM statistics (CASSANDRA-9242)
 * Add pre-startup checks to detect potential incompatibilities (CASSANDRA-8049)
 * Distinguish between null and unset in protocol v4 (CASSANDRA-7304)
 * Add user/role permissions for user-defined functions (CASSANDRA-7557)
 * Allow cassandra config to be updated to restart daemon without unloading classes (CASSANDRA-9046)
 * Don't initialize compaction writer before checking if iter is empty (CASSANDRA-9117)
 * Don't execute any functions at prepare-time (CASSANDRA-9037)
 * Share file handles between all instances of a SegmentedFile (CASSANDRA-8893)
 * Make it possible to major compact LCS (CASSANDRA-7272)
 * Make FunctionExecutionException extend RequestExecutionException
   (CASSANDRA-9055)
 * Add support for SELECT JSON, INSERT JSON syntax and new toJson(), fromJson()
   functions (CASSANDRA-7970)
 * Optimise max purgeable timestamp calculation in compaction (CASSANDRA-8920)
 * Constrain internode message buffer sizes, and improve IO class hierarchy (CASSANDRA-8670) 
 * New tool added to validate all sstables in a node (CASSANDRA-5791)
 * Push notification when tracing completes for an operation (CASSANDRA-7807)
 * Delay "node up" and "node added" notifications until native protocol server is started (CASSANDRA-8236)
 * Compressed Commit Log (CASSANDRA-6809)
 * Optimise IntervalTree (CASSANDRA-8988)
 * Add a key-value payload for third party usage (CASSANDRA-8553, 9212)
 * Bump metrics-reporter-config dependency for metrics 3.0 (CASSANDRA-8149)
 * Partition intra-cluster message streams by size, not type (CASSANDRA-8789)
 * Add WriteFailureException to native protocol, notify coordinator of
   write failures (CASSANDRA-8592)
 * Convert SequentialWriter to nio (CASSANDRA-8709)
 * Add role based access control (CASSANDRA-7653, 8650, 7216, 8760, 8849, 8761, 8850)
 * Record client ip address in tracing sessions (CASSANDRA-8162)
 * Indicate partition key columns in response metadata for prepared
   statements (CASSANDRA-7660)
 * Merge UUIDType and TimeUUIDType parse logic (CASSANDRA-8759)
 * Avoid memory allocation when searching index summary (CASSANDRA-8793)
 * Optimise (Time)?UUIDType Comparisons (CASSANDRA-8730)
 * Make CRC32Ex into a separate maven dependency (CASSANDRA-8836)
 * Use preloaded jemalloc w/ Unsafe (CASSANDRA-8714, 9197)
 * Avoid accessing partitioner through StorageProxy (CASSANDRA-8244, 8268)
 * Upgrade Metrics library and remove depricated metrics (CASSANDRA-5657)
 * Serializing Row cache alternative, fully off heap (CASSANDRA-7438)
 * Duplicate rows returned when in clause has repeated values (CASSANDRA-6706)
 * Make CassandraException unchecked, extend RuntimeException (CASSANDRA-8560)
 * Support direct buffer decompression for reads (CASSANDRA-8464)
 * DirectByteBuffer compatible LZ4 methods (CASSANDRA-7039)
 * Group sstables for anticompaction correctly (CASSANDRA-8578)
 * Add ReadFailureException to native protocol, respond
   immediately when replicas encounter errors while handling
   a read request (CASSANDRA-7886)
 * Switch CommitLogSegment from RandomAccessFile to nio (CASSANDRA-8308)
 * Allow mixing token and partition key restrictions (CASSANDRA-7016)
 * Support index key/value entries on map collections (CASSANDRA-8473)
 * Modernize schema tables (CASSANDRA-8261)
 * Support for user-defined aggregation functions (CASSANDRA-8053)
 * Fix NPE in SelectStatement with empty IN values (CASSANDRA-8419)
 * Refactor SelectStatement, return IN results in natural order instead
   of IN value list order and ignore duplicate values in partition key IN restrictions (CASSANDRA-7981)
 * Support UDTs, tuples, and collections in user-defined
   functions (CASSANDRA-7563)
 * Fix aggregate fn results on empty selection, result column name,
   and cqlsh parsing (CASSANDRA-8229)
 * Mark sstables as repaired after full repair (CASSANDRA-7586)
 * Extend Descriptor to include a format value and refactor reader/writer
   APIs (CASSANDRA-7443)
 * Integrate JMH for microbenchmarks (CASSANDRA-8151)
 * Keep sstable levels when bootstrapping (CASSANDRA-7460)
 * Add Sigar library and perform basic OS settings check on startup (CASSANDRA-7838)
 * Support for aggregation functions (CASSANDRA-4914)
 * Remove cassandra-cli (CASSANDRA-7920)
 * Accept dollar quoted strings in CQL (CASSANDRA-7769)
 * Make assassinate a first class command (CASSANDRA-7935)
 * Support IN clause on any partition key column (CASSANDRA-7855)
 * Support IN clause on any clustering column (CASSANDRA-4762)
 * Improve compaction logging (CASSANDRA-7818)
 * Remove YamlFileNetworkTopologySnitch (CASSANDRA-7917)
 * Do anticompaction in groups (CASSANDRA-6851)
 * Support user-defined functions (CASSANDRA-7395, 7526, 7562, 7740, 7781, 7929,
   7924, 7812, 8063, 7813, 7708)
 * Permit configurable timestamps with cassandra-stress (CASSANDRA-7416)
 * Move sstable RandomAccessReader to nio2, which allows using the
   FILE_SHARE_DELETE flag on Windows (CASSANDRA-4050)
 * Remove CQL2 (CASSANDRA-5918)
 * Optimize fetching multiple cells by name (CASSANDRA-6933)
 * Allow compilation in java 8 (CASSANDRA-7028)
 * Make incremental repair default (CASSANDRA-7250)
 * Enable code coverage thru JaCoCo (CASSANDRA-7226)
 * Switch external naming of 'column families' to 'tables' (CASSANDRA-4369) 
 * Shorten SSTable path (CASSANDRA-6962)
 * Use unsafe mutations for most unit tests (CASSANDRA-6969)
 * Fix race condition during calculation of pending ranges (CASSANDRA-7390)
 * Fail on very large batch sizes (CASSANDRA-8011)
 * Improve concurrency of repair (CASSANDRA-6455, 8208, 9145)
 * Select optimal CRC32 implementation at runtime (CASSANDRA-8614)
 * Evaluate MurmurHash of Token once per query (CASSANDRA-7096)
 * Generalize progress reporting (CASSANDRA-8901)
 * Resumable bootstrap streaming (CASSANDRA-8838, CASSANDRA-8942)
 * Allow scrub for secondary index (CASSANDRA-5174)
 * Save repair data to system table (CASSANDRA-5839)
 * fix nodetool names that reference column families (CASSANDRA-8872)
 Merged from 2.1:
 * Warn on misuse of unlogged batches (CASSANDRA-9282)
 * Failure detector detects and ignores local pauses (CASSANDRA-9183)
 * Add utility class to support for rate limiting a given log statement (CASSANDRA-9029)
 * Add missing consistency levels to cassandra-stess (CASSANDRA-9361)
 * Fix commitlog getCompletedTasks to not increment (CASSANDRA-9339)
 * Fix for harmless exceptions logged as ERROR (CASSANDRA-8564)
 * Delete processed sstables in sstablesplit/sstableupgrade (CASSANDRA-8606)
 * Improve sstable exclusion from partition tombstones (CASSANDRA-9298)
 * Validate the indexed column rather than the cell's contents for 2i (CASSANDRA-9057)
 * Add support for top-k custom 2i queries (CASSANDRA-8717)
 * Fix error when dropping table during compaction (CASSANDRA-9251)
 * cassandra-stress supports validation operations over user profiles (CASSANDRA-8773)
 * Add support for rate limiting log messages (CASSANDRA-9029)
 * Log the partition key with tombstone warnings (CASSANDRA-8561)
 * Reduce runWithCompactionsDisabled poll interval to 1ms (CASSANDRA-9271)
 * Fix PITR commitlog replay (CASSANDRA-9195)
 * GCInspector logs very different times (CASSANDRA-9124)
 * Fix deleting from an empty list (CASSANDRA-9198)
 * Update tuple and collection types that use a user-defined type when that UDT
   is modified (CASSANDRA-9148, CASSANDRA-9192)
 * Use higher timeout for prepair and snapshot in repair (CASSANDRA-9261)
 * Fix anticompaction blocking ANTI_ENTROPY stage (CASSANDRA-9151)
 * Repair waits for anticompaction to finish (CASSANDRA-9097)
 * Fix streaming not holding ref when stream error (CASSANDRA-9295)
 * Fix canonical view returning early opened SSTables (CASSANDRA-9396)
Merged from 2.0:
 * (cqlsh) Add LOGIN command to switch users (CASSANDRA-7212)
 * Clone SliceQueryFilter in AbstractReadCommand implementations (CASSANDRA-8940)
 * Push correct protocol notification for DROP INDEX (CASSANDRA-9310)
 * token-generator - generated tokens too long (CASSANDRA-9300)
 * Fix counting of tombstones for TombstoneOverwhelmingException (CASSANDRA-9299)
 * Fix ReconnectableSnitch reconnecting to peers during upgrade (CASSANDRA-6702)
 * Include keyspace and table name in error log for collections over the size
   limit (CASSANDRA-9286)
 * Avoid potential overlap in LCS with single-partition sstables (CASSANDRA-9322)
 * Log warning message when a table is queried before the schema has fully
   propagated (CASSANDRA-9136)
 * Overload SecondaryIndex#indexes to accept the column definition (CASSANDRA-9314)
 * (cqlsh) Add SERIAL and LOCAL_SERIAL consistency levels (CASSANDRA-8051)
 * Fix index selection during rebuild with certain table layouts (CASSANDRA-9281)
 * Fix partition-level-delete-only workload accounting (CASSANDRA-9194)
 * Allow scrub to handle corrupted compressed chunks (CASSANDRA-9140)
 * Fix assertion error when resetlocalschema is run during repair (CASSANDRA-9249)
 * Disable single sstable tombstone compactions for DTCS by default (CASSANDRA-9234)
 * IncomingTcpConnection thread is not named (CASSANDRA-9262)
 * Close incoming connections when MessagingService is stopped (CASSANDRA-9238)
 * Fix streaming hang when retrying (CASSANDRA-9132)


2.1.5
 * Re-add deprecated cold_reads_to_omit param for backwards compat (CASSANDRA-9203)
 * Make anticompaction visible in compactionstats (CASSANDRA-9098)
 * Improve nodetool getendpoints documentation about the partition
   key parameter (CASSANDRA-6458)
 * Don't check other keyspaces for schema changes when an user-defined
   type is altered (CASSANDRA-9187)
 * Add generate-idea-files target to build.xml (CASSANDRA-9123)
 * Allow takeColumnFamilySnapshot to take a list of tables (CASSANDRA-8348)
 * Limit major sstable operations to their canonical representation (CASSANDRA-8669)
 * cqlsh: Add tests for INSERT and UPDATE tab completion (CASSANDRA-9125)
 * cqlsh: quote column names when needed in COPY FROM inserts (CASSANDRA-9080)
 * Do not load read meter for offline operations (CASSANDRA-9082)
 * cqlsh: Make CompositeType data readable (CASSANDRA-8919)
 * cqlsh: Fix display of triggers (CASSANDRA-9081)
 * Fix NullPointerException when deleting or setting an element by index on
   a null list collection (CASSANDRA-9077)
 * Buffer bloom filter serialization (CASSANDRA-9066)
 * Fix anti-compaction target bloom filter size (CASSANDRA-9060)
 * Make FROZEN and TUPLE unreserved keywords in CQL (CASSANDRA-9047)
 * Prevent AssertionError from SizeEstimatesRecorder (CASSANDRA-9034)
 * Avoid overwriting index summaries for sstables with an older format that
   does not support downsampling; rebuild summaries on startup when this
   is detected (CASSANDRA-8993)
 * Fix potential data loss in CompressedSequentialWriter (CASSANDRA-8949)
 * Make PasswordAuthenticator number of hashing rounds configurable (CASSANDRA-8085)
 * Fix AssertionError when binding nested collections in DELETE (CASSANDRA-8900)
 * Check for overlap with non-early sstables in LCS (CASSANDRA-8739)
 * Only calculate max purgable timestamp if we have to (CASSANDRA-8914)
 * (cqlsh) Greatly improve performance of COPY FROM (CASSANDRA-8225)
 * IndexSummary effectiveIndexInterval is now a guideline, not a rule (CASSANDRA-8993)
 * Use correct bounds for page cache eviction of compressed files (CASSANDRA-8746)
 * SSTableScanner enforces its bounds (CASSANDRA-8946)
 * Cleanup cell equality (CASSANDRA-8947)
 * Introduce intra-cluster message coalescing (CASSANDRA-8692)
 * DatabaseDescriptor throws NPE when rpc_interface is used (CASSANDRA-8839)
 * Don't check if an sstable is live for offline compactions (CASSANDRA-8841)
 * Don't set clientMode in SSTableLoader (CASSANDRA-8238)
 * Fix SSTableRewriter with disabled early open (CASSANDRA-8535)
 * Fix cassandra-stress so it respects the CL passed in user mode (CASSANDRA-8948)
 * Fix rare NPE in ColumnDefinition#hasIndexOption() (CASSANDRA-8786)
 * cassandra-stress reports per-operation statistics, plus misc (CASSANDRA-8769)
 * Add SimpleDate (cql date) and Time (cql time) types (CASSANDRA-7523)
 * Use long for key count in cfstats (CASSANDRA-8913)
 * Make SSTableRewriter.abort() more robust to failure (CASSANDRA-8832)
 * Remove cold_reads_to_omit from STCS (CASSANDRA-8860)
 * Make EstimatedHistogram#percentile() use ceil instead of floor (CASSANDRA-8883)
 * Fix top partitions reporting wrong cardinality (CASSANDRA-8834)
 * Fix rare NPE in KeyCacheSerializer (CASSANDRA-8067)
 * Pick sstables for validation as late as possible inc repairs (CASSANDRA-8366)
 * Fix commitlog getPendingTasks to not increment (CASSANDRA-8862)
 * Fix parallelism adjustment in range and secondary index queries
   when the first fetch does not satisfy the limit (CASSANDRA-8856)
 * Check if the filtered sstables is non-empty in STCS (CASSANDRA-8843)
 * Upgrade java-driver used for cassandra-stress (CASSANDRA-8842)
 * Fix CommitLog.forceRecycleAllSegments() memory access error (CASSANDRA-8812)
 * Improve assertions in Memory (CASSANDRA-8792)
 * Fix SSTableRewriter cleanup (CASSANDRA-8802)
 * Introduce SafeMemory for CompressionMetadata.Writer (CASSANDRA-8758)
 * 'nodetool info' prints exception against older node (CASSANDRA-8796)
 * Ensure SSTableReader.last corresponds exactly with the file end (CASSANDRA-8750)
 * Make SSTableWriter.openEarly more robust and obvious (CASSANDRA-8747)
 * Enforce SSTableReader.first/last (CASSANDRA-8744)
 * Cleanup SegmentedFile API (CASSANDRA-8749)
 * Avoid overlap with early compaction replacement (CASSANDRA-8683)
 * Safer Resource Management++ (CASSANDRA-8707)
 * Write partition size estimates into a system table (CASSANDRA-7688)
 * cqlsh: Fix keys() and full() collection indexes in DESCRIBE output
   (CASSANDRA-8154)
 * Show progress of streaming in nodetool netstats (CASSANDRA-8886)
 * IndexSummaryBuilder utilises offheap memory, and shares data between
   each IndexSummary opened from it (CASSANDRA-8757)
 * markCompacting only succeeds if the exact SSTableReader instances being 
   marked are in the live set (CASSANDRA-8689)
 * cassandra-stress support for varint (CASSANDRA-8882)
 * Fix Adler32 digest for compressed sstables (CASSANDRA-8778)
 * Add nodetool statushandoff/statusbackup (CASSANDRA-8912)
 * Use stdout for progress and stats in sstableloader (CASSANDRA-8982)
 * Correctly identify 2i datadir from older versions (CASSANDRA-9116)
Merged from 2.0:
 * Ignore gossip SYNs after shutdown (CASSANDRA-9238)
 * Avoid overflow when calculating max sstable size in LCS (CASSANDRA-9235)
 * Make sstable blacklisting work with compression (CASSANDRA-9138)
 * Do not attempt to rebuild indexes if no index accepts any column (CASSANDRA-9196)
 * Don't initiate snitch reconnection for dead states (CASSANDRA-7292)
 * Fix ArrayIndexOutOfBoundsException in CQLSSTableWriter (CASSANDRA-8978)
 * Add shutdown gossip state to prevent timeouts during rolling restarts (CASSANDRA-8336)
 * Fix running with java.net.preferIPv6Addresses=true (CASSANDRA-9137)
 * Fix failed bootstrap/replace attempts being persisted in system.peers (CASSANDRA-9180)
 * Flush system.IndexInfo after marking index built (CASSANDRA-9128)
 * Fix updates to min/max_compaction_threshold through cassandra-cli
   (CASSANDRA-8102)
 * Don't include tmp files when doing offline relevel (CASSANDRA-9088)
 * Use the proper CAS WriteType when finishing a previous round during Paxos
   preparation (CASSANDRA-8672)
 * Avoid race in cancelling compactions (CASSANDRA-9070)
 * More aggressive check for expired sstables in DTCS (CASSANDRA-8359)
 * Fix ignored index_interval change in ALTER TABLE statements (CASSANDRA-7976)
 * Do more aggressive compaction in old time windows in DTCS (CASSANDRA-8360)
 * java.lang.AssertionError when reading saved cache (CASSANDRA-8740)
 * "disk full" when running cleanup (CASSANDRA-9036)
 * Lower logging level from ERROR to DEBUG when a scheduled schema pull
   cannot be completed due to a node being down (CASSANDRA-9032)
 * Fix MOVED_NODE client event (CASSANDRA-8516)
 * Allow overriding MAX_OUTSTANDING_REPLAY_COUNT (CASSANDRA-7533)
 * Fix malformed JMX ObjectName containing IPv6 addresses (CASSANDRA-9027)
 * (cqlsh) Allow increasing CSV field size limit through
   cqlshrc config option (CASSANDRA-8934)
 * Stop logging range tombstones when exceeding the threshold
   (CASSANDRA-8559)
 * Fix NullPointerException when nodetool getendpoints is run
   against invalid keyspaces or tables (CASSANDRA-8950)
 * Allow specifying the tmp dir (CASSANDRA-7712)
 * Improve compaction estimated tasks estimation (CASSANDRA-8904)
 * Fix duplicate up/down messages sent to native clients (CASSANDRA-7816)
 * Expose commit log archive status via JMX (CASSANDRA-8734)
 * Provide better exceptions for invalid replication strategy parameters
   (CASSANDRA-8909)
 * Fix regression in mixed single and multi-column relation support for
   SELECT statements (CASSANDRA-8613)
 * Add ability to limit number of native connections (CASSANDRA-8086)
 * Fix CQLSSTableWriter throwing exception and spawning threads
   (CASSANDRA-8808)
 * Fix MT mismatch between empty and GC-able data (CASSANDRA-8979)
 * Fix incorrect validation when snapshotting single table (CASSANDRA-8056)
 * Add offline tool to relevel sstables (CASSANDRA-8301)
 * Preserve stream ID for more protocol errors (CASSANDRA-8848)
 * Fix combining token() function with multi-column relations on
   clustering columns (CASSANDRA-8797)
 * Make CFS.markReferenced() resistant to bad refcounting (CASSANDRA-8829)
 * Fix StreamTransferTask abort/complete bad refcounting (CASSANDRA-8815)
 * Fix AssertionError when querying a DESC clustering ordered
   table with ASC ordering and paging (CASSANDRA-8767)
 * AssertionError: "Memory was freed" when running cleanup (CASSANDRA-8716)
 * Make it possible to set max_sstable_age to fractional days (CASSANDRA-8406)
 * Fix some multi-column relations with indexes on some clustering
   columns (CASSANDRA-8275)
 * Fix memory leak in SSTableSimple*Writer and SSTableReader.validate()
   (CASSANDRA-8748)
 * Throw OOM if allocating memory fails to return a valid pointer (CASSANDRA-8726)
 * Fix SSTableSimpleUnsortedWriter ConcurrentModificationException (CASSANDRA-8619)
 * 'nodetool info' prints exception against older node (CASSANDRA-8796)
 * Ensure SSTableSimpleUnsortedWriter.close() terminates if
   disk writer has crashed (CASSANDRA-8807)


2.1.4
 * Bind JMX to localhost unless explicitly configured otherwise (CASSANDRA-9085)


2.1.3
 * Fix HSHA/offheap_objects corruption (CASSANDRA-8719)
 * Upgrade libthrift to 0.9.2 (CASSANDRA-8685)
 * Don't use the shared ref in sstableloader (CASSANDRA-8704)
 * Purge internal prepared statements if related tables or
   keyspaces are dropped (CASSANDRA-8693)
 * (cqlsh) Handle unicode BOM at start of files (CASSANDRA-8638)
 * Stop compactions before exiting offline tools (CASSANDRA-8623)
 * Update tools/stress/README.txt to match current behaviour (CASSANDRA-7933)
 * Fix schema from Thrift conversion with empty metadata (CASSANDRA-8695)
 * Safer Resource Management (CASSANDRA-7705)
 * Make sure we compact highly overlapping cold sstables with
   STCS (CASSANDRA-8635)
 * rpc_interface and listen_interface generate NPE on startup when specified
   interface doesn't exist (CASSANDRA-8677)
 * Fix ArrayIndexOutOfBoundsException in nodetool cfhistograms (CASSANDRA-8514)
 * Switch from yammer metrics for nodetool cf/proxy histograms (CASSANDRA-8662)
 * Make sure we don't add tmplink files to the compaction
   strategy (CASSANDRA-8580)
 * (cqlsh) Handle maps with blob keys (CASSANDRA-8372)
 * (cqlsh) Handle DynamicCompositeType schemas correctly (CASSANDRA-8563)
 * Duplicate rows returned when in clause has repeated values (CASSANDRA-6706)
 * Add tooling to detect hot partitions (CASSANDRA-7974)
 * Fix cassandra-stress user-mode truncation of partition generation (CASSANDRA-8608)
 * Only stream from unrepaired sstables during inc repair (CASSANDRA-8267)
 * Don't allow starting multiple inc repairs on the same sstables (CASSANDRA-8316)
 * Invalidate prepared BATCH statements when related tables
   or keyspaces are dropped (CASSANDRA-8652)
 * Fix missing results in secondary index queries on collections
   with ALLOW FILTERING (CASSANDRA-8421)
 * Expose EstimatedHistogram metrics for range slices (CASSANDRA-8627)
 * (cqlsh) Escape clqshrc passwords properly (CASSANDRA-8618)
 * Fix NPE when passing wrong argument in ALTER TABLE statement (CASSANDRA-8355)
 * Pig: Refactor and deprecate CqlStorage (CASSANDRA-8599)
 * Don't reuse the same cleanup strategy for all sstables (CASSANDRA-8537)
 * Fix case-sensitivity of index name on CREATE and DROP INDEX
   statements (CASSANDRA-8365)
 * Better detection/logging for corruption in compressed sstables (CASSANDRA-8192)
 * Use the correct repairedAt value when closing writer (CASSANDRA-8570)
 * (cqlsh) Handle a schema mismatch being detected on startup (CASSANDRA-8512)
 * Properly calculate expected write size during compaction (CASSANDRA-8532)
 * Invalidate affected prepared statements when a table's columns
   are altered (CASSANDRA-7910)
 * Stress - user defined writes should populate sequentally (CASSANDRA-8524)
 * Fix regression in SSTableRewriter causing some rows to become unreadable 
   during compaction (CASSANDRA-8429)
 * Run major compactions for repaired/unrepaired in parallel (CASSANDRA-8510)
 * (cqlsh) Fix compression options in DESCRIBE TABLE output when compression
   is disabled (CASSANDRA-8288)
 * (cqlsh) Fix DESCRIBE output after keyspaces are altered (CASSANDRA-7623)
 * Make sure we set lastCompactedKey correctly (CASSANDRA-8463)
 * (cqlsh) Fix output of CONSISTENCY command (CASSANDRA-8507)
 * (cqlsh) Fixed the handling of LIST statements (CASSANDRA-8370)
 * Make sstablescrub check leveled manifest again (CASSANDRA-8432)
 * Check first/last keys in sstable when giving out positions (CASSANDRA-8458)
 * Disable mmap on Windows (CASSANDRA-6993)
 * Add missing ConsistencyLevels to cassandra-stress (CASSANDRA-8253)
 * Add auth support to cassandra-stress (CASSANDRA-7985)
 * Fix ArrayIndexOutOfBoundsException when generating error message
   for some CQL syntax errors (CASSANDRA-8455)
 * Scale memtable slab allocation logarithmically (CASSANDRA-7882)
 * cassandra-stress simultaneous inserts over same seed (CASSANDRA-7964)
 * Reduce cassandra-stress sampling memory requirements (CASSANDRA-7926)
 * Ensure memtable flush cannot expire commit log entries from its future (CASSANDRA-8383)
 * Make read "defrag" async to reclaim memtables (CASSANDRA-8459)
 * Remove tmplink files for offline compactions (CASSANDRA-8321)
 * Reduce maxHintsInProgress (CASSANDRA-8415)
 * BTree updates may call provided update function twice (CASSANDRA-8018)
 * Release sstable references after anticompaction (CASSANDRA-8386)
 * Handle abort() in SSTableRewriter properly (CASSANDRA-8320)
 * Centralize shared executors (CASSANDRA-8055)
 * Fix filtering for CONTAINS (KEY) relations on frozen collection
   clustering columns when the query is restricted to a single
   partition (CASSANDRA-8203)
 * Do more aggressive entire-sstable TTL expiry checks (CASSANDRA-8243)
 * Add more log info if readMeter is null (CASSANDRA-8238)
 * add check of the system wall clock time at startup (CASSANDRA-8305)
 * Support for frozen collections (CASSANDRA-7859)
 * Fix overflow on histogram computation (CASSANDRA-8028)
 * Have paxos reuse the timestamp generation of normal queries (CASSANDRA-7801)
 * Fix incremental repair not remove parent session on remote (CASSANDRA-8291)
 * Improve JBOD disk utilization (CASSANDRA-7386)
 * Log failed host when preparing incremental repair (CASSANDRA-8228)
 * Force config client mode in CQLSSTableWriter (CASSANDRA-8281)
 * Fix sstableupgrade throws exception (CASSANDRA-8688)
 * Fix hang when repairing empty keyspace (CASSANDRA-8694)
Merged from 2.0:
 * Fix IllegalArgumentException in dynamic snitch (CASSANDRA-8448)
 * Add support for UPDATE ... IF EXISTS (CASSANDRA-8610)
 * Fix reversal of list prepends (CASSANDRA-8733)
 * Prevent non-zero default_time_to_live on tables with counters
   (CASSANDRA-8678)
 * Fix SSTableSimpleUnsortedWriter ConcurrentModificationException
   (CASSANDRA-8619)
 * Round up time deltas lower than 1ms in BulkLoader (CASSANDRA-8645)
 * Add batch remove iterator to ABSC (CASSANDRA-8414, 8666)
 * Round up time deltas lower than 1ms in BulkLoader (CASSANDRA-8645)
 * Fix isClientMode check in Keyspace (CASSANDRA-8687)
 * Use more efficient slice size for querying internal secondary
   index tables (CASSANDRA-8550)
 * Fix potentially returning deleted rows with range tombstone (CASSANDRA-8558)
 * Check for available disk space before starting a compaction (CASSANDRA-8562)
 * Fix DISTINCT queries with LIMITs or paging when some partitions
   contain only tombstones (CASSANDRA-8490)
 * Introduce background cache refreshing to permissions cache
   (CASSANDRA-8194)
 * Fix race condition in StreamTransferTask that could lead to
   infinite loops and premature sstable deletion (CASSANDRA-7704)
 * Add an extra version check to MigrationTask (CASSANDRA-8462)
 * Ensure SSTableWriter cleans up properly after failure (CASSANDRA-8499)
 * Increase bf true positive count on key cache hit (CASSANDRA-8525)
 * Move MeteredFlusher to its own thread (CASSANDRA-8485)
 * Fix non-distinct results in DISTNCT queries on static columns when
   paging is enabled (CASSANDRA-8087)
 * Move all hints related tasks to hints internal executor (CASSANDRA-8285)
 * Fix paging for multi-partition IN queries (CASSANDRA-8408)
 * Fix MOVED_NODE topology event never being emitted when a node
   moves its token (CASSANDRA-8373)
 * Fix validation of indexes in COMPACT tables (CASSANDRA-8156)
 * Avoid StackOverflowError when a large list of IN values
   is used for a clustering column (CASSANDRA-8410)
 * Fix NPE when writetime() or ttl() calls are wrapped by
   another function call (CASSANDRA-8451)
 * Fix NPE after dropping a keyspace (CASSANDRA-8332)
 * Fix error message on read repair timeouts (CASSANDRA-7947)
 * Default DTCS base_time_seconds changed to 60 (CASSANDRA-8417)
 * Refuse Paxos operation with more than one pending endpoint (CASSANDRA-8346, 8640)
 * Throw correct exception when trying to bind a keyspace or table
   name (CASSANDRA-6952)
 * Make HHOM.compact synchronized (CASSANDRA-8416)
 * cancel latency-sampling task when CF is dropped (CASSANDRA-8401)
 * don't block SocketThread for MessagingService (CASSANDRA-8188)
 * Increase quarantine delay on replacement (CASSANDRA-8260)
 * Expose off-heap memory usage stats (CASSANDRA-7897)
 * Ignore Paxos commits for truncated tables (CASSANDRA-7538)
 * Validate size of indexed column values (CASSANDRA-8280)
 * Make LCS split compaction results over all data directories (CASSANDRA-8329)
 * Fix some failing queries that use multi-column relations
   on COMPACT STORAGE tables (CASSANDRA-8264)
 * Fix InvalidRequestException with ORDER BY (CASSANDRA-8286)
 * Disable SSLv3 for POODLE (CASSANDRA-8265)
 * Fix millisecond timestamps in Tracing (CASSANDRA-8297)
 * Include keyspace name in error message when there are insufficient
   live nodes to stream from (CASSANDRA-8221)
 * Avoid overlap in L1 when L0 contains many nonoverlapping
   sstables (CASSANDRA-8211)
 * Improve PropertyFileSnitch logging (CASSANDRA-8183)
 * Add DC-aware sequential repair (CASSANDRA-8193)
 * Use live sstables in snapshot repair if possible (CASSANDRA-8312)
 * Fix hints serialized size calculation (CASSANDRA-8587)


2.1.2
 * (cqlsh) parse_for_table_meta errors out on queries with undefined
   grammars (CASSANDRA-8262)
 * (cqlsh) Fix SELECT ... TOKEN() function broken in C* 2.1.1 (CASSANDRA-8258)
 * Fix Cassandra crash when running on JDK8 update 40 (CASSANDRA-8209)
 * Optimize partitioner tokens (CASSANDRA-8230)
 * Improve compaction of repaired/unrepaired sstables (CASSANDRA-8004)
 * Make cache serializers pluggable (CASSANDRA-8096)
 * Fix issues with CONTAINS (KEY) queries on secondary indexes
   (CASSANDRA-8147)
 * Fix read-rate tracking of sstables for some queries (CASSANDRA-8239)
 * Fix default timestamp in QueryOptions (CASSANDRA-8246)
 * Set socket timeout when reading remote version (CASSANDRA-8188)
 * Refactor how we track live size (CASSANDRA-7852)
 * Make sure unfinished compaction files are removed (CASSANDRA-8124)
 * Fix shutdown when run as Windows service (CASSANDRA-8136)
 * Fix DESCRIBE TABLE with custom indexes (CASSANDRA-8031)
 * Fix race in RecoveryManagerTest (CASSANDRA-8176)
 * Avoid IllegalArgumentException while sorting sstables in
   IndexSummaryManager (CASSANDRA-8182)
 * Shutdown JVM on file descriptor exhaustion (CASSANDRA-7579)
 * Add 'die' policy for commit log and disk failure (CASSANDRA-7927)
 * Fix installing as service on Windows (CASSANDRA-8115)
 * Fix CREATE TABLE for CQL2 (CASSANDRA-8144)
 * Avoid boxing in ColumnStats min/max trackers (CASSANDRA-8109)
Merged from 2.0:
 * Correctly handle non-text column names in cql3 (CASSANDRA-8178)
 * Fix deletion for indexes on primary key columns (CASSANDRA-8206)
 * Add 'nodetool statusgossip' (CASSANDRA-8125)
 * Improve client notification that nodes are ready for requests (CASSANDRA-7510)
 * Handle negative timestamp in writetime method (CASSANDRA-8139)
 * Pig: Remove errant LIMIT clause in CqlNativeStorage (CASSANDRA-8166)
 * Throw ConfigurationException when hsha is used with the default
   rpc_max_threads setting of 'unlimited' (CASSANDRA-8116)
 * Allow concurrent writing of the same table in the same JVM using
   CQLSSTableWriter (CASSANDRA-7463)
 * Fix totalDiskSpaceUsed calculation (CASSANDRA-8205)


2.1.1
 * Fix spin loop in AtomicSortedColumns (CASSANDRA-7546)
 * Dont notify when replacing tmplink files (CASSANDRA-8157)
 * Fix validation with multiple CONTAINS clause (CASSANDRA-8131)
 * Fix validation of collections in TriggerExecutor (CASSANDRA-8146)
 * Fix IllegalArgumentException when a list of IN values containing tuples
   is passed as a single arg to a prepared statement with the v1 or v2
   protocol (CASSANDRA-8062)
 * Fix ClassCastException in DISTINCT query on static columns with
   query paging (CASSANDRA-8108)
 * Fix NPE on null nested UDT inside a set (CASSANDRA-8105)
 * Fix exception when querying secondary index on set items or map keys
   when some clustering columns are specified (CASSANDRA-8073)
 * Send proper error response when there is an error during native
   protocol message decode (CASSANDRA-8118)
 * Gossip should ignore generation numbers too far in the future (CASSANDRA-8113)
 * Fix NPE when creating a table with frozen sets, lists (CASSANDRA-8104)
 * Fix high memory use due to tracking reads on incrementally opened sstable
   readers (CASSANDRA-8066)
 * Fix EXECUTE request with skipMetadata=false returning no metadata
   (CASSANDRA-8054)
 * Allow concurrent use of CQLBulkOutputFormat (CASSANDRA-7776)
 * Shutdown JVM on OOM (CASSANDRA-7507)
 * Upgrade netty version and enable epoll event loop (CASSANDRA-7761)
 * Don't duplicate sstables smaller than split size when using
   the sstablesplitter tool (CASSANDRA-7616)
 * Avoid re-parsing already prepared statements (CASSANDRA-7923)
 * Fix some Thrift slice deletions and updates of COMPACT STORAGE
   tables with some clustering columns omitted (CASSANDRA-7990)
 * Fix filtering for CONTAINS on sets (CASSANDRA-8033)
 * Properly track added size (CASSANDRA-7239)
 * Allow compilation in java 8 (CASSANDRA-7208)
 * Fix Assertion error on RangeTombstoneList diff (CASSANDRA-8013)
 * Release references to overlapping sstables during compaction (CASSANDRA-7819)
 * Send notification when opening compaction results early (CASSANDRA-8034)
 * Make native server start block until properly bound (CASSANDRA-7885)
 * (cqlsh) Fix IPv6 support (CASSANDRA-7988)
 * Ignore fat clients when checking for endpoint collision (CASSANDRA-7939)
 * Make sstablerepairedset take a list of files (CASSANDRA-7995)
 * (cqlsh) Tab completeion for indexes on map keys (CASSANDRA-7972)
 * (cqlsh) Fix UDT field selection in select clause (CASSANDRA-7891)
 * Fix resource leak in event of corrupt sstable
 * (cqlsh) Add command line option for cqlshrc file path (CASSANDRA-7131)
 * Provide visibility into prepared statements churn (CASSANDRA-7921, CASSANDRA-7930)
 * Invalidate prepared statements when their keyspace or table is
   dropped (CASSANDRA-7566)
 * cassandra-stress: fix support for NetworkTopologyStrategy (CASSANDRA-7945)
 * Fix saving caches when a table is dropped (CASSANDRA-7784)
 * Add better error checking of new stress profile (CASSANDRA-7716)
 * Use ThreadLocalRandom and remove FBUtilities.threadLocalRandom (CASSANDRA-7934)
 * Prevent operator mistakes due to simultaneous bootstrap (CASSANDRA-7069)
 * cassandra-stress supports whitelist mode for node config (CASSANDRA-7658)
 * GCInspector more closely tracks GC; cassandra-stress and nodetool report it (CASSANDRA-7916)
 * nodetool won't output bogus ownership info without a keyspace (CASSANDRA-7173)
 * Add human readable option to nodetool commands (CASSANDRA-5433)
 * Don't try to set repairedAt on old sstables (CASSANDRA-7913)
 * Add metrics for tracking PreparedStatement use (CASSANDRA-7719)
 * (cqlsh) tab-completion for triggers (CASSANDRA-7824)
 * (cqlsh) Support for query paging (CASSANDRA-7514)
 * (cqlsh) Show progress of COPY operations (CASSANDRA-7789)
 * Add syntax to remove multiple elements from a map (CASSANDRA-6599)
 * Support non-equals conditions in lightweight transactions (CASSANDRA-6839)
 * Add IF [NOT] EXISTS to create/drop triggers (CASSANDRA-7606)
 * (cqlsh) Display the current logged-in user (CASSANDRA-7785)
 * (cqlsh) Don't ignore CTRL-C during COPY FROM execution (CASSANDRA-7815)
 * (cqlsh) Order UDTs according to cross-type dependencies in DESCRIBE
   output (CASSANDRA-7659)
 * (cqlsh) Fix handling of CAS statement results (CASSANDRA-7671)
 * (cqlsh) COPY TO/FROM improvements (CASSANDRA-7405)
 * Support list index operations with conditions (CASSANDRA-7499)
 * Add max live/tombstoned cells to nodetool cfstats output (CASSANDRA-7731)
 * Validate IPv6 wildcard addresses properly (CASSANDRA-7680)
 * (cqlsh) Error when tracing query (CASSANDRA-7613)
 * Avoid IOOBE when building SyntaxError message snippet (CASSANDRA-7569)
 * SSTableExport uses correct validator to create string representation of partition
   keys (CASSANDRA-7498)
 * Avoid NPEs when receiving type changes for an unknown keyspace (CASSANDRA-7689)
 * Add support for custom 2i validation (CASSANDRA-7575)
 * Pig support for hadoop CqlInputFormat (CASSANDRA-6454)
 * Add duration mode to cassandra-stress (CASSANDRA-7468)
 * Add listen_interface and rpc_interface options (CASSANDRA-7417)
 * Improve schema merge performance (CASSANDRA-7444)
 * Adjust MT depth based on # of partition validating (CASSANDRA-5263)
 * Optimise NativeCell comparisons (CASSANDRA-6755)
 * Configurable client timeout for cqlsh (CASSANDRA-7516)
 * Include snippet of CQL query near syntax error in messages (CASSANDRA-7111)
 * Make repair -pr work with -local (CASSANDRA-7450)
 * Fix error in sstableloader with -cph > 1 (CASSANDRA-8007)
 * Fix snapshot repair error on indexed tables (CASSANDRA-8020)
 * Do not exit nodetool repair when receiving JMX NOTIF_LOST (CASSANDRA-7909)
 * Stream to private IP when available (CASSANDRA-8084)
Merged from 2.0:
 * Reject conditions on DELETE unless full PK is given (CASSANDRA-6430)
 * Properly reject the token function DELETE (CASSANDRA-7747)
 * Force batchlog replay before decommissioning a node (CASSANDRA-7446)
 * Fix hint replay with many accumulated expired hints (CASSANDRA-6998)
 * Fix duplicate results in DISTINCT queries on static columns with query
   paging (CASSANDRA-8108)
 * Add DateTieredCompactionStrategy (CASSANDRA-6602)
 * Properly validate ascii and utf8 string literals in CQL queries (CASSANDRA-8101)
 * (cqlsh) Fix autocompletion for alter keyspace (CASSANDRA-8021)
 * Create backup directories for commitlog archiving during startup (CASSANDRA-8111)
 * Reduce totalBlockFor() for LOCAL_* consistency levels (CASSANDRA-8058)
 * Fix merging schemas with re-dropped keyspaces (CASSANDRA-7256)
 * Fix counters in supercolumns during live upgrades from 1.2 (CASSANDRA-7188)
 * Notify DT subscribers when a column family is truncated (CASSANDRA-8088)
 * Add sanity check of $JAVA on startup (CASSANDRA-7676)
 * Schedule fat client schema pull on join (CASSANDRA-7993)
 * Don't reset nodes' versions when closing IncomingTcpConnections
   (CASSANDRA-7734)
 * Record the real messaging version in all cases in OutboundTcpConnection
   (CASSANDRA-8057)
 * SSL does not work in cassandra-cli (CASSANDRA-7899)
 * Fix potential exception when using ReversedType in DynamicCompositeType
   (CASSANDRA-7898)
 * Better validation of collection values (CASSANDRA-7833)
 * Track min/max timestamps correctly (CASSANDRA-7969)
 * Fix possible overflow while sorting CL segments for replay (CASSANDRA-7992)
 * Increase nodetool Xmx (CASSANDRA-7956)
 * Archive any commitlog segments present at startup (CASSANDRA-6904)
 * CrcCheckChance should adjust based on live CFMetadata not 
   sstable metadata (CASSANDRA-7978)
 * token() should only accept columns in the partitioning
   key order (CASSANDRA-6075)
 * Add method to invalidate permission cache via JMX (CASSANDRA-7977)
 * Allow propagating multiple gossip states atomically (CASSANDRA-6125)
 * Log exceptions related to unclean native protocol client disconnects
   at DEBUG or INFO (CASSANDRA-7849)
 * Allow permissions cache to be set via JMX (CASSANDRA-7698)
 * Include schema_triggers CF in readable system resources (CASSANDRA-7967)
 * Fix RowIndexEntry to report correct serializedSize (CASSANDRA-7948)
 * Make CQLSSTableWriter sync within partitions (CASSANDRA-7360)
 * Potentially use non-local replicas in CqlConfigHelper (CASSANDRA-7906)
 * Explicitly disallow mixing multi-column and single-column
   relations on clustering columns (CASSANDRA-7711)
 * Better error message when condition is set on PK column (CASSANDRA-7804)
 * Don't send schema change responses and events for no-op DDL
   statements (CASSANDRA-7600)
 * (Hadoop) fix cluster initialisation for a split fetching (CASSANDRA-7774)
 * Throw InvalidRequestException when queries contain relations on entire
   collection columns (CASSANDRA-7506)
 * (cqlsh) enable CTRL-R history search with libedit (CASSANDRA-7577)
 * (Hadoop) allow ACFRW to limit nodes to local DC (CASSANDRA-7252)
 * (cqlsh) cqlsh should automatically disable tracing when selecting
   from system_traces (CASSANDRA-7641)
 * (Hadoop) Add CqlOutputFormat (CASSANDRA-6927)
 * Don't depend on cassandra config for nodetool ring (CASSANDRA-7508)
 * (cqlsh) Fix failing cqlsh formatting tests (CASSANDRA-7703)
 * Fix IncompatibleClassChangeError from hadoop2 (CASSANDRA-7229)
 * Add 'nodetool sethintedhandoffthrottlekb' (CASSANDRA-7635)
 * (cqlsh) Add tab-completion for CREATE/DROP USER IF [NOT] EXISTS (CASSANDRA-7611)
 * Catch errors when the JVM pulls the rug out from GCInspector (CASSANDRA-5345)
 * cqlsh fails when version number parts are not int (CASSANDRA-7524)
 * Fix NPE when table dropped during streaming (CASSANDRA-7946)
 * Fix wrong progress when streaming uncompressed (CASSANDRA-7878)
 * Fix possible infinite loop in creating repair range (CASSANDRA-7983)
 * Fix unit in nodetool for streaming throughput (CASSANDRA-7375)
Merged from 1.2:
 * Don't index tombstones (CASSANDRA-7828)
 * Improve PasswordAuthenticator default super user setup (CASSANDRA-7788)


2.1.0
 * (cqlsh) Removed "ALTER TYPE <name> RENAME TO <name>" from tab-completion
   (CASSANDRA-7895)
 * Fixed IllegalStateException in anticompaction (CASSANDRA-7892)
 * cqlsh: DESCRIBE support for frozen UDTs, tuples (CASSANDRA-7863)
 * Avoid exposing internal classes over JMX (CASSANDRA-7879)
 * Add null check for keys when freezing collection (CASSANDRA-7869)
 * Improve stress workload realism (CASSANDRA-7519)
Merged from 2.0:
 * Configure system.paxos with LeveledCompactionStrategy (CASSANDRA-7753)
 * Fix ALTER clustering column type from DateType to TimestampType when
   using DESC clustering order (CASSANRDA-7797)
 * Throw EOFException if we run out of chunks in compressed datafile
   (CASSANDRA-7664)
 * Fix PRSI handling of CQL3 row markers for row cleanup (CASSANDRA-7787)
 * Fix dropping collection when it's the last regular column (CASSANDRA-7744)
 * Make StreamReceiveTask thread safe and gc friendly (CASSANDRA-7795)
 * Validate empty cell names from counter updates (CASSANDRA-7798)
Merged from 1.2:
 * Don't allow compacted sstables to be marked as compacting (CASSANDRA-7145)
 * Track expired tombstones (CASSANDRA-7810)


2.1.0-rc7
 * Add frozen keyword and require UDT to be frozen (CASSANDRA-7857)
 * Track added sstable size correctly (CASSANDRA-7239)
 * (cqlsh) Fix case insensitivity (CASSANDRA-7834)
 * Fix failure to stream ranges when moving (CASSANDRA-7836)
 * Correctly remove tmplink files (CASSANDRA-7803)
 * (cqlsh) Fix column name formatting for functions, CAS operations,
   and UDT field selections (CASSANDRA-7806)
 * (cqlsh) Fix COPY FROM handling of null/empty primary key
   values (CASSANDRA-7792)
 * Fix ordering of static cells (CASSANDRA-7763)
Merged from 2.0:
 * Forbid re-adding dropped counter columns (CASSANDRA-7831)
 * Fix CFMetaData#isThriftCompatible() for PK-only tables (CASSANDRA-7832)
 * Always reject inequality on the partition key without token()
   (CASSANDRA-7722)
 * Always send Paxos commit to all replicas (CASSANDRA-7479)
 * Make disruptor_thrift_server invocation pool configurable (CASSANDRA-7594)
 * Make repair no-op when RF=1 (CASSANDRA-7864)


2.1.0-rc6
 * Fix OOM issue from netty caching over time (CASSANDRA-7743)
 * json2sstable couldn't import JSON for CQL table (CASSANDRA-7477)
 * Invalidate all caches on table drop (CASSANDRA-7561)
 * Skip strict endpoint selection for ranges if RF == nodes (CASSANRA-7765)
 * Fix Thrift range filtering without 2ary index lookups (CASSANDRA-7741)
 * Add tracing entries about concurrent range requests (CASSANDRA-7599)
 * (cqlsh) Fix DESCRIBE for NTS keyspaces (CASSANDRA-7729)
 * Remove netty buffer ref-counting (CASSANDRA-7735)
 * Pass mutated cf to index updater for use by PRSI (CASSANDRA-7742)
 * Include stress yaml example in release and deb (CASSANDRA-7717)
 * workaround for netty issue causing corrupted data off the wire (CASSANDRA-7695)
 * cqlsh DESC CLUSTER fails retrieving ring information (CASSANDRA-7687)
 * Fix binding null values inside UDT (CASSANDRA-7685)
 * Fix UDT field selection with empty fields (CASSANDRA-7670)
 * Bogus deserialization of static cells from sstable (CASSANDRA-7684)
 * Fix NPE on compaction leftover cleanup for dropped table (CASSANDRA-7770)
Merged from 2.0:
 * Fix race condition in StreamTransferTask that could lead to
   infinite loops and premature sstable deletion (CASSANDRA-7704)
 * (cqlsh) Wait up to 10 sec for a tracing session (CASSANDRA-7222)
 * Fix NPE in FileCacheService.sizeInBytes (CASSANDRA-7756)
 * Remove duplicates from StorageService.getJoiningNodes (CASSANDRA-7478)
 * Clone token map outside of hot gossip loops (CASSANDRA-7758)
 * Fix MS expiring map timeout for Paxos messages (CASSANDRA-7752)
 * Do not flush on truncate if durable_writes is false (CASSANDRA-7750)
 * Give CRR a default input_cql Statement (CASSANDRA-7226)
 * Better error message when adding a collection with the same name
   than a previously dropped one (CASSANDRA-6276)
 * Fix validation when adding static columns (CASSANDRA-7730)
 * (Thrift) fix range deletion of supercolumns (CASSANDRA-7733)
 * Fix potential AssertionError in RangeTombstoneList (CASSANDRA-7700)
 * Validate arguments of blobAs* functions (CASSANDRA-7707)
 * Fix potential AssertionError with 2ndary indexes (CASSANDRA-6612)
 * Avoid logging CompactionInterrupted at ERROR (CASSANDRA-7694)
 * Minor leak in sstable2jon (CASSANDRA-7709)
 * Add cassandra.auto_bootstrap system property (CASSANDRA-7650)
 * Update java driver (for hadoop) (CASSANDRA-7618)
 * Remove CqlPagingRecordReader/CqlPagingInputFormat (CASSANDRA-7570)
 * Support connecting to ipv6 jmx with nodetool (CASSANDRA-7669)


2.1.0-rc5
 * Reject counters inside user types (CASSANDRA-7672)
 * Switch to notification-based GCInspector (CASSANDRA-7638)
 * (cqlsh) Handle nulls in UDTs and tuples correctly (CASSANDRA-7656)
 * Don't use strict consistency when replacing (CASSANDRA-7568)
 * Fix min/max cell name collection on 2.0 SSTables with range
   tombstones (CASSANDRA-7593)
 * Tolerate min/max cell names of different lengths (CASSANDRA-7651)
 * Filter cached results correctly (CASSANDRA-7636)
 * Fix tracing on the new SEPExecutor (CASSANDRA-7644)
 * Remove shuffle and taketoken (CASSANDRA-7601)
 * Clean up Windows batch scripts (CASSANDRA-7619)
 * Fix native protocol drop user type notification (CASSANDRA-7571)
 * Give read access to system.schema_usertypes to all authenticated users
   (CASSANDRA-7578)
 * (cqlsh) Fix cqlsh display when zero rows are returned (CASSANDRA-7580)
 * Get java version correctly when JAVA_TOOL_OPTIONS is set (CASSANDRA-7572)
 * Fix NPE when dropping index from non-existent keyspace, AssertionError when
   dropping non-existent index with IF EXISTS (CASSANDRA-7590)
 * Fix sstablelevelresetter hang (CASSANDRA-7614)
 * (cqlsh) Fix deserialization of blobs (CASSANDRA-7603)
 * Use "keyspace updated" schema change message for UDT changes in v1 and
   v2 protocols (CASSANDRA-7617)
 * Fix tracing of range slices and secondary index lookups that are local
   to the coordinator (CASSANDRA-7599)
 * Set -Dcassandra.storagedir for all tool shell scripts (CASSANDRA-7587)
 * Don't swap max/min col names when mutating sstable metadata (CASSANDRA-7596)
 * (cqlsh) Correctly handle paged result sets (CASSANDRA-7625)
 * (cqlsh) Improve waiting for a trace to complete (CASSANDRA-7626)
 * Fix tracing of concurrent range slices and 2ary index queries (CASSANDRA-7626)
 * Fix scrub against collection type (CASSANDRA-7665)
Merged from 2.0:
 * Set gc_grace_seconds to seven days for system schema tables (CASSANDRA-7668)
 * SimpleSeedProvider no longer caches seeds forever (CASSANDRA-7663)
 * Always flush on truncate (CASSANDRA-7511)
 * Fix ReversedType(DateType) mapping to native protocol (CASSANDRA-7576)
 * Always merge ranges owned by a single node (CASSANDRA-6930)
 * Track max/min timestamps for range tombstones (CASSANDRA-7647)
 * Fix NPE when listing saved caches dir (CASSANDRA-7632)


2.1.0-rc4
 * Fix word count hadoop example (CASSANDRA-7200)
 * Updated memtable_cleanup_threshold and memtable_flush_writers defaults 
   (CASSANDRA-7551)
 * (Windows) fix startup when WMI memory query fails (CASSANDRA-7505)
 * Anti-compaction proceeds if any part of the repair failed (CASSANDRA-7521)
 * Add missing table name to DROP INDEX responses and notifications (CASSANDRA-7539)
 * Bump CQL version to 3.2.0 and update CQL documentation (CASSANDRA-7527)
 * Fix configuration error message when running nodetool ring (CASSANDRA-7508)
 * Support conditional updates, tuple type, and the v3 protocol in cqlsh (CASSANDRA-7509)
 * Handle queries on multiple secondary index types (CASSANDRA-7525)
 * Fix cqlsh authentication with v3 native protocol (CASSANDRA-7564)
 * Fix NPE when unknown prepared statement ID is used (CASSANDRA-7454)
Merged from 2.0:
 * (Windows) force range-based repair to non-sequential mode (CASSANDRA-7541)
 * Fix range merging when DES scores are zero (CASSANDRA-7535)
 * Warn when SSL certificates have expired (CASSANDRA-7528)
 * Fix error when doing reversed queries with static columns (CASSANDRA-7490)
Merged from 1.2:
 * Set correct stream ID on responses when non-Exception Throwables
   are thrown while handling native protocol messages (CASSANDRA-7470)


2.1.0-rc3
 * Consider expiry when reconciling otherwise equal cells (CASSANDRA-7403)
 * Introduce CQL support for stress tool (CASSANDRA-6146)
 * Fix ClassCastException processing expired messages (CASSANDRA-7496)
 * Fix prepared marker for collections inside UDT (CASSANDRA-7472)
 * Remove left-over populate_io_cache_on_flush and replicate_on_write
   uses (CASSANDRA-7493)
 * (Windows) handle spaces in path names (CASSANDRA-7451)
 * Ensure writes have completed after dropping a table, before recycling
   commit log segments (CASSANDRA-7437)
 * Remove left-over rows_per_partition_to_cache (CASSANDRA-7493)
 * Fix error when CONTAINS is used with a bind marker (CASSANDRA-7502)
 * Properly reject unknown UDT field (CASSANDRA-7484)
Merged from 2.0:
 * Fix CC#collectTimeOrderedData() tombstone optimisations (CASSANDRA-7394)
 * Support DISTINCT for static columns and fix behaviour when DISTINC is
   not use (CASSANDRA-7305).
 * Workaround JVM NPE on JMX bind failure (CASSANDRA-7254)
 * Fix race in FileCacheService RemovalListener (CASSANDRA-7278)
 * Fix inconsistent use of consistencyForCommit that allowed LOCAL_QUORUM
   operations to incorrect become full QUORUM (CASSANDRA-7345)
 * Properly handle unrecognized opcodes and flags (CASSANDRA-7440)
 * (Hadoop) close CqlRecordWriter clients when finished (CASSANDRA-7459)
 * Commit disk failure policy (CASSANDRA-7429)
 * Make sure high level sstables get compacted (CASSANDRA-7414)
 * Fix AssertionError when using empty clustering columns and static columns
   (CASSANDRA-7455)
 * Add option to disable STCS in L0 (CASSANDRA-6621)
 * Upgrade to snappy-java 1.0.5.2 (CASSANDRA-7476)


2.1.0-rc2
 * Fix heap size calculation for CompoundSparseCellName and 
   CompoundSparseCellName.WithCollection (CASSANDRA-7421)
 * Allow counter mutations in UNLOGGED batches (CASSANDRA-7351)
 * Modify reconcile logic to always pick a tombstone over a counter cell
   (CASSANDRA-7346)
 * Avoid incremental compaction on Windows (CASSANDRA-7365)
 * Fix exception when querying a composite-keyed table with a collection index
   (CASSANDRA-7372)
 * Use node's host id in place of counter ids (CASSANDRA-7366)
 * Fix error when doing reversed queries with static columns (CASSANDRA-7490)
 * Backport CASSANDRA-6747 (CASSANDRA-7560)
 * Track max/min timestamps for range tombstones (CASSANDRA-7647)
 * Fix NPE when listing saved caches dir (CASSANDRA-7632)
 * Fix sstableloader unable to connect encrypted node (CASSANDRA-7585)
Merged from 1.2:
 * Clone token map outside of hot gossip loops (CASSANDRA-7758)
 * Add stop method to EmbeddedCassandraService (CASSANDRA-7595)
 * Support connecting to ipv6 jmx with nodetool (CASSANDRA-7669)
 * Set gc_grace_seconds to seven days for system schema tables (CASSANDRA-7668)
 * SimpleSeedProvider no longer caches seeds forever (CASSANDRA-7663)
 * Set correct stream ID on responses when non-Exception Throwables
   are thrown while handling native protocol messages (CASSANDRA-7470)
 * Fix row size miscalculation in LazilyCompactedRow (CASSANDRA-7543)
 * Fix race in background compaction check (CASSANDRA-7745)
 * Don't clear out range tombstones during compaction (CASSANDRA-7808)


2.1.0-rc1
 * Revert flush directory (CASSANDRA-6357)
 * More efficient executor service for fast operations (CASSANDRA-4718)
 * Move less common tools into a new cassandra-tools package (CASSANDRA-7160)
 * Support more concurrent requests in native protocol (CASSANDRA-7231)
 * Add tab-completion to debian nodetool packaging (CASSANDRA-6421)
 * Change concurrent_compactors defaults (CASSANDRA-7139)
 * Add PowerShell Windows launch scripts (CASSANDRA-7001)
 * Make commitlog archive+restore more robust (CASSANDRA-6974)
 * Fix marking commitlogsegments clean (CASSANDRA-6959)
 * Add snapshot "manifest" describing files included (CASSANDRA-6326)
 * Parallel streaming for sstableloader (CASSANDRA-3668)
 * Fix bugs in supercolumns handling (CASSANDRA-7138)
 * Fix ClassClassException on composite dense tables (CASSANDRA-7112)
 * Cleanup and optimize collation and slice iterators (CASSANDRA-7107)
 * Upgrade NBHM lib (CASSANDRA-7128)
 * Optimize netty server (CASSANDRA-6861)
 * Fix repair hang when given CF does not exist (CASSANDRA-7189)
 * Allow c* to be shutdown in an embedded mode (CASSANDRA-5635)
 * Add server side batching to native transport (CASSANDRA-5663)
 * Make batchlog replay asynchronous (CASSANDRA-6134)
 * remove unused classes (CASSANDRA-7197)
 * Limit user types to the keyspace they are defined in (CASSANDRA-6643)
 * Add validate method to CollectionType (CASSANDRA-7208)
 * New serialization format for UDT values (CASSANDRA-7209, CASSANDRA-7261)
 * Fix nodetool netstats (CASSANDRA-7270)
 * Fix potential ClassCastException in HintedHandoffManager (CASSANDRA-7284)
 * Use prepared statements internally (CASSANDRA-6975)
 * Fix broken paging state with prepared statement (CASSANDRA-7120)
 * Fix IllegalArgumentException in CqlStorage (CASSANDRA-7287)
 * Allow nulls/non-existant fields in UDT (CASSANDRA-7206)
 * Add Thrift MultiSliceRequest (CASSANDRA-6757, CASSANDRA-7027)
 * Handle overlapping MultiSlices (CASSANDRA-7279)
 * Fix DataOutputTest on Windows (CASSANDRA-7265)
 * Embedded sets in user defined data-types are not updating (CASSANDRA-7267)
 * Add tuple type to CQL/native protocol (CASSANDRA-7248)
 * Fix CqlPagingRecordReader on tables with few rows (CASSANDRA-7322)
Merged from 2.0:
 * Copy compaction options to make sure they are reloaded (CASSANDRA-7290)
 * Add option to do more aggressive tombstone compactions (CASSANDRA-6563)
 * Don't try to compact already-compacting files in HHOM (CASSANDRA-7288)
 * Always reallocate buffers in HSHA (CASSANDRA-6285)
 * (Hadoop) support authentication in CqlRecordReader (CASSANDRA-7221)
 * (Hadoop) Close java driver Cluster in CQLRR.close (CASSANDRA-7228)
 * Warn when 'USING TIMESTAMP' is used on a CAS BATCH (CASSANDRA-7067)
 * return all cpu values from BackgroundActivityMonitor.readAndCompute (CASSANDRA-7183)
 * Correctly delete scheduled range xfers (CASSANDRA-7143)
 * return all cpu values from BackgroundActivityMonitor.readAndCompute (CASSANDRA-7183)  
 * reduce garbage creation in calculatePendingRanges (CASSANDRA-7191)
 * fix c* launch issues on Russian os's due to output of linux 'free' cmd (CASSANDRA-6162)
 * Fix disabling autocompaction (CASSANDRA-7187)
 * Fix potential NumberFormatException when deserializing IntegerType (CASSANDRA-7088)
 * cqlsh can't tab-complete disabling compaction (CASSANDRA-7185)
 * cqlsh: Accept and execute CQL statement(s) from command-line parameter (CASSANDRA-7172)
 * Fix IllegalStateException in CqlPagingRecordReader (CASSANDRA-7198)
 * Fix the InvertedIndex trigger example (CASSANDRA-7211)
 * Add --resolve-ip option to 'nodetool ring' (CASSANDRA-7210)
 * reduce garbage on codec flag deserialization (CASSANDRA-7244) 
 * Fix duplicated error messages on directory creation error at startup (CASSANDRA-5818)
 * Proper null handle for IF with map element access (CASSANDRA-7155)
 * Improve compaction visibility (CASSANDRA-7242)
 * Correctly delete scheduled range xfers (CASSANDRA-7143)
 * Make batchlog replica selection rack-aware (CASSANDRA-6551)
 * Fix CFMetaData#getColumnDefinitionFromColumnName() (CASSANDRA-7074)
 * Fix writetime/ttl functions for static columns (CASSANDRA-7081)
 * Suggest CTRL-C or semicolon after three blank lines in cqlsh (CASSANDRA-7142)
 * Fix 2ndary index queries with DESC clustering order (CASSANDRA-6950)
 * Invalid key cache entries on DROP (CASSANDRA-6525)
 * Fix flapping RecoveryManagerTest (CASSANDRA-7084)
 * Add missing iso8601 patterns for date strings (CASSANDRA-6973)
 * Support selecting multiple rows in a partition using IN (CASSANDRA-6875)
 * Add authentication support to shuffle (CASSANDRA-6484)
 * Swap local and global default read repair chances (CASSANDRA-7320)
 * Add conditional CREATE/DROP USER support (CASSANDRA-7264)
 * Cqlsh counts non-empty lines for "Blank lines" warning (CASSANDRA-7325)
Merged from 1.2:
 * Add Cloudstack snitch (CASSANDRA-7147)
 * Update system.peers correctly when relocating tokens (CASSANDRA-7126)
 * Add Google Compute Engine snitch (CASSANDRA-7132)
 * remove duplicate query for local tokens (CASSANDRA-7182)
 * exit CQLSH with error status code if script fails (CASSANDRA-6344)
 * Fix bug with some IN queries missig results (CASSANDRA-7105)
 * Fix availability validation for LOCAL_ONE CL (CASSANDRA-7319)
 * Hint streaming can cause decommission to fail (CASSANDRA-7219)


2.1.0-beta2
 * Increase default CL space to 8GB (CASSANDRA-7031)
 * Add range tombstones to read repair digests (CASSANDRA-6863)
 * Fix BTree.clear for large updates (CASSANDRA-6943)
 * Fail write instead of logging a warning when unable to append to CL
   (CASSANDRA-6764)
 * Eliminate possibility of CL segment appearing twice in active list 
   (CASSANDRA-6557)
 * Apply DONTNEED fadvise to commitlog segments (CASSANDRA-6759)
 * Switch CRC component to Adler and include it for compressed sstables 
   (CASSANDRA-4165)
 * Allow cassandra-stress to set compaction strategy options (CASSANDRA-6451)
 * Add broadcast_rpc_address option to cassandra.yaml (CASSANDRA-5899)
 * Auto reload GossipingPropertyFileSnitch config (CASSANDRA-5897)
 * Fix overflow of memtable_total_space_in_mb (CASSANDRA-6573)
 * Fix ABTC NPE and apply update function correctly (CASSANDRA-6692)
 * Allow nodetool to use a file or prompt for password (CASSANDRA-6660)
 * Fix AIOOBE when concurrently accessing ABSC (CASSANDRA-6742)
 * Fix assertion error in ALTER TYPE RENAME (CASSANDRA-6705)
 * Scrub should not always clear out repaired status (CASSANDRA-5351)
 * Improve handling of range tombstone for wide partitions (CASSANDRA-6446)
 * Fix ClassCastException for compact table with composites (CASSANDRA-6738)
 * Fix potentially repairing with wrong nodes (CASSANDRA-6808)
 * Change caching option syntax (CASSANDRA-6745)
 * Fix stress to do proper counter reads (CASSANDRA-6835)
 * Fix help message for stress counter_write (CASSANDRA-6824)
 * Fix stress smart Thrift client to pick servers correctly (CASSANDRA-6848)
 * Add logging levels (minimal, normal or verbose) to stress tool (CASSANDRA-6849)
 * Fix race condition in Batch CLE (CASSANDRA-6860)
 * Improve cleanup/scrub/upgradesstables failure handling (CASSANDRA-6774)
 * ByteBuffer write() methods for serializing sstables (CASSANDRA-6781)
 * Proper compare function for CollectionType (CASSANDRA-6783)
 * Update native server to Netty 4 (CASSANDRA-6236)
 * Fix off-by-one error in stress (CASSANDRA-6883)
 * Make OpOrder AutoCloseable (CASSANDRA-6901)
 * Remove sync repair JMX interface (CASSANDRA-6900)
 * Add multiple memory allocation options for memtables (CASSANDRA-6689, 6694)
 * Remove adjusted op rate from stress output (CASSANDRA-6921)
 * Add optimized CF.hasColumns() implementations (CASSANDRA-6941)
 * Serialize batchlog mutations with the version of the target node
   (CASSANDRA-6931)
 * Optimize CounterColumn#reconcile() (CASSANDRA-6953)
 * Properly remove 1.2 sstable support in 2.1 (CASSANDRA-6869)
 * Lock counter cells, not partitions (CASSANDRA-6880)
 * Track presence of legacy counter shards in sstables (CASSANDRA-6888)
 * Ensure safe resource cleanup when replacing sstables (CASSANDRA-6912)
 * Add failure handler to async callback (CASSANDRA-6747)
 * Fix AE when closing SSTable without releasing reference (CASSANDRA-7000)
 * Clean up IndexInfo on keyspace/table drops (CASSANDRA-6924)
 * Only snapshot relative SSTables when sequential repair (CASSANDRA-7024)
 * Require nodetool rebuild_index to specify index names (CASSANDRA-7038)
 * fix cassandra stress errors on reads with native protocol (CASSANDRA-7033)
 * Use OpOrder to guard sstable references for reads (CASSANDRA-6919)
 * Preemptive opening of compaction result (CASSANDRA-6916)
 * Multi-threaded scrub/cleanup/upgradesstables (CASSANDRA-5547)
 * Optimize cellname comparison (CASSANDRA-6934)
 * Native protocol v3 (CASSANDRA-6855)
 * Optimize Cell liveness checks and clean up Cell (CASSANDRA-7119)
 * Support consistent range movements (CASSANDRA-2434)
 * Display min timestamp in sstablemetadata viewer (CASSANDRA-6767)
Merged from 2.0:
 * Avoid race-prone second "scrub" of system keyspace (CASSANDRA-6797)
 * Pool CqlRecordWriter clients by inetaddress rather than Range
   (CASSANDRA-6665)
 * Fix compaction_history timestamps (CASSANDRA-6784)
 * Compare scores of full replica ordering in DES (CASSANDRA-6683)
 * fix CME in SessionInfo updateProgress affecting netstats (CASSANDRA-6577)
 * Allow repairing between specific replicas (CASSANDRA-6440)
 * Allow per-dc enabling of hints (CASSANDRA-6157)
 * Add compatibility for Hadoop 0.2.x (CASSANDRA-5201)
 * Fix EstimatedHistogram races (CASSANDRA-6682)
 * Failure detector correctly converts initial value to nanos (CASSANDRA-6658)
 * Add nodetool taketoken to relocate vnodes (CASSANDRA-4445)
 * Expose bulk loading progress over JMX (CASSANDRA-4757)
 * Correctly handle null with IF conditions and TTL (CASSANDRA-6623)
 * Account for range/row tombstones in tombstone drop
   time histogram (CASSANDRA-6522)
 * Stop CommitLogSegment.close() from calling sync() (CASSANDRA-6652)
 * Make commitlog failure handling configurable (CASSANDRA-6364)
 * Avoid overlaps in LCS (CASSANDRA-6688)
 * Improve support for paginating over composites (CASSANDRA-4851)
 * Fix count(*) queries in a mixed cluster (CASSANDRA-6707)
 * Improve repair tasks(snapshot, differencing) concurrency (CASSANDRA-6566)
 * Fix replaying pre-2.0 commit logs (CASSANDRA-6714)
 * Add static columns to CQL3 (CASSANDRA-6561)
 * Optimize single partition batch statements (CASSANDRA-6737)
 * Disallow post-query re-ordering when paging (CASSANDRA-6722)
 * Fix potential paging bug with deleted columns (CASSANDRA-6748)
 * Fix NPE on BulkLoader caused by losing StreamEvent (CASSANDRA-6636)
 * Fix truncating compression metadata (CASSANDRA-6791)
 * Add CMSClassUnloadingEnabled JVM option (CASSANDRA-6541)
 * Catch memtable flush exceptions during shutdown (CASSANDRA-6735)
 * Fix upgradesstables NPE for non-CF-based indexes (CASSANDRA-6645)
 * Fix UPDATE updating PRIMARY KEY columns implicitly (CASSANDRA-6782)
 * Fix IllegalArgumentException when updating from 1.2 with SuperColumns
   (CASSANDRA-6733)
 * FBUtilities.singleton() should use the CF comparator (CASSANDRA-6778)
 * Fix CQLSStableWriter.addRow(Map<String, Object>) (CASSANDRA-6526)
 * Fix HSHA server introducing corrupt data (CASSANDRA-6285)
 * Fix CAS conditions for COMPACT STORAGE tables (CASSANDRA-6813)
 * Starting threads in OutboundTcpConnectionPool constructor causes race conditions (CASSANDRA-7177)
 * Allow overriding cassandra-rackdc.properties file (CASSANDRA-7072)
 * Set JMX RMI port to 7199 (CASSANDRA-7087)
 * Use LOCAL_QUORUM for data reads at LOCAL_SERIAL (CASSANDRA-6939)
 * Log a warning for large batches (CASSANDRA-6487)
 * Put nodes in hibernate when join_ring is false (CASSANDRA-6961)
 * Avoid early loading of non-system keyspaces before compaction-leftovers 
   cleanup at startup (CASSANDRA-6913)
 * Restrict Windows to parallel repairs (CASSANDRA-6907)
 * (Hadoop) Allow manually specifying start/end tokens in CFIF (CASSANDRA-6436)
 * Fix NPE in MeteredFlusher (CASSANDRA-6820)
 * Fix race processing range scan responses (CASSANDRA-6820)
 * Allow deleting snapshots from dropped keyspaces (CASSANDRA-6821)
 * Add uuid() function (CASSANDRA-6473)
 * Omit tombstones from schema digests (CASSANDRA-6862)
 * Include correct consistencyLevel in LWT timeout (CASSANDRA-6884)
 * Lower chances for losing new SSTables during nodetool refresh and
   ColumnFamilyStore.loadNewSSTables (CASSANDRA-6514)
 * Add support for DELETE ... IF EXISTS to CQL3 (CASSANDRA-5708)
 * Update hadoop_cql3_word_count example (CASSANDRA-6793)
 * Fix handling of RejectedExecution in sync Thrift server (CASSANDRA-6788)
 * Log more information when exceeding tombstone_warn_threshold (CASSANDRA-6865)
 * Fix truncate to not abort due to unreachable fat clients (CASSANDRA-6864)
 * Fix schema concurrency exceptions (CASSANDRA-6841)
 * Fix leaking validator FH in StreamWriter (CASSANDRA-6832)
 * Fix saving triggers to schema (CASSANDRA-6789)
 * Fix trigger mutations when base mutation list is immutable (CASSANDRA-6790)
 * Fix accounting in FileCacheService to allow re-using RAR (CASSANDRA-6838)
 * Fix static counter columns (CASSANDRA-6827)
 * Restore expiring->deleted (cell) compaction optimization (CASSANDRA-6844)
 * Fix CompactionManager.needsCleanup (CASSANDRA-6845)
 * Correctly compare BooleanType values other than 0 and 1 (CASSANDRA-6779)
 * Read message id as string from earlier versions (CASSANDRA-6840)
 * Properly use the Paxos consistency for (non-protocol) batch (CASSANDRA-6837)
 * Add paranoid disk failure option (CASSANDRA-6646)
 * Improve PerRowSecondaryIndex performance (CASSANDRA-6876)
 * Extend triggers to support CAS updates (CASSANDRA-6882)
 * Static columns with IF NOT EXISTS don't always work as expected (CASSANDRA-6873)
 * Fix paging with SELECT DISTINCT (CASSANDRA-6857)
 * Fix UnsupportedOperationException on CAS timeout (CASSANDRA-6923)
 * Improve MeteredFlusher handling of MF-unaffected column families
   (CASSANDRA-6867)
 * Add CqlRecordReader using native pagination (CASSANDRA-6311)
 * Add QueryHandler interface (CASSANDRA-6659)
 * Track liveRatio per-memtable, not per-CF (CASSANDRA-6945)
 * Make sure upgradesstables keeps sstable level (CASSANDRA-6958)
 * Fix LIMIT with static columns (CASSANDRA-6956)
 * Fix clash with CQL column name in thrift validation (CASSANDRA-6892)
 * Fix error with super columns in mixed 1.2-2.0 clusters (CASSANDRA-6966)
 * Fix bad skip of sstables on slice query with composite start/finish (CASSANDRA-6825)
 * Fix unintended update with conditional statement (CASSANDRA-6893)
 * Fix map element access in IF (CASSANDRA-6914)
 * Avoid costly range calculations for range queries on system keyspaces
   (CASSANDRA-6906)
 * Fix SSTable not released if stream session fails (CASSANDRA-6818)
 * Avoid build failure due to ANTLR timeout (CASSANDRA-6991)
 * Queries on compact tables can return more rows that requested (CASSANDRA-7052)
 * USING TIMESTAMP for batches does not work (CASSANDRA-7053)
 * Fix performance regression from CASSANDRA-5614 (CASSANDRA-6949)
 * Ensure that batchlog and hint timeouts do not produce hints (CASSANDRA-7058)
 * Merge groupable mutations in TriggerExecutor#execute() (CASSANDRA-7047)
 * Plug holes in resource release when wiring up StreamSession (CASSANDRA-7073)
 * Re-add parameter columns to tracing session (CASSANDRA-6942)
 * Preserves CQL metadata when updating table from thrift (CASSANDRA-6831)
Merged from 1.2:
 * Fix nodetool display with vnodes (CASSANDRA-7082)
 * Add UNLOGGED, COUNTER options to BATCH documentation (CASSANDRA-6816)
 * add extra SSL cipher suites (CASSANDRA-6613)
 * fix nodetool getsstables for blob PK (CASSANDRA-6803)
 * Fix BatchlogManager#deleteBatch() use of millisecond timestamps
   (CASSANDRA-6822)
 * Continue assassinating even if the endpoint vanishes (CASSANDRA-6787)
 * Schedule schema pulls on change (CASSANDRA-6971)
 * Non-droppable verbs shouldn't be dropped from OTC (CASSANDRA-6980)
 * Shutdown batchlog executor in SS#drain() (CASSANDRA-7025)
 * Fix batchlog to account for CF truncation records (CASSANDRA-6999)
 * Fix CQLSH parsing of functions and BLOB literals (CASSANDRA-7018)
 * Properly load trustore in the native protocol (CASSANDRA-6847)
 * Always clean up references in SerializingCache (CASSANDRA-6994)
 * Don't shut MessagingService down when replacing a node (CASSANDRA-6476)
 * fix npe when doing -Dcassandra.fd_initial_value_ms (CASSANDRA-6751)


2.1.0-beta1
 * Add flush directory distinct from compaction directories (CASSANDRA-6357)
 * Require JNA by default (CASSANDRA-6575)
 * add listsnapshots command to nodetool (CASSANDRA-5742)
 * Introduce AtomicBTreeColumns (CASSANDRA-6271, 6692)
 * Multithreaded commitlog (CASSANDRA-3578)
 * allocate fixed index summary memory pool and resample cold index summaries 
   to use less memory (CASSANDRA-5519)
 * Removed multithreaded compaction (CASSANDRA-6142)
 * Parallelize fetching rows for low-cardinality indexes (CASSANDRA-1337)
 * change logging from log4j to logback (CASSANDRA-5883)
 * switch to LZ4 compression for internode communication (CASSANDRA-5887)
 * Stop using Thrift-generated Index* classes internally (CASSANDRA-5971)
 * Remove 1.2 network compatibility code (CASSANDRA-5960)
 * Remove leveled json manifest migration code (CASSANDRA-5996)
 * Remove CFDefinition (CASSANDRA-6253)
 * Use AtomicIntegerFieldUpdater in RefCountedMemory (CASSANDRA-6278)
 * User-defined types for CQL3 (CASSANDRA-5590)
 * Use of o.a.c.metrics in nodetool (CASSANDRA-5871, 6406)
 * Batch read from OTC's queue and cleanup (CASSANDRA-1632)
 * Secondary index support for collections (CASSANDRA-4511, 6383)
 * SSTable metadata(Stats.db) format change (CASSANDRA-6356)
 * Push composites support in the storage engine
   (CASSANDRA-5417, CASSANDRA-6520)
 * Add snapshot space used to cfstats (CASSANDRA-6231)
 * Add cardinality estimator for key count estimation (CASSANDRA-5906)
 * CF id is changed to be non-deterministic. Data dir/key cache are created
   uniquely for CF id (CASSANDRA-5202)
 * New counters implementation (CASSANDRA-6504)
 * Replace UnsortedColumns, EmptyColumns, TreeMapBackedSortedColumns with new
   ArrayBackedSortedColumns (CASSANDRA-6630, CASSANDRA-6662, CASSANDRA-6690)
 * Add option to use row cache with a given amount of rows (CASSANDRA-5357)
 * Avoid repairing already repaired data (CASSANDRA-5351)
 * Reject counter updates with USING TTL/TIMESTAMP (CASSANDRA-6649)
 * Replace index_interval with min/max_index_interval (CASSANDRA-6379)
 * Lift limitation that order by columns must be selected for IN queries (CASSANDRA-4911)


2.0.5
 * Reduce garbage generated by bloom filter lookups (CASSANDRA-6609)
 * Add ks.cf names to tombstone logging (CASSANDRA-6597)
 * Use LOCAL_QUORUM for LWT operations at LOCAL_SERIAL (CASSANDRA-6495)
 * Wait for gossip to settle before accepting client connections (CASSANDRA-4288)
 * Delete unfinished compaction incrementally (CASSANDRA-6086)
 * Allow specifying custom secondary index options in CQL3 (CASSANDRA-6480)
 * Improve replica pinning for cache efficiency in DES (CASSANDRA-6485)
 * Fix LOCAL_SERIAL from thrift (CASSANDRA-6584)
 * Don't special case received counts in CAS timeout exceptions (CASSANDRA-6595)
 * Add support for 2.1 global counter shards (CASSANDRA-6505)
 * Fix NPE when streaming connection is not yet established (CASSANDRA-6210)
 * Avoid rare duplicate read repair triggering (CASSANDRA-6606)
 * Fix paging discardFirst (CASSANDRA-6555)
 * Fix ArrayIndexOutOfBoundsException in 2ndary index query (CASSANDRA-6470)
 * Release sstables upon rebuilding 2i (CASSANDRA-6635)
 * Add AbstractCompactionStrategy.startup() method (CASSANDRA-6637)
 * SSTableScanner may skip rows during cleanup (CASSANDRA-6638)
 * sstables from stalled repair sessions can resurrect deleted data (CASSANDRA-6503)
 * Switch stress to use ITransportFactory (CASSANDRA-6641)
 * Fix IllegalArgumentException during prepare (CASSANDRA-6592)
 * Fix possible loss of 2ndary index entries during compaction (CASSANDRA-6517)
 * Fix direct Memory on architectures that do not support unaligned long access
   (CASSANDRA-6628)
 * Let scrub optionally skip broken counter partitions (CASSANDRA-5930)
Merged from 1.2:
 * fsync compression metadata (CASSANDRA-6531)
 * Validate CF existence on execution for prepared statement (CASSANDRA-6535)
 * Add ability to throttle batchlog replay (CASSANDRA-6550)
 * Fix executing LOCAL_QUORUM with SimpleStrategy (CASSANDRA-6545)
 * Avoid StackOverflow when using large IN queries (CASSANDRA-6567)
 * Nodetool upgradesstables includes secondary indexes (CASSANDRA-6598)
 * Paginate batchlog replay (CASSANDRA-6569)
 * skip blocking on streaming during drain (CASSANDRA-6603)
 * Improve error message when schema doesn't match loaded sstable (CASSANDRA-6262)
 * Add properties to adjust FD initial value and max interval (CASSANDRA-4375)
 * Fix preparing with batch and delete from collection (CASSANDRA-6607)
 * Fix ABSC reverse iterator's remove() method (CASSANDRA-6629)
 * Handle host ID conflicts properly (CASSANDRA-6615)
 * Move handling of migration event source to solve bootstrap race. (CASSANDRA-6648)
 * Make sure compaction throughput value doesn't overflow with int math (CASSANDRA-6647)


2.0.4
 * Allow removing snapshots of no-longer-existing CFs (CASSANDRA-6418)
 * add StorageService.stopDaemon() (CASSANDRA-4268)
 * add IRE for invalid CF supplied to get_count (CASSANDRA-5701)
 * add client encryption support to sstableloader (CASSANDRA-6378)
 * Fix accept() loop for SSL sockets post-shutdown (CASSANDRA-6468)
 * Fix size-tiered compaction in LCS L0 (CASSANDRA-6496)
 * Fix assertion failure in filterColdSSTables (CASSANDRA-6483)
 * Fix row tombstones in larger-than-memory compactions (CASSANDRA-6008)
 * Fix cleanup ClassCastException (CASSANDRA-6462)
 * Reduce gossip memory use by interning VersionedValue strings (CASSANDRA-6410)
 * Allow specifying datacenters to participate in a repair (CASSANDRA-6218)
 * Fix divide-by-zero in PCI (CASSANDRA-6403)
 * Fix setting last compacted key in the wrong level for LCS (CASSANDRA-6284)
 * Add millisecond precision formats to the timestamp parser (CASSANDRA-6395)
 * Expose a total memtable size metric for a CF (CASSANDRA-6391)
 * cqlsh: handle symlinks properly (CASSANDRA-6425)
 * Fix potential infinite loop when paging query with IN (CASSANDRA-6464)
 * Fix assertion error in AbstractQueryPager.discardFirst (CASSANDRA-6447)
 * Fix streaming older SSTable yields unnecessary tombstones (CASSANDRA-6527)
Merged from 1.2:
 * Improved error message on bad properties in DDL queries (CASSANDRA-6453)
 * Randomize batchlog candidates selection (CASSANDRA-6481)
 * Fix thundering herd on endpoint cache invalidation (CASSANDRA-6345, 6485)
 * Improve batchlog write performance with vnodes (CASSANDRA-6488)
 * cqlsh: quote single quotes in strings inside collections (CASSANDRA-6172)
 * Improve gossip performance for typical messages (CASSANDRA-6409)
 * Throw IRE if a prepared statement has more markers than supported 
   (CASSANDRA-5598)
 * Expose Thread metrics for the native protocol server (CASSANDRA-6234)
 * Change snapshot response message verb to INTERNAL to avoid dropping it 
   (CASSANDRA-6415)
 * Warn when collection read has > 65K elements (CASSANDRA-5428)
 * Fix cache persistence when both row and key cache are enabled 
   (CASSANDRA-6413)
 * (Hadoop) add describe_local_ring (CASSANDRA-6268)
 * Fix handling of concurrent directory creation failure (CASSANDRA-6459)
 * Allow executing CREATE statements multiple times (CASSANDRA-6471)
 * Don't send confusing info with timeouts (CASSANDRA-6491)
 * Don't resubmit counter mutation runnables internally (CASSANDRA-6427)
 * Don't drop local mutations without a hint (CASSANDRA-6510)
 * Don't allow null max_hint_window_in_ms (CASSANDRA-6419)
 * Validate SliceRange start and finish lengths (CASSANDRA-6521)


2.0.3
 * Fix FD leak on slice read path (CASSANDRA-6275)
 * Cancel read meter task when closing SSTR (CASSANDRA-6358)
 * free off-heap IndexSummary during bulk (CASSANDRA-6359)
 * Recover from IOException in accept() thread (CASSANDRA-6349)
 * Improve Gossip tolerance of abnormally slow tasks (CASSANDRA-6338)
 * Fix trying to hint timed out counter writes (CASSANDRA-6322)
 * Allow restoring specific columnfamilies from archived CL (CASSANDRA-4809)
 * Avoid flushing compaction_history after each operation (CASSANDRA-6287)
 * Fix repair assertion error when tombstones expire (CASSANDRA-6277)
 * Skip loading corrupt key cache (CASSANDRA-6260)
 * Fixes for compacting larger-than-memory rows (CASSANDRA-6274)
 * Compact hottest sstables first and optionally omit coldest from
   compaction entirely (CASSANDRA-6109)
 * Fix modifying column_metadata from thrift (CASSANDRA-6182)
 * cqlsh: fix LIST USERS output (CASSANDRA-6242)
 * Add IRequestSink interface (CASSANDRA-6248)
 * Update memtable size while flushing (CASSANDRA-6249)
 * Provide hooks around CQL2/CQL3 statement execution (CASSANDRA-6252)
 * Require Permission.SELECT for CAS updates (CASSANDRA-6247)
 * New CQL-aware SSTableWriter (CASSANDRA-5894)
 * Reject CAS operation when the protocol v1 is used (CASSANDRA-6270)
 * Correctly throw error when frame too large (CASSANDRA-5981)
 * Fix serialization bug in PagedRange with 2ndary indexes (CASSANDRA-6299)
 * Fix CQL3 table validation in Thrift (CASSANDRA-6140)
 * Fix bug missing results with IN clauses (CASSANDRA-6327)
 * Fix paging with reversed slices (CASSANDRA-6343)
 * Set minTimestamp correctly to be able to drop expired sstables (CASSANDRA-6337)
 * Support NaN and Infinity as float literals (CASSANDRA-6003)
 * Remove RF from nodetool ring output (CASSANDRA-6289)
 * Fix attempting to flush empty rows (CASSANDRA-6374)
 * Fix potential out of bounds exception when paging (CASSANDRA-6333)
Merged from 1.2:
 * Optimize FD phi calculation (CASSANDRA-6386)
 * Improve initial FD phi estimate when starting up (CASSANDRA-6385)
 * Don't list CQL3 table in CLI describe even if named explicitely 
   (CASSANDRA-5750)
 * Invalidate row cache when dropping CF (CASSANDRA-6351)
 * add non-jamm path for cached statements (CASSANDRA-6293)
 * add windows bat files for shell commands (CASSANDRA-6145)
 * Require logging in for Thrift CQL2/3 statement preparation (CASSANDRA-6254)
 * restrict max_num_tokens to 1536 (CASSANDRA-6267)
 * Nodetool gets default JMX port from cassandra-env.sh (CASSANDRA-6273)
 * make calculatePendingRanges asynchronous (CASSANDRA-6244)
 * Remove blocking flushes in gossip thread (CASSANDRA-6297)
 * Fix potential socket leak in connectionpool creation (CASSANDRA-6308)
 * Allow LOCAL_ONE/LOCAL_QUORUM to work with SimpleStrategy (CASSANDRA-6238)
 * cqlsh: handle 'null' as session duration (CASSANDRA-6317)
 * Fix json2sstable handling of range tombstones (CASSANDRA-6316)
 * Fix missing one row in reverse query (CASSANDRA-6330)
 * Fix reading expired row value from row cache (CASSANDRA-6325)
 * Fix AssertionError when doing set element deletion (CASSANDRA-6341)
 * Make CL code for the native protocol match the one in C* 2.0
   (CASSANDRA-6347)
 * Disallow altering CQL3 table from thrift (CASSANDRA-6370)
 * Fix size computation of prepared statement (CASSANDRA-6369)


2.0.2
 * Update FailureDetector to use nanontime (CASSANDRA-4925)
 * Fix FileCacheService regressions (CASSANDRA-6149)
 * Never return WriteTimeout for CL.ANY (CASSANDRA-6132)
 * Fix race conditions in bulk loader (CASSANDRA-6129)
 * Add configurable metrics reporting (CASSANDRA-4430)
 * drop queries exceeding a configurable number of tombstones (CASSANDRA-6117)
 * Track and persist sstable read activity (CASSANDRA-5515)
 * Fixes for speculative retry (CASSANDRA-5932, CASSANDRA-6194)
 * Improve memory usage of metadata min/max column names (CASSANDRA-6077)
 * Fix thrift validation refusing row markers on CQL3 tables (CASSANDRA-6081)
 * Fix insertion of collections with CAS (CASSANDRA-6069)
 * Correctly send metadata on SELECT COUNT (CASSANDRA-6080)
 * Track clients' remote addresses in ClientState (CASSANDRA-6070)
 * Create snapshot dir if it does not exist when migrating
   leveled manifest (CASSANDRA-6093)
 * make sequential nodetool repair the default (CASSANDRA-5950)
 * Add more hooks for compaction strategy implementations (CASSANDRA-6111)
 * Fix potential NPE on composite 2ndary indexes (CASSANDRA-6098)
 * Delete can potentially be skipped in batch (CASSANDRA-6115)
 * Allow alter keyspace on system_traces (CASSANDRA-6016)
 * Disallow empty column names in cql (CASSANDRA-6136)
 * Use Java7 file-handling APIs and fix file moving on Windows (CASSANDRA-5383)
 * Save compaction history to system keyspace (CASSANDRA-5078)
 * Fix NPE if StorageService.getOperationMode() is executed before full startup (CASSANDRA-6166)
 * CQL3: support pre-epoch longs for TimestampType (CASSANDRA-6212)
 * Add reloadtriggers command to nodetool (CASSANDRA-4949)
 * cqlsh: ignore empty 'value alias' in DESCRIBE (CASSANDRA-6139)
 * Fix sstable loader (CASSANDRA-6205)
 * Reject bootstrapping if the node already exists in gossip (CASSANDRA-5571)
 * Fix NPE while loading paxos state (CASSANDRA-6211)
 * cqlsh: add SHOW SESSION <tracing-session> command (CASSANDRA-6228)
Merged from 1.2:
 * (Hadoop) Require CFRR batchSize to be at least 2 (CASSANDRA-6114)
 * Add a warning for small LCS sstable size (CASSANDRA-6191)
 * Add ability to list specific KS/CF combinations in nodetool cfstats (CASSANDRA-4191)
 * Mark CF clean if a mutation raced the drop and got it marked dirty (CASSANDRA-5946)
 * Add a LOCAL_ONE consistency level (CASSANDRA-6202)
 * Limit CQL prepared statement cache by size instead of count (CASSANDRA-6107)
 * Tracing should log write failure rather than raw exceptions (CASSANDRA-6133)
 * lock access to TM.endpointToHostIdMap (CASSANDRA-6103)
 * Allow estimated memtable size to exceed slab allocator size (CASSANDRA-6078)
 * Start MeteredFlusher earlier to prevent OOM during CL replay (CASSANDRA-6087)
 * Avoid sending Truncate command to fat clients (CASSANDRA-6088)
 * Allow where clause conditions to be in parenthesis (CASSANDRA-6037)
 * Do not open non-ssl storage port if encryption option is all (CASSANDRA-3916)
 * Move batchlog replay to its own executor (CASSANDRA-6079)
 * Add tombstone debug threshold and histogram (CASSANDRA-6042, 6057)
 * Enable tcp keepalive on incoming connections (CASSANDRA-4053)
 * Fix fat client schema pull NPE (CASSANDRA-6089)
 * Fix memtable flushing for indexed tables (CASSANDRA-6112)
 * Fix skipping columns with multiple slices (CASSANDRA-6119)
 * Expose connected thrift + native client counts (CASSANDRA-5084)
 * Optimize auth setup (CASSANDRA-6122)
 * Trace index selection (CASSANDRA-6001)
 * Update sstablesPerReadHistogram to use biased sampling (CASSANDRA-6164)
 * Log UnknownColumnfamilyException when closing socket (CASSANDRA-5725)
 * Properly error out on CREATE INDEX for counters table (CASSANDRA-6160)
 * Handle JMX notification failure for repair (CASSANDRA-6097)
 * (Hadoop) Fetch no more than 128 splits in parallel (CASSANDRA-6169)
 * stress: add username/password authentication support (CASSANDRA-6068)
 * Fix indexed queries with row cache enabled on parent table (CASSANDRA-5732)
 * Fix compaction race during columnfamily drop (CASSANDRA-5957)
 * Fix validation of empty column names for compact tables (CASSANDRA-6152)
 * Skip replaying mutations that pass CRC but fail to deserialize (CASSANDRA-6183)
 * Rework token replacement to use replace_address (CASSANDRA-5916)
 * Fix altering column types (CASSANDRA-6185)
 * cqlsh: fix CREATE/ALTER WITH completion (CASSANDRA-6196)
 * add windows bat files for shell commands (CASSANDRA-6145)
 * Fix potential stack overflow during range tombstones insertion (CASSANDRA-6181)
 * (Hadoop) Make LOCAL_ONE the default consistency level (CASSANDRA-6214)


2.0.1
 * Fix bug that could allow reading deleted data temporarily (CASSANDRA-6025)
 * Improve memory use defaults (CASSANDRA-6059)
 * Make ThriftServer more easlly extensible (CASSANDRA-6058)
 * Remove Hadoop dependency from ITransportFactory (CASSANDRA-6062)
 * add file_cache_size_in_mb setting (CASSANDRA-5661)
 * Improve error message when yaml contains invalid properties (CASSANDRA-5958)
 * Improve leveled compaction's ability to find non-overlapping L0 compactions
   to work on concurrently (CASSANDRA-5921)
 * Notify indexer of columns shadowed by range tombstones (CASSANDRA-5614)
 * Log Merkle tree stats (CASSANDRA-2698)
 * Switch from crc32 to adler32 for compressed sstable checksums (CASSANDRA-5862)
 * Improve offheap memcpy performance (CASSANDRA-5884)
 * Use a range aware scanner for cleanup (CASSANDRA-2524)
 * Cleanup doesn't need to inspect sstables that contain only local data
   (CASSANDRA-5722)
 * Add ability for CQL3 to list partition keys (CASSANDRA-4536)
 * Improve native protocol serialization (CASSANDRA-5664)
 * Upgrade Thrift to 0.9.1 (CASSANDRA-5923)
 * Require superuser status for adding triggers (CASSANDRA-5963)
 * Make standalone scrubber handle old and new style leveled manifest
   (CASSANDRA-6005)
 * Fix paxos bugs (CASSANDRA-6012, 6013, 6023)
 * Fix paged ranges with multiple replicas (CASSANDRA-6004)
 * Fix potential AssertionError during tracing (CASSANDRA-6041)
 * Fix NPE in sstablesplit (CASSANDRA-6027)
 * Migrate pre-2.0 key/value/column aliases to system.schema_columns
   (CASSANDRA-6009)
 * Paging filter empty rows too agressively (CASSANDRA-6040)
 * Support variadic parameters for IN clauses (CASSANDRA-4210)
 * cqlsh: return the result of CAS writes (CASSANDRA-5796)
 * Fix validation of IN clauses with 2ndary indexes (CASSANDRA-6050)
 * Support named bind variables in CQL (CASSANDRA-6033)
Merged from 1.2:
 * Allow cache-keys-to-save to be set at runtime (CASSANDRA-5980)
 * Avoid second-guessing out-of-space state (CASSANDRA-5605)
 * Tuning knobs for dealing with large blobs and many CFs (CASSANDRA-5982)
 * (Hadoop) Fix CQLRW for thrift tables (CASSANDRA-6002)
 * Fix possible divide-by-zero in HHOM (CASSANDRA-5990)
 * Allow local batchlog writes for CL.ANY (CASSANDRA-5967)
 * Upgrade metrics-core to version 2.2.0 (CASSANDRA-5947)
 * Fix CqlRecordWriter with composite keys (CASSANDRA-5949)
 * Add snitch, schema version, cluster, partitioner to JMX (CASSANDRA-5881)
 * Allow disabling SlabAllocator (CASSANDRA-5935)
 * Make user-defined compaction JMX blocking (CASSANDRA-4952)
 * Fix streaming does not transfer wrapped range (CASSANDRA-5948)
 * Fix loading index summary containing empty key (CASSANDRA-5965)
 * Correctly handle limits in CompositesSearcher (CASSANDRA-5975)
 * Pig: handle CQL collections (CASSANDRA-5867)
 * Pass the updated cf to the PRSI index() method (CASSANDRA-5999)
 * Allow empty CQL3 batches (as no-op) (CASSANDRA-5994)
 * Support null in CQL3 functions (CASSANDRA-5910)
 * Replace the deprecated MapMaker with CacheLoader (CASSANDRA-6007)
 * Add SSTableDeletingNotification to DataTracker (CASSANDRA-6010)
 * Fix snapshots in use get deleted during snapshot repair (CASSANDRA-6011)
 * Move hints and exception count to o.a.c.metrics (CASSANDRA-6017)
 * Fix memory leak in snapshot repair (CASSANDRA-6047)
 * Fix sstable2sjon for CQL3 tables (CASSANDRA-5852)


2.0.0
 * Fix thrift validation when inserting into CQL3 tables (CASSANDRA-5138)
 * Fix periodic memtable flushing behavior with clean memtables (CASSANDRA-5931)
 * Fix dateOf() function for pre-2.0 timestamp columns (CASSANDRA-5928)
 * Fix SSTable unintentionally loads BF when opened for batch (CASSANDRA-5938)
 * Add stream session progress to JMX (CASSANDRA-4757)
 * Fix NPE during CAS operation (CASSANDRA-5925)
Merged from 1.2:
 * Fix getBloomFilterDiskSpaceUsed for AlwaysPresentFilter (CASSANDRA-5900)
 * Don't announce schema version until we've loaded the changes locally
   (CASSANDRA-5904)
 * Fix to support off heap bloom filters size greater than 2 GB (CASSANDRA-5903)
 * Properly handle parsing huge map and set literals (CASSANDRA-5893)


2.0.0-rc2
 * enable vnodes by default (CASSANDRA-5869)
 * fix CAS contention timeout (CASSANDRA-5830)
 * fix HsHa to respect max frame size (CASSANDRA-4573)
 * Fix (some) 2i on composite components omissions (CASSANDRA-5851)
 * cqlsh: add DESCRIBE FULL SCHEMA variant (CASSANDRA-5880)
Merged from 1.2:
 * Correctly validate sparse composite cells in scrub (CASSANDRA-5855)
 * Add KeyCacheHitRate metric to CF metrics (CASSANDRA-5868)
 * cqlsh: add support for multiline comments (CASSANDRA-5798)
 * Handle CQL3 SELECT duplicate IN restrictions on clustering columns
   (CASSANDRA-5856)


2.0.0-rc1
 * improve DecimalSerializer performance (CASSANDRA-5837)
 * fix potential spurious wakeup in AsyncOneResponse (CASSANDRA-5690)
 * fix schema-related trigger issues (CASSANDRA-5774)
 * Better validation when accessing CQL3 table from thrift (CASSANDRA-5138)
 * Fix assertion error during repair (CASSANDRA-5801)
 * Fix range tombstone bug (CASSANDRA-5805)
 * DC-local CAS (CASSANDRA-5797)
 * Add a native_protocol_version column to the system.local table (CASSANRDA-5819)
 * Use index_interval from cassandra.yaml when upgraded (CASSANDRA-5822)
 * Fix buffer underflow on socket close (CASSANDRA-5792)
Merged from 1.2:
 * Fix reading DeletionTime from 1.1-format sstables (CASSANDRA-5814)
 * cqlsh: add collections support to COPY (CASSANDRA-5698)
 * retry important messages for any IOException (CASSANDRA-5804)
 * Allow empty IN relations in SELECT/UPDATE/DELETE statements (CASSANDRA-5626)
 * cqlsh: fix crashing on Windows due to libedit detection (CASSANDRA-5812)
 * fix bulk-loading compressed sstables (CASSANDRA-5820)
 * (Hadoop) fix quoting in CqlPagingRecordReader and CqlRecordWriter 
   (CASSANDRA-5824)
 * update default LCS sstable size to 160MB (CASSANDRA-5727)
 * Allow compacting 2Is via nodetool (CASSANDRA-5670)
 * Hex-encode non-String keys in OPP (CASSANDRA-5793)
 * nodetool history logging (CASSANDRA-5823)
 * (Hadoop) fix support for Thrift tables in CqlPagingRecordReader 
   (CASSANDRA-5752)
 * add "all time blocked" to StatusLogger output (CASSANDRA-5825)
 * Future-proof inter-major-version schema migrations (CASSANDRA-5845)
 * (Hadoop) add CqlPagingRecordReader support for ReversedType in Thrift table
   (CASSANDRA-5718)
 * Add -no-snapshot option to scrub (CASSANDRA-5891)
 * Fix to support off heap bloom filters size greater than 2 GB (CASSANDRA-5903)
 * Properly handle parsing huge map and set literals (CASSANDRA-5893)
 * Fix LCS L0 compaction may overlap in L1 (CASSANDRA-5907)
 * New sstablesplit tool to split large sstables offline (CASSANDRA-4766)
 * Fix potential deadlock in native protocol server (CASSANDRA-5926)
 * Disallow incompatible type change in CQL3 (CASSANDRA-5882)
Merged from 1.1:
 * Correctly validate sparse composite cells in scrub (CASSANDRA-5855)


2.0.0-beta2
 * Replace countPendingHints with Hints Created metric (CASSANDRA-5746)
 * Allow nodetool with no args, and with help to run without a server (CASSANDRA-5734)
 * Cleanup AbstractType/TypeSerializer classes (CASSANDRA-5744)
 * Remove unimplemented cli option schema-mwt (CASSANDRA-5754)
 * Support range tombstones in thrift (CASSANDRA-5435)
 * Normalize table-manipulating CQL3 statements' class names (CASSANDRA-5759)
 * cqlsh: add missing table options to DESCRIBE output (CASSANDRA-5749)
 * Fix assertion error during repair (CASSANDRA-5757)
 * Fix bulkloader (CASSANDRA-5542)
 * Add LZ4 compression to the native protocol (CASSANDRA-5765)
 * Fix bugs in the native protocol v2 (CASSANDRA-5770)
 * CAS on 'primary key only' table (CASSANDRA-5715)
 * Support streaming SSTables of old versions (CASSANDRA-5772)
 * Always respect protocol version in native protocol (CASSANDRA-5778)
 * Fix ConcurrentModificationException during streaming (CASSANDRA-5782)
 * Update deletion timestamp in Commit#updatesWithPaxosTime (CASSANDRA-5787)
 * Thrift cas() method crashes if input columns are not sorted (CASSANDRA-5786)
 * Order columns names correctly when querying for CAS (CASSANDRA-5788)
 * Fix streaming retry (CASSANDRA-5775)
Merged from 1.2:
 * if no seeds can be a reached a node won't start in a ring by itself (CASSANDRA-5768)
 * add cassandra.unsafesystem property (CASSANDRA-5704)
 * (Hadoop) quote identifiers in CqlPagingRecordReader (CASSANDRA-5763)
 * Add replace_node functionality for vnodes (CASSANDRA-5337)
 * Add timeout events to query traces (CASSANDRA-5520)
 * Fix serialization of the LEFT gossip value (CASSANDRA-5696)
 * Pig: support for cql3 tables (CASSANDRA-5234)
 * Fix skipping range tombstones with reverse queries (CASSANDRA-5712)
 * Expire entries out of ThriftSessionManager (CASSANDRA-5719)
 * Don't keep ancestor information in memory (CASSANDRA-5342)
 * Expose native protocol server status in nodetool info (CASSANDRA-5735)
 * Fix pathetic performance of range tombstones (CASSANDRA-5677)
 * Fix querying with an empty (impossible) range (CASSANDRA-5573)
 * cqlsh: handle CUSTOM 2i in DESCRIBE output (CASSANDRA-5760)
 * Fix minor bug in Range.intersects(Bound) (CASSANDRA-5771)
 * cqlsh: handle disabled compression in DESCRIBE output (CASSANDRA-5766)
 * Ensure all UP events are notified on the native protocol (CASSANDRA-5769)
 * Fix formatting of sstable2json with multiple -k arguments (CASSANDRA-5781)
 * Don't rely on row marker for queries in general to hide lost markers
   after TTL expires (CASSANDRA-5762)
 * Sort nodetool help output (CASSANDRA-5776)
 * Fix column expiring during 2 phases compaction (CASSANDRA-5799)
 * now() is being rejected in INSERTs when inside collections (CASSANDRA-5795)


2.0.0-beta1
 * Add support for indexing clustered columns (CASSANDRA-5125)
 * Removed on-heap row cache (CASSANDRA-5348)
 * use nanotime consistently for node-local timeouts (CASSANDRA-5581)
 * Avoid unnecessary second pass on name-based queries (CASSANDRA-5577)
 * Experimental triggers (CASSANDRA-1311)
 * JEMalloc support for off-heap allocation (CASSANDRA-3997)
 * Single-pass compaction (CASSANDRA-4180)
 * Removed token range bisection (CASSANDRA-5518)
 * Removed compatibility with pre-1.2.5 sstables and network messages
   (CASSANDRA-5511)
 * removed PBSPredictor (CASSANDRA-5455)
 * CAS support (CASSANDRA-5062, 5441, 5442, 5443, 5619, 5667)
 * Leveled compaction performs size-tiered compactions in L0 
   (CASSANDRA-5371, 5439)
 * Add yaml network topology snitch for mixed ec2/other envs (CASSANDRA-5339)
 * Log when a node is down longer than the hint window (CASSANDRA-4554)
 * Optimize tombstone creation for ExpiringColumns (CASSANDRA-4917)
 * Improve LeveledScanner work estimation (CASSANDRA-5250, 5407)
 * Replace compaction lock with runWithCompactionsDisabled (CASSANDRA-3430)
 * Change Message IDs to ints (CASSANDRA-5307)
 * Move sstable level information into the Stats component, removing the
   need for a separate Manifest file (CASSANDRA-4872)
 * avoid serializing to byte[] on commitlog append (CASSANDRA-5199)
 * make index_interval configurable per columnfamily (CASSANDRA-3961, CASSANDRA-5650)
 * add default_time_to_live (CASSANDRA-3974)
 * add memtable_flush_period_in_ms (CASSANDRA-4237)
 * replace supercolumns internally by composites (CASSANDRA-3237, 5123)
 * upgrade thrift to 0.9.0 (CASSANDRA-3719)
 * drop unnecessary keyspace parameter from user-defined compaction API 
   (CASSANDRA-5139)
 * more robust solution to incomplete compactions + counters (CASSANDRA-5151)
 * Change order of directory searching for c*.in.sh (CASSANDRA-3983)
 * Add tool to reset SSTable compaction level for LCS (CASSANDRA-5271)
 * Allow custom configuration loader (CASSANDRA-5045)
 * Remove memory emergency pressure valve logic (CASSANDRA-3534)
 * Reduce request latency with eager retry (CASSANDRA-4705)
 * cqlsh: Remove ASSUME command (CASSANDRA-5331)
 * Rebuild BF when loading sstables if bloom_filter_fp_chance
   has changed since compaction (CASSANDRA-5015)
 * remove row-level bloom filters (CASSANDRA-4885)
 * Change Kernel Page Cache skipping into row preheating (disabled by default)
   (CASSANDRA-4937)
 * Improve repair by deciding on a gcBefore before sending
   out TreeRequests (CASSANDRA-4932)
 * Add an official way to disable compactions (CASSANDRA-5074)
 * Reenable ALTER TABLE DROP with new semantics (CASSANDRA-3919)
 * Add binary protocol versioning (CASSANDRA-5436)
 * Swap THshaServer for TThreadedSelectorServer (CASSANDRA-5530)
 * Add alias support to SELECT statement (CASSANDRA-5075)
 * Don't create empty RowMutations in CommitLogReplayer (CASSANDRA-5541)
 * Use range tombstones when dropping cfs/columns from schema (CASSANDRA-5579)
 * cqlsh: drop CQL2/CQL3-beta support (CASSANDRA-5585)
 * Track max/min column names in sstables to be able to optimize slice
   queries (CASSANDRA-5514, CASSANDRA-5595, CASSANDRA-5600)
 * Binary protocol: allow batching already prepared statements (CASSANDRA-4693)
 * Allow preparing timestamp, ttl and limit in CQL3 queries (CASSANDRA-4450)
 * Support native link w/o JNA in Java7 (CASSANDRA-3734)
 * Use SASL authentication in binary protocol v2 (CASSANDRA-5545)
 * Replace Thrift HsHa with LMAX Disruptor based implementation (CASSANDRA-5582)
 * cqlsh: Add row count to SELECT output (CASSANDRA-5636)
 * Include a timestamp with all read commands to determine column expiration
   (CASSANDRA-5149)
 * Streaming 2.0 (CASSANDRA-5286, 5699)
 * Conditional create/drop ks/table/index statements in CQL3 (CASSANDRA-2737)
 * more pre-table creation property validation (CASSANDRA-5693)
 * Redesign repair messages (CASSANDRA-5426)
 * Fix ALTER RENAME post-5125 (CASSANDRA-5702)
 * Disallow renaming a 2ndary indexed column (CASSANDRA-5705)
 * Rename Table to Keyspace (CASSANDRA-5613)
 * Ensure changing column_index_size_in_kb on different nodes don't corrupt the
   sstable (CASSANDRA-5454)
 * Move resultset type information into prepare, not execute (CASSANDRA-5649)
 * Auto paging in binary protocol (CASSANDRA-4415, 5714)
 * Don't tie client side use of AbstractType to JDBC (CASSANDRA-4495)
 * Adds new TimestampType to replace DateType (CASSANDRA-5723, CASSANDRA-5729)
Merged from 1.2:
 * make starting native protocol server idempotent (CASSANDRA-5728)
 * Fix loading key cache when a saved entry is no longer valid (CASSANDRA-5706)
 * Fix serialization of the LEFT gossip value (CASSANDRA-5696)
 * cqlsh: Don't show 'null' in place of empty values (CASSANDRA-5675)
 * Race condition in detecting version on a mixed 1.1/1.2 cluster
   (CASSANDRA-5692)
 * Fix skipping range tombstones with reverse queries (CASSANDRA-5712)
 * Expire entries out of ThriftSessionManager (CASSANRDA-5719)
 * Don't keep ancestor information in memory (CASSANDRA-5342)
 * cqlsh: fix handling of semicolons inside BATCH queries (CASSANDRA-5697)


1.2.6
 * Fix tracing when operation completes before all responses arrive 
   (CASSANDRA-5668)
 * Fix cross-DC mutation forwarding (CASSANDRA-5632)
 * Reduce SSTableLoader memory usage (CASSANDRA-5555)
 * Scale hinted_handoff_throttle_in_kb to cluster size (CASSANDRA-5272)
 * (Hadoop) Add CQL3 input/output formats (CASSANDRA-4421, 5622)
 * (Hadoop) Fix InputKeyRange in CFIF (CASSANDRA-5536)
 * Fix dealing with ridiculously large max sstable sizes in LCS (CASSANDRA-5589)
 * Ignore pre-truncate hints (CASSANDRA-4655)
 * Move System.exit on OOM into a separate thread (CASSANDRA-5273)
 * Write row markers when serializing schema (CASSANDRA-5572)
 * Check only SSTables for the requested range when streaming (CASSANDRA-5569)
 * Improve batchlog replay behavior and hint ttl handling (CASSANDRA-5314)
 * Exclude localTimestamp from validation for tombstones (CASSANDRA-5398)
 * cqlsh: add custom prompt support (CASSANDRA-5539)
 * Reuse prepared statements in hot auth queries (CASSANDRA-5594)
 * cqlsh: add vertical output option (see EXPAND) (CASSANDRA-5597)
 * Add a rate limit option to stress (CASSANDRA-5004)
 * have BulkLoader ignore snapshots directories (CASSANDRA-5587) 
 * fix SnitchProperties logging context (CASSANDRA-5602)
 * Expose whether jna is enabled and memory is locked via JMX (CASSANDRA-5508)
 * cqlsh: fix COPY FROM with ReversedType (CASSANDRA-5610)
 * Allow creating CUSTOM indexes on collections (CASSANDRA-5615)
 * Evaluate now() function at execution time (CASSANDRA-5616)
 * Expose detailed read repair metrics (CASSANDRA-5618)
 * Correct blob literal + ReversedType parsing (CASSANDRA-5629)
 * Allow GPFS to prefer the internal IP like EC2MRS (CASSANDRA-5630)
 * fix help text for -tspw cassandra-cli (CASSANDRA-5643)
 * don't throw away initial causes exceptions for internode encryption issues 
   (CASSANDRA-5644)
 * Fix message spelling errors for cql select statements (CASSANDRA-5647)
 * Suppress custom exceptions thru jmx (CASSANDRA-5652)
 * Update CREATE CUSTOM INDEX syntax (CASSANDRA-5639)
 * Fix PermissionDetails.equals() method (CASSANDRA-5655)
 * Never allow partition key ranges in CQL3 without token() (CASSANDRA-5666)
 * Gossiper incorrectly drops AppState for an upgrading node (CASSANDRA-5660)
 * Connection thrashing during multi-region ec2 during upgrade, due to 
   messaging version (CASSANDRA-5669)
 * Avoid over reconnecting in EC2MRS (CASSANDRA-5678)
 * Fix ReadResponseSerializer.serializedSize() for digest reads (CASSANDRA-5476)
 * allow sstable2json on 2i CFs (CASSANDRA-5694)
Merged from 1.1:
 * Remove buggy thrift max message length option (CASSANDRA-5529)
 * Fix NPE in Pig's widerow mode (CASSANDRA-5488)
 * Add split size parameter to Pig and disable split combination (CASSANDRA-5544)


1.2.5
 * make BytesToken.toString only return hex bytes (CASSANDRA-5566)
 * Ensure that submitBackground enqueues at least one task (CASSANDRA-5554)
 * fix 2i updates with identical values and timestamps (CASSANDRA-5540)
 * fix compaction throttling bursty-ness (CASSANDRA-4316)
 * reduce memory consumption of IndexSummary (CASSANDRA-5506)
 * remove per-row column name bloom filters (CASSANDRA-5492)
 * Include fatal errors in trace events (CASSANDRA-5447)
 * Ensure that PerRowSecondaryIndex is notified of row-level deletes
   (CASSANDRA-5445)
 * Allow empty blob literals in CQL3 (CASSANDRA-5452)
 * Fix streaming RangeTombstones at column index boundary (CASSANDRA-5418)
 * Fix preparing statements when current keyspace is not set (CASSANDRA-5468)
 * Fix SemanticVersion.isSupportedBy minor/patch handling (CASSANDRA-5496)
 * Don't provide oldCfId for post-1.1 system cfs (CASSANDRA-5490)
 * Fix primary range ignores replication strategy (CASSANDRA-5424)
 * Fix shutdown of binary protocol server (CASSANDRA-5507)
 * Fix repair -snapshot not working (CASSANDRA-5512)
 * Set isRunning flag later in binary protocol server (CASSANDRA-5467)
 * Fix use of CQL3 functions with descending clustering order (CASSANDRA-5472)
 * Disallow renaming columns one at a time for thrift table in CQL3
   (CASSANDRA-5531)
 * cqlsh: add CLUSTERING ORDER BY support to DESCRIBE (CASSANDRA-5528)
 * Add custom secondary index support to CQL3 (CASSANDRA-5484)
 * Fix repair hanging silently on unexpected error (CASSANDRA-5229)
 * Fix Ec2Snitch regression introduced by CASSANDRA-5171 (CASSANDRA-5432)
 * Add nodetool enablebackup/disablebackup (CASSANDRA-5556)
 * cqlsh: fix DESCRIBE after case insensitive USE (CASSANDRA-5567)
Merged from 1.1
 * Add retry mechanism to OTC for non-droppable_verbs (CASSANDRA-5393)
 * Use allocator information to improve memtable memory usage estimate
   (CASSANDRA-5497)
 * Fix trying to load deleted row into row cache on startup (CASSANDRA-4463)
 * fsync leveled manifest to avoid corruption (CASSANDRA-5535)
 * Fix Bound intersection computation (CASSANDRA-5551)
 * sstablescrub now respects max memory size in cassandra.in.sh (CASSANDRA-5562)


1.2.4
 * Ensure that PerRowSecondaryIndex updates see the most recent values
   (CASSANDRA-5397)
 * avoid duplicate index entries ind PrecompactedRow and 
   ParallelCompactionIterable (CASSANDRA-5395)
 * remove the index entry on oldColumn when new column is a tombstone 
   (CASSANDRA-5395)
 * Change default stream throughput from 400 to 200 mbps (CASSANDRA-5036)
 * Gossiper logs DOWN for symmetry with UP (CASSANDRA-5187)
 * Fix mixing prepared statements between keyspaces (CASSANDRA-5352)
 * Fix consistency level during bootstrap - strike 3 (CASSANDRA-5354)
 * Fix transposed arguments in AlreadyExistsException (CASSANDRA-5362)
 * Improve asynchronous hint delivery (CASSANDRA-5179)
 * Fix Guava dependency version (12.0 -> 13.0.1) for Maven (CASSANDRA-5364)
 * Validate that provided CQL3 collection value are < 64K (CASSANDRA-5355)
 * Make upgradeSSTable skip current version sstables by default (CASSANDRA-5366)
 * Optimize min/max timestamp collection (CASSANDRA-5373)
 * Invalid streamId in cql binary protocol when using invalid CL 
   (CASSANDRA-5164)
 * Fix validation for IN where clauses with collections (CASSANDRA-5376)
 * Copy resultSet on count query to avoid ConcurrentModificationException 
   (CASSANDRA-5382)
 * Correctly typecheck in CQL3 even with ReversedType (CASSANDRA-5386)
 * Fix streaming compressed files when using encryption (CASSANDRA-5391)
 * cassandra-all 1.2.0 pom missing netty dependency (CASSANDRA-5392)
 * Fix writetime/ttl functions on null values (CASSANDRA-5341)
 * Fix NPE during cql3 select with token() (CASSANDRA-5404)
 * IndexHelper.skipBloomFilters won't skip non-SHA filters (CASSANDRA-5385)
 * cqlsh: Print maps ordered by key, sort sets (CASSANDRA-5413)
 * Add null syntax support in CQL3 for inserts (CASSANDRA-3783)
 * Allow unauthenticated set_keyspace() calls (CASSANDRA-5423)
 * Fix potential incremental backups race (CASSANDRA-5410)
 * Fix prepared BATCH statements with batch-level timestamps (CASSANDRA-5415)
 * Allow overriding superuser setup delay (CASSANDRA-5430)
 * cassandra-shuffle with JMX usernames and passwords (CASSANDRA-5431)
Merged from 1.1:
 * cli: Quote ks and cf names in schema output when needed (CASSANDRA-5052)
 * Fix bad default for min/max timestamp in SSTableMetadata (CASSANDRA-5372)
 * Fix cf name extraction from manifest in Directories.migrateFile() 
   (CASSANDRA-5242)
 * Support pluggable internode authentication (CASSANDRA-5401)


1.2.3
 * add check for sstable overlap within a level on startup (CASSANDRA-5327)
 * replace ipv6 colons in jmx object names (CASSANDRA-5298, 5328)
 * Avoid allocating SSTableBoundedScanner during repair when the range does 
   not intersect the sstable (CASSANDRA-5249)
 * Don't lowercase property map keys (this breaks NTS) (CASSANDRA-5292)
 * Fix composite comparator with super columns (CASSANDRA-5287)
 * Fix insufficient validation of UPDATE queries against counter cfs
   (CASSANDRA-5300)
 * Fix PropertyFileSnitch default DC/Rack behavior (CASSANDRA-5285)
 * Handle null values when executing prepared statement (CASSANDRA-5081)
 * Add netty to pom dependencies (CASSANDRA-5181)
 * Include type arguments in Thrift CQLPreparedResult (CASSANDRA-5311)
 * Fix compaction not removing columns when bf_fp_ratio is 1 (CASSANDRA-5182)
 * cli: Warn about missing CQL3 tables in schema descriptions (CASSANDRA-5309)
 * Re-enable unknown option in replication/compaction strategies option for
   backward compatibility (CASSANDRA-4795)
 * Add binary protocol support to stress (CASSANDRA-4993)
 * cqlsh: Fix COPY FROM value quoting and null handling (CASSANDRA-5305)
 * Fix repair -pr for vnodes (CASSANDRA-5329)
 * Relax CL for auth queries for non-default users (CASSANDRA-5310)
 * Fix AssertionError during repair (CASSANDRA-5245)
 * Don't announce migrations to pre-1.2 nodes (CASSANDRA-5334)
Merged from 1.1:
 * Update offline scrub for 1.0 -> 1.1 directory structure (CASSANDRA-5195)
 * add tmp flag to Descriptor hashcode (CASSANDRA-4021)
 * fix logging of "Found table data in data directories" when only system tables
   are present (CASSANDRA-5289)
 * cli: Add JMX authentication support (CASSANDRA-5080)
 * nodetool: ability to repair specific range (CASSANDRA-5280)
 * Fix possible assertion triggered in SliceFromReadCommand (CASSANDRA-5284)
 * cqlsh: Add inet type support on Windows (ipv4-only) (CASSANDRA-4801)
 * Fix race when initializing ColumnFamilyStore (CASSANDRA-5350)
 * Add UseTLAB JVM flag (CASSANDRA-5361)


1.2.2
 * fix potential for multiple concurrent compactions of the same sstables
   (CASSANDRA-5256)
 * avoid no-op caching of byte[] on commitlog append (CASSANDRA-5199)
 * fix symlinks under data dir not working (CASSANDRA-5185)
 * fix bug in compact storage metadata handling (CASSANDRA-5189)
 * Validate login for USE queries (CASSANDRA-5207)
 * cli: remove default username and password (CASSANDRA-5208)
 * configure populate_io_cache_on_flush per-CF (CASSANDRA-4694)
 * allow configuration of internode socket buffer (CASSANDRA-3378)
 * Make sstable directory picking blacklist-aware again (CASSANDRA-5193)
 * Correctly expire gossip states for edge cases (CASSANDRA-5216)
 * Improve handling of directory creation failures (CASSANDRA-5196)
 * Expose secondary indicies to the rest of nodetool (CASSANDRA-4464)
 * Binary protocol: avoid sending notification for 0.0.0.0 (CASSANDRA-5227)
 * add UseCondCardMark XX jvm settings on jdk 1.7 (CASSANDRA-4366)
 * CQL3 refactor to allow conversion function (CASSANDRA-5226)
 * Fix drop of sstables in some circumstance (CASSANDRA-5232)
 * Implement caching of authorization results (CASSANDRA-4295)
 * Add support for LZ4 compression (CASSANDRA-5038)
 * Fix missing columns in wide rows queries (CASSANDRA-5225)
 * Simplify auth setup and make system_auth ks alterable (CASSANDRA-5112)
 * Stop compactions from hanging during bootstrap (CASSANDRA-5244)
 * fix compressed streaming sending extra chunk (CASSANDRA-5105)
 * Add CQL3-based implementations of IAuthenticator and IAuthorizer
   (CASSANDRA-4898)
 * Fix timestamp-based tomstone removal logic (CASSANDRA-5248)
 * cli: Add JMX authentication support (CASSANDRA-5080)
 * Fix forceFlush behavior (CASSANDRA-5241)
 * cqlsh: Add username autocompletion (CASSANDRA-5231)
 * Fix CQL3 composite partition key error (CASSANDRA-5240)
 * Allow IN clause on last clustering key (CASSANDRA-5230)
Merged from 1.1:
 * fix start key/end token validation for wide row iteration (CASSANDRA-5168)
 * add ConfigHelper support for Thrift frame and max message sizes (CASSANDRA-5188)
 * fix nodetool repair not fail on node down (CASSANDRA-5203)
 * always collect tombstone hints (CASSANDRA-5068)
 * Fix error when sourcing file in cqlsh (CASSANDRA-5235)


1.2.1
 * stream undelivered hints on decommission (CASSANDRA-5128)
 * GossipingPropertyFileSnitch loads saved dc/rack info if needed (CASSANDRA-5133)
 * drain should flush system CFs too (CASSANDRA-4446)
 * add inter_dc_tcp_nodelay setting (CASSANDRA-5148)
 * re-allow wrapping ranges for start_token/end_token range pairitspwng (CASSANDRA-5106)
 * fix validation compaction of empty rows (CASSANDRA-5136)
 * nodetool methods to enable/disable hint storage/delivery (CASSANDRA-4750)
 * disallow bloom filter false positive chance of 0 (CASSANDRA-5013)
 * add threadpool size adjustment methods to JMXEnabledThreadPoolExecutor and 
   CompactionManagerMBean (CASSANDRA-5044)
 * fix hinting for dropped local writes (CASSANDRA-4753)
 * off-heap cache doesn't need mutable column container (CASSANDRA-5057)
 * apply disk_failure_policy to bad disks on initial directory creation 
   (CASSANDRA-4847)
 * Optimize name-based queries to use ArrayBackedSortedColumns (CASSANDRA-5043)
 * Fall back to old manifest if most recent is unparseable (CASSANDRA-5041)
 * pool [Compressed]RandomAccessReader objects on the partitioned read path
   (CASSANDRA-4942)
 * Add debug logging to list filenames processed by Directories.migrateFile 
   method (CASSANDRA-4939)
 * Expose black-listed directories via JMX (CASSANDRA-4848)
 * Log compaction merge counts (CASSANDRA-4894)
 * Minimize byte array allocation by AbstractData{Input,Output} (CASSANDRA-5090)
 * Add SSL support for the binary protocol (CASSANDRA-5031)
 * Allow non-schema system ks modification for shuffle to work (CASSANDRA-5097)
 * cqlsh: Add default limit to SELECT statements (CASSANDRA-4972)
 * cqlsh: fix DESCRIBE for 1.1 cfs in CQL3 (CASSANDRA-5101)
 * Correctly gossip with nodes >= 1.1.7 (CASSANDRA-5102)
 * Ensure CL guarantees on digest mismatch (CASSANDRA-5113)
 * Validate correctly selects on composite partition key (CASSANDRA-5122)
 * Fix exception when adding collection (CASSANDRA-5117)
 * Handle states for non-vnode clusters correctly (CASSANDRA-5127)
 * Refuse unrecognized replication and compaction strategy options (CASSANDRA-4795)
 * Pick the correct value validator in sstable2json for cql3 tables (CASSANDRA-5134)
 * Validate login for describe_keyspace, describe_keyspaces and set_keyspace
   (CASSANDRA-5144)
 * Fix inserting empty maps (CASSANDRA-5141)
 * Don't remove tokens from System table for node we know (CASSANDRA-5121)
 * fix streaming progress report for compresed files (CASSANDRA-5130)
 * Coverage analysis for low-CL queries (CASSANDRA-4858)
 * Stop interpreting dates as valid timeUUID value (CASSANDRA-4936)
 * Adds E notation for floating point numbers (CASSANDRA-4927)
 * Detect (and warn) unintentional use of the cql2 thrift methods when cql3 was
   intended (CASSANDRA-5172)
 * cli: Quote ks and cf names in schema output when needed (CASSANDRA-5052)
 * Fix cf name extraction from manifest in Directories.migrateFile() (CASSANDRA-5242)
 * Replace mistaken usage of commons-logging with slf4j (CASSANDRA-5464)
 * Ensure Jackson dependency matches lib (CASSANDRA-5126)
 * Expose droppable tombstone ratio stats over JMX (CASSANDRA-5159)
Merged from 1.1:
 * Simplify CompressedRandomAccessReader to work around JDK FD bug (CASSANDRA-5088)
 * Improve handling a changing target throttle rate mid-compaction (CASSANDRA-5087)
 * Pig: correctly decode row keys in widerow mode (CASSANDRA-5098)
 * nodetool repair command now prints progress (CASSANDRA-4767)
 * fix user defined compaction to run against 1.1 data directory (CASSANDRA-5118)
 * Fix CQL3 BATCH authorization caching (CASSANDRA-5145)
 * fix get_count returns incorrect value with TTL (CASSANDRA-5099)
 * better handling for mid-compaction failure (CASSANDRA-5137)
 * convert default marshallers list to map for better readability (CASSANDRA-5109)
 * fix ConcurrentModificationException in getBootstrapSource (CASSANDRA-5170)
 * fix sstable maxtimestamp for row deletes and pre-1.1.1 sstables (CASSANDRA-5153)
 * Fix thread growth on node removal (CASSANDRA-5175)
 * Make Ec2Region's datacenter name configurable (CASSANDRA-5155)


1.2.0
 * Disallow counters in collections (CASSANDRA-5082)
 * cqlsh: add unit tests (CASSANDRA-3920)
 * fix default bloom_filter_fp_chance for LeveledCompactionStrategy (CASSANDRA-5093)
Merged from 1.1:
 * add validation for get_range_slices with start_key and end_token (CASSANDRA-5089)


1.2.0-rc2
 * fix nodetool ownership display with vnodes (CASSANDRA-5065)
 * cqlsh: add DESCRIBE KEYSPACES command (CASSANDRA-5060)
 * Fix potential infinite loop when reloading CFS (CASSANDRA-5064)
 * Fix SimpleAuthorizer example (CASSANDRA-5072)
 * cqlsh: force CL.ONE for tracing and system.schema* queries (CASSANDRA-5070)
 * Includes cassandra-shuffle in the debian package (CASSANDRA-5058)
Merged from 1.1:
 * fix multithreaded compaction deadlock (CASSANDRA-4492)
 * fix temporarily missing schema after upgrade from pre-1.1.5 (CASSANDRA-5061)
 * Fix ALTER TABLE overriding compression options with defaults
   (CASSANDRA-4996, 5066)
 * fix specifying and altering crc_check_chance (CASSANDRA-5053)
 * fix Murmur3Partitioner ownership% calculation (CASSANDRA-5076)
 * Don't expire columns sooner than they should in 2ndary indexes (CASSANDRA-5079)


1.2-rc1
 * rename rpc_timeout settings to request_timeout (CASSANDRA-5027)
 * add BF with 0.1 FP to LCS by default (CASSANDRA-5029)
 * Fix preparing insert queries (CASSANDRA-5016)
 * Fix preparing queries with counter increment (CASSANDRA-5022)
 * Fix preparing updates with collections (CASSANDRA-5017)
 * Don't generate UUID based on other node address (CASSANDRA-5002)
 * Fix message when trying to alter a clustering key type (CASSANDRA-5012)
 * Update IAuthenticator to match the new IAuthorizer (CASSANDRA-5003)
 * Fix inserting only a key in CQL3 (CASSANDRA-5040)
 * Fix CQL3 token() function when used with strings (CASSANDRA-5050)
Merged from 1.1:
 * reduce log spam from invalid counter shards (CASSANDRA-5026)
 * Improve schema propagation performance (CASSANDRA-5025)
 * Fix for IndexHelper.IndexFor throws OOB Exception (CASSANDRA-5030)
 * cqlsh: make it possible to describe thrift CFs (CASSANDRA-4827)
 * cqlsh: fix timestamp formatting on some platforms (CASSANDRA-5046)


1.2-beta3
 * make consistency level configurable in cqlsh (CASSANDRA-4829)
 * fix cqlsh rendering of blob fields (CASSANDRA-4970)
 * fix cqlsh DESCRIBE command (CASSANDRA-4913)
 * save truncation position in system table (CASSANDRA-4906)
 * Move CompressionMetadata off-heap (CASSANDRA-4937)
 * allow CLI to GET cql3 columnfamily data (CASSANDRA-4924)
 * Fix rare race condition in getExpireTimeForEndpoint (CASSANDRA-4402)
 * acquire references to overlapping sstables during compaction so bloom filter
   doesn't get free'd prematurely (CASSANDRA-4934)
 * Don't share slice query filter in CQL3 SelectStatement (CASSANDRA-4928)
 * Separate tracing from Log4J (CASSANDRA-4861)
 * Exclude gcable tombstones from merkle-tree computation (CASSANDRA-4905)
 * Better printing of AbstractBounds for tracing (CASSANDRA-4931)
 * Optimize mostRecentTombstone check in CC.collectAllData (CASSANDRA-4883)
 * Change stream session ID to UUID to avoid collision from same node (CASSANDRA-4813)
 * Use Stats.db when bulk loading if present (CASSANDRA-4957)
 * Skip repair on system_trace and keyspaces with RF=1 (CASSANDRA-4956)
 * (cql3) Remove arbitrary SELECT limit (CASSANDRA-4918)
 * Correctly handle prepared operation on collections (CASSANDRA-4945)
 * Fix CQL3 LIMIT (CASSANDRA-4877)
 * Fix Stress for CQL3 (CASSANDRA-4979)
 * Remove cassandra specific exceptions from JMX interface (CASSANDRA-4893)
 * (CQL3) Force using ALLOW FILTERING on potentially inefficient queries (CASSANDRA-4915)
 * (cql3) Fix adding column when the table has collections (CASSANDRA-4982)
 * (cql3) Fix allowing collections with compact storage (CASSANDRA-4990)
 * (cql3) Refuse ttl/writetime function on collections (CASSANDRA-4992)
 * Replace IAuthority with new IAuthorizer (CASSANDRA-4874)
 * clqsh: fix KEY pseudocolumn escaping when describing Thrift tables
   in CQL3 mode (CASSANDRA-4955)
 * add basic authentication support for Pig CassandraStorage (CASSANDRA-3042)
 * fix CQL2 ALTER TABLE compaction_strategy_class altering (CASSANDRA-4965)
Merged from 1.1:
 * Fall back to old describe_splits if d_s_ex is not available (CASSANDRA-4803)
 * Improve error reporting when streaming ranges fail (CASSANDRA-5009)
 * Fix cqlsh timestamp formatting of timezone info (CASSANDRA-4746)
 * Fix assertion failure with leveled compaction (CASSANDRA-4799)
 * Check for null end_token in get_range_slice (CASSANDRA-4804)
 * Remove all remnants of removed nodes (CASSANDRA-4840)
 * Add aut-reloading of the log4j file in debian package (CASSANDRA-4855)
 * Fix estimated row cache entry size (CASSANDRA-4860)
 * reset getRangeSlice filter after finishing a row for get_paged_slice
   (CASSANDRA-4919)
 * expunge row cache post-truncate (CASSANDRA-4940)
 * Allow static CF definition with compact storage (CASSANDRA-4910)
 * Fix endless loop/compaction of schema_* CFs due to broken timestamps (CASSANDRA-4880)
 * Fix 'wrong class type' assertion in CounterColumn (CASSANDRA-4976)


1.2-beta2
 * fp rate of 1.0 disables BF entirely; LCS defaults to 1.0 (CASSANDRA-4876)
 * off-heap bloom filters for row keys (CASSANDRA_4865)
 * add extension point for sstable components (CASSANDRA-4049)
 * improve tracing output (CASSANDRA-4852, 4862)
 * make TRACE verb droppable (CASSANDRA-4672)
 * fix BulkLoader recognition of CQL3 columnfamilies (CASSANDRA-4755)
 * Sort commitlog segments for replay by id instead of mtime (CASSANDRA-4793)
 * Make hint delivery asynchronous (CASSANDRA-4761)
 * Pluggable Thrift transport factories for CLI and cqlsh (CASSANDRA-4609, 4610)
 * cassandra-cli: allow Double value type to be inserted to a column (CASSANDRA-4661)
 * Add ability to use custom TServerFactory implementations (CASSANDRA-4608)
 * optimize batchlog flushing to skip successful batches (CASSANDRA-4667)
 * include metadata for system keyspace itself in schema tables (CASSANDRA-4416)
 * add check to PropertyFileSnitch to verify presence of location for
   local node (CASSANDRA-4728)
 * add PBSPredictor consistency modeler (CASSANDRA-4261)
 * remove vestiges of Thrift unframed mode (CASSANDRA-4729)
 * optimize single-row PK lookups (CASSANDRA-4710)
 * adjust blockFor calculation to account for pending ranges due to node 
   movement (CASSANDRA-833)
 * Change CQL version to 3.0.0 and stop accepting 3.0.0-beta1 (CASSANDRA-4649)
 * (CQL3) Make prepared statement global instead of per connection 
   (CASSANDRA-4449)
 * Fix scrubbing of CQL3 created tables (CASSANDRA-4685)
 * (CQL3) Fix validation when using counter and regular columns in the same 
   table (CASSANDRA-4706)
 * Fix bug starting Cassandra with simple authentication (CASSANDRA-4648)
 * Add support for batchlog in CQL3 (CASSANDRA-4545, 4738)
 * Add support for multiple column family outputs in CFOF (CASSANDRA-4208)
 * Support repairing only the local DC nodes (CASSANDRA-4747)
 * Use rpc_address for binary protocol and change default port (CASSANDRA-4751)
 * Fix use of collections in prepared statements (CASSANDRA-4739)
 * Store more information into peers table (CASSANDRA-4351, 4814)
 * Configurable bucket size for size tiered compaction (CASSANDRA-4704)
 * Run leveled compaction in parallel (CASSANDRA-4310)
 * Fix potential NPE during CFS reload (CASSANDRA-4786)
 * Composite indexes may miss results (CASSANDRA-4796)
 * Move consistency level to the protocol level (CASSANDRA-4734, 4824)
 * Fix Subcolumn slice ends not respected (CASSANDRA-4826)
 * Fix Assertion error in cql3 select (CASSANDRA-4783)
 * Fix list prepend logic (CQL3) (CASSANDRA-4835)
 * Add booleans as literals in CQL3 (CASSANDRA-4776)
 * Allow renaming PK columns in CQL3 (CASSANDRA-4822)
 * Fix binary protocol NEW_NODE event (CASSANDRA-4679)
 * Fix potential infinite loop in tombstone compaction (CASSANDRA-4781)
 * Remove system tables accounting from schema (CASSANDRA-4850)
 * (cql3) Force provided columns in clustering key order in 
   'CLUSTERING ORDER BY' (CASSANDRA-4881)
 * Fix composite index bug (CASSANDRA-4884)
 * Fix short read protection for CQL3 (CASSANDRA-4882)
 * Add tracing support to the binary protocol (CASSANDRA-4699)
 * (cql3) Don't allow prepared marker inside collections (CASSANDRA-4890)
 * Re-allow order by on non-selected columns (CASSANDRA-4645)
 * Bug when composite index is created in a table having collections (CASSANDRA-4909)
 * log index scan subject in CompositesSearcher (CASSANDRA-4904)
Merged from 1.1:
 * add get[Row|Key]CacheEntries to CacheServiceMBean (CASSANDRA-4859)
 * fix get_paged_slice to wrap to next row correctly (CASSANDRA-4816)
 * fix indexing empty column values (CASSANDRA-4832)
 * allow JdbcDate to compose null Date objects (CASSANDRA-4830)
 * fix possible stackoverflow when compacting 1000s of sstables
   (CASSANDRA-4765)
 * fix wrong leveled compaction progress calculation (CASSANDRA-4807)
 * add a close() method to CRAR to prevent leaking file descriptors (CASSANDRA-4820)
 * fix potential infinite loop in get_count (CASSANDRA-4833)
 * fix compositeType.{get/from}String methods (CASSANDRA-4842)
 * (CQL) fix CREATE COLUMNFAMILY permissions check (CASSANDRA-4864)
 * Fix DynamicCompositeType same type comparison (CASSANDRA-4711)
 * Fix duplicate SSTable reference when stream session failed (CASSANDRA-3306)
 * Allow static CF definition with compact storage (CASSANDRA-4910)
 * Fix endless loop/compaction of schema_* CFs due to broken timestamps (CASSANDRA-4880)
 * Fix 'wrong class type' assertion in CounterColumn (CASSANDRA-4976)


1.2-beta1
 * add atomic_batch_mutate (CASSANDRA-4542, -4635)
 * increase default max_hint_window_in_ms to 3h (CASSANDRA-4632)
 * include message initiation time to replicas so they can more
   accurately drop timed-out requests (CASSANDRA-2858)
 * fix clientutil.jar dependencies (CASSANDRA-4566)
 * optimize WriteResponse (CASSANDRA-4548)
 * new metrics (CASSANDRA-4009)
 * redesign KEYS indexes to avoid read-before-write (CASSANDRA-2897)
 * debug tracing (CASSANDRA-1123)
 * parallelize row cache loading (CASSANDRA-4282)
 * Make compaction, flush JBOD-aware (CASSANDRA-4292)
 * run local range scans on the read stage (CASSANDRA-3687)
 * clean up ioexceptions (CASSANDRA-2116)
 * add disk_failure_policy (CASSANDRA-2118)
 * Introduce new json format with row level deletion (CASSANDRA-4054)
 * remove redundant "name" column from schema_keyspaces (CASSANDRA-4433)
 * improve "nodetool ring" handling of multi-dc clusters (CASSANDRA-3047)
 * update NTS calculateNaturalEndpoints to be O(N log N) (CASSANDRA-3881)
 * split up rpc timeout by operation type (CASSANDRA-2819)
 * rewrite key cache save/load to use only sequential i/o (CASSANDRA-3762)
 * update MS protocol with a version handshake + broadcast address id
   (CASSANDRA-4311)
 * multithreaded hint replay (CASSANDRA-4189)
 * add inter-node message compression (CASSANDRA-3127)
 * remove COPP (CASSANDRA-2479)
 * Track tombstone expiration and compact when tombstone content is
   higher than a configurable threshold, default 20% (CASSANDRA-3442, 4234)
 * update MurmurHash to version 3 (CASSANDRA-2975)
 * (CLI) track elapsed time for `delete' operation (CASSANDRA-4060)
 * (CLI) jline version is bumped to 1.0 to properly  support
   'delete' key function (CASSANDRA-4132)
 * Save IndexSummary into new SSTable 'Summary' component (CASSANDRA-2392, 4289)
 * Add support for range tombstones (CASSANDRA-3708)
 * Improve MessagingService efficiency (CASSANDRA-3617)
 * Avoid ID conflicts from concurrent schema changes (CASSANDRA-3794)
 * Set thrift HSHA server thread limit to unlimited by default (CASSANDRA-4277)
 * Avoids double serialization of CF id in RowMutation messages
   (CASSANDRA-4293)
 * stream compressed sstables directly with java nio (CASSANDRA-4297)
 * Support multiple ranges in SliceQueryFilter (CASSANDRA-3885)
 * Add column metadata to system column families (CASSANDRA-4018)
 * (cql3) Always use composite types by default (CASSANDRA-4329)
 * (cql3) Add support for set, map and list (CASSANDRA-3647)
 * Validate date type correctly (CASSANDRA-4441)
 * (cql3) Allow definitions with only a PK (CASSANDRA-4361)
 * (cql3) Add support for row key composites (CASSANDRA-4179)
 * improve DynamicEndpointSnitch by using reservoir sampling (CASSANDRA-4038)
 * (cql3) Add support for 2ndary indexes (CASSANDRA-3680)
 * (cql3) fix defining more than one PK to be invalid (CASSANDRA-4477)
 * remove schema agreement checking from all external APIs (Thrift, CQL and CQL3) (CASSANDRA-4487)
 * add Murmur3Partitioner and make it default for new installations (CASSANDRA-3772, 4621)
 * (cql3) update pseudo-map syntax to use map syntax (CASSANDRA-4497)
 * Finer grained exceptions hierarchy and provides error code with exceptions (CASSANDRA-3979)
 * Adds events push to binary protocol (CASSANDRA-4480)
 * Rewrite nodetool help (CASSANDRA-2293)
 * Make CQL3 the default for CQL (CASSANDRA-4640)
 * update stress tool to be able to use CQL3 (CASSANDRA-4406)
 * Accept all thrift update on CQL3 cf but don't expose their metadata (CASSANDRA-4377)
 * Replace Throttle with Guava's RateLimiter for HintedHandOff (CASSANDRA-4541)
 * fix counter add/get using CQL2 and CQL3 in stress tool (CASSANDRA-4633)
 * Add sstable count per level to cfstats (CASSANDRA-4537)
 * (cql3) Add ALTER KEYSPACE statement (CASSANDRA-4611)
 * (cql3) Allow defining default consistency levels (CASSANDRA-4448)
 * (cql3) Fix queries using LIMIT missing results (CASSANDRA-4579)
 * fix cross-version gossip messaging (CASSANDRA-4576)
 * added inet data type (CASSANDRA-4627)


1.1.6
 * Wait for writes on synchronous read digest mismatch (CASSANDRA-4792)
 * fix commitlog replay for nanotime-infected sstables (CASSANDRA-4782)
 * preflight check ttl for maximum of 20 years (CASSANDRA-4771)
 * (Pig) fix widerow input with single column rows (CASSANDRA-4789)
 * Fix HH to compact with correct gcBefore, which avoids wiping out
   undelivered hints (CASSANDRA-4772)
 * LCS will merge up to 32 L0 sstables as intended (CASSANDRA-4778)
 * NTS will default unconfigured DC replicas to zero (CASSANDRA-4675)
 * use default consistency level in counter validation if none is
   explicitly provide (CASSANDRA-4700)
 * Improve IAuthority interface by introducing fine-grained
   access permissions and grant/revoke commands (CASSANDRA-4490, 4644)
 * fix assumption error in CLI when updating/describing keyspace 
   (CASSANDRA-4322)
 * Adds offline sstablescrub to debian packaging (CASSANDRA-4642)
 * Automatic fixing of overlapping leveled sstables (CASSANDRA-4644)
 * fix error when using ORDER BY with extended selections (CASSANDRA-4689)
 * (CQL3) Fix validation for IN queries for non-PK cols (CASSANDRA-4709)
 * fix re-created keyspace disappering after 1.1.5 upgrade 
   (CASSANDRA-4698, 4752)
 * (CLI) display elapsed time in 2 fraction digits (CASSANDRA-3460)
 * add authentication support to sstableloader (CASSANDRA-4712)
 * Fix CQL3 'is reversed' logic (CASSANDRA-4716, 4759)
 * (CQL3) Don't return ReversedType in result set metadata (CASSANDRA-4717)
 * Backport adding AlterKeyspace statement (CASSANDRA-4611)
 * (CQL3) Correcty accept upper-case data types (CASSANDRA-4770)
 * Add binary protocol events for schema changes (CASSANDRA-4684)
Merged from 1.0:
 * Switch from NBHM to CHM in MessagingService's callback map, which
   prevents OOM in long-running instances (CASSANDRA-4708)


1.1.5
 * add SecondaryIndex.reload API (CASSANDRA-4581)
 * use millis + atomicint for commitlog segment creation instead of
   nanotime, which has issues under some hypervisors (CASSANDRA-4601)
 * fix FD leak in slice queries (CASSANDRA-4571)
 * avoid recursion in leveled compaction (CASSANDRA-4587)
 * increase stack size under Java7 to 180K
 * Log(info) schema changes (CASSANDRA-4547)
 * Change nodetool setcachecapcity to manipulate global caches (CASSANDRA-4563)
 * (cql3) fix setting compaction strategy (CASSANDRA-4597)
 * fix broken system.schema_* timestamps on system startup (CASSANDRA-4561)
 * fix wrong skip of cache saving (CASSANDRA-4533)
 * Avoid NPE when lost+found is in data dir (CASSANDRA-4572)
 * Respect five-minute flush moratorium after initial CL replay (CASSANDRA-4474)
 * Adds ntp as recommended in debian packaging (CASSANDRA-4606)
 * Configurable transport in CF Record{Reader|Writer} (CASSANDRA-4558)
 * (cql3) fix potential NPE with both equal and unequal restriction (CASSANDRA-4532)
 * (cql3) improves ORDER BY validation (CASSANDRA-4624)
 * Fix potential deadlock during counter writes (CASSANDRA-4578)
 * Fix cql error with ORDER BY when using IN (CASSANDRA-4612)
Merged from 1.0:
 * increase Xss to 160k to accomodate latest 1.6 JVMs (CASSANDRA-4602)
 * fix toString of hint destination tokens (CASSANDRA-4568)
 * Fix multiple values for CurrentLocal NodeID (CASSANDRA-4626)


1.1.4
 * fix offline scrub to catch >= out of order rows (CASSANDRA-4411)
 * fix cassandra-env.sh on RHEL and other non-dash-based systems 
   (CASSANDRA-4494)
Merged from 1.0:
 * (Hadoop) fix setting key length for old-style mapred api (CASSANDRA-4534)
 * (Hadoop) fix iterating through a resultset consisting entirely
   of tombstoned rows (CASSANDRA-4466)


1.1.3
 * (cqlsh) add COPY TO (CASSANDRA-4434)
 * munmap commitlog segments before rename (CASSANDRA-4337)
 * (JMX) rename getRangeKeySample to sampleKeyRange to avoid returning
   multi-MB results as an attribute (CASSANDRA-4452)
 * flush based on data size, not throughput; overwritten columns no 
   longer artificially inflate liveRatio (CASSANDRA-4399)
 * update default commitlog segment size to 32MB and total commitlog
   size to 32/1024 MB for 32/64 bit JVMs, respectively (CASSANDRA-4422)
 * avoid using global partitioner to estimate ranges in index sstables
   (CASSANDRA-4403)
 * restore pre-CASSANDRA-3862 approach to removing expired tombstones
   from row cache during compaction (CASSANDRA-4364)
 * (stress) support for CQL prepared statements (CASSANDRA-3633)
 * Correctly catch exception when Snappy cannot be loaded (CASSANDRA-4400)
 * (cql3) Support ORDER BY when IN condition is given in WHERE clause (CASSANDRA-4327)
 * (cql3) delete "component_index" column on DROP TABLE call (CASSANDRA-4420)
 * change nanoTime() to currentTimeInMillis() in schema related code (CASSANDRA-4432)
 * add a token generation tool (CASSANDRA-3709)
 * Fix LCS bug with sstable containing only 1 row (CASSANDRA-4411)
 * fix "Can't Modify Index Name" problem on CF update (CASSANDRA-4439)
 * Fix assertion error in getOverlappingSSTables during repair (CASSANDRA-4456)
 * fix nodetool's setcompactionthreshold command (CASSANDRA-4455)
 * Ensure compacted files are never used, to avoid counter overcount (CASSANDRA-4436)
Merged from 1.0:
 * Push the validation of secondary index values to the SecondaryIndexManager (CASSANDRA-4240)
 * allow dropping columns shadowed by not-yet-expired supercolumn or row
   tombstones in PrecompactedRow (CASSANDRA-4396)


1.1.2
 * Fix cleanup not deleting index entries (CASSANDRA-4379)
 * Use correct partitioner when saving + loading caches (CASSANDRA-4331)
 * Check schema before trying to export sstable (CASSANDRA-2760)
 * Raise a meaningful exception instead of NPE when PFS encounters
   an unconfigured node + no default (CASSANDRA-4349)
 * fix bug in sstable blacklisting with LCS (CASSANDRA-4343)
 * LCS no longer promotes tiny sstables out of L0 (CASSANDRA-4341)
 * skip tombstones during hint replay (CASSANDRA-4320)
 * fix NPE in compactionstats (CASSANDRA-4318)
 * enforce 1m min keycache for auto (CASSANDRA-4306)
 * Have DeletedColumn.isMFD always return true (CASSANDRA-4307)
 * (cql3) exeption message for ORDER BY constraints said primary filter can be
    an IN clause, which is misleading (CASSANDRA-4319)
 * (cql3) Reject (not yet supported) creation of 2ndardy indexes on tables with
   composite primary keys (CASSANDRA-4328)
 * Set JVM stack size to 160k for java 7 (CASSANDRA-4275)
 * cqlsh: add COPY command to load data from CSV flat files (CASSANDRA-4012)
 * CFMetaData.fromThrift to throw ConfigurationException upon error (CASSANDRA-4353)
 * Use CF comparator to sort indexed columns in SecondaryIndexManager
   (CASSANDRA-4365)
 * add strategy_options to the KSMetaData.toString() output (CASSANDRA-4248)
 * (cql3) fix range queries containing unqueried results (CASSANDRA-4372)
 * (cql3) allow updating column_alias types (CASSANDRA-4041)
 * (cql3) Fix deletion bug (CASSANDRA-4193)
 * Fix computation of overlapping sstable for leveled compaction (CASSANDRA-4321)
 * Improve scrub and allow to run it offline (CASSANDRA-4321)
 * Fix assertionError in StorageService.bulkLoad (CASSANDRA-4368)
 * (cqlsh) add option to authenticate to a keyspace at startup (CASSANDRA-4108)
 * (cqlsh) fix ASSUME functionality (CASSANDRA-4352)
 * Fix ColumnFamilyRecordReader to not return progress > 100% (CASSANDRA-3942)
Merged from 1.0:
 * Set gc_grace on index CF to 0 (CASSANDRA-4314)


1.1.1
 * add populate_io_cache_on_flush option (CASSANDRA-2635)
 * allow larger cache capacities than 2GB (CASSANDRA-4150)
 * add getsstables command to nodetool (CASSANDRA-4199)
 * apply parent CF compaction settings to secondary index CFs (CASSANDRA-4280)
 * preserve commitlog size cap when recycling segments at startup
   (CASSANDRA-4201)
 * (Hadoop) fix split generation regression (CASSANDRA-4259)
 * ignore min/max compactions settings in LCS, while preserving
   behavior that min=max=0 disables autocompaction (CASSANDRA-4233)
 * log number of rows read from saved cache (CASSANDRA-4249)
 * calculate exact size required for cleanup operations (CASSANDRA-1404)
 * avoid blocking additional writes during flush when the commitlog
   gets behind temporarily (CASSANDRA-1991)
 * enable caching on index CFs based on data CF cache setting (CASSANDRA-4197)
 * warn on invalid replication strategy creation options (CASSANDRA-4046)
 * remove [Freeable]Memory finalizers (CASSANDRA-4222)
 * include tombstone size in ColumnFamily.size, which can prevent OOM
   during sudden mass delete operations by yielding a nonzero liveRatio
   (CASSANDRA-3741)
 * Open 1 sstableScanner per level for leveled compaction (CASSANDRA-4142)
 * Optimize reads when row deletion timestamps allow us to restrict
   the set of sstables we check (CASSANDRA-4116)
 * add support for commitlog archiving and point-in-time recovery
   (CASSANDRA-3690)
 * avoid generating redundant compaction tasks during streaming
   (CASSANDRA-4174)
 * add -cf option to nodetool snapshot, and takeColumnFamilySnapshot to
   StorageService mbean (CASSANDRA-556)
 * optimize cleanup to drop entire sstables where possible (CASSANDRA-4079)
 * optimize truncate when autosnapshot is disabled (CASSANDRA-4153)
 * update caches to use byte[] keys to reduce memory overhead (CASSANDRA-3966)
 * add column limit to cli (CASSANDRA-3012, 4098)
 * clean up and optimize DataOutputBuffer, used by CQL compression and
   CompositeType (CASSANDRA-4072)
 * optimize commitlog checksumming (CASSANDRA-3610)
 * identify and blacklist corrupted SSTables from future compactions 
   (CASSANDRA-2261)
 * Move CfDef and KsDef validation out of thrift (CASSANDRA-4037)
 * Expose API to repair a user provided range (CASSANDRA-3912)
 * Add way to force the cassandra-cli to refresh its schema (CASSANDRA-4052)
 * Avoid having replicate on write tasks stacking up at CL.ONE (CASSANDRA-2889)
 * (cql3) Backwards compatibility for composite comparators in non-cql3-aware
   clients (CASSANDRA-4093)
 * (cql3) Fix order by for reversed queries (CASSANDRA-4160)
 * (cql3) Add ReversedType support (CASSANDRA-4004)
 * (cql3) Add timeuuid type (CASSANDRA-4194)
 * (cql3) Minor fixes (CASSANDRA-4185)
 * (cql3) Fix prepared statement in BATCH (CASSANDRA-4202)
 * (cql3) Reduce the list of reserved keywords (CASSANDRA-4186)
 * (cql3) Move max/min compaction thresholds to compaction strategy options
   (CASSANDRA-4187)
 * Fix exception during move when localhost is the only source (CASSANDRA-4200)
 * (cql3) Allow paging through non-ordered partitioner results (CASSANDRA-3771)
 * (cql3) Fix drop index (CASSANDRA-4192)
 * (cql3) Don't return range ghosts anymore (CASSANDRA-3982)
 * fix re-creating Keyspaces/ColumnFamilies with the same name as dropped
   ones (CASSANDRA-4219)
 * fix SecondaryIndex LeveledManifest save upon snapshot (CASSANDRA-4230)
 * fix missing arrayOffset in FBUtilities.hash (CASSANDRA-4250)
 * (cql3) Add name of parameters in CqlResultSet (CASSANDRA-4242)
 * (cql3) Correctly validate order by queries (CASSANDRA-4246)
 * rename stress to cassandra-stress for saner packaging (CASSANDRA-4256)
 * Fix exception on colum metadata with non-string comparator (CASSANDRA-4269)
 * Check for unknown/invalid compression options (CASSANDRA-4266)
 * (cql3) Adds simple access to column timestamp and ttl (CASSANDRA-4217)
 * (cql3) Fix range queries with secondary indexes (CASSANDRA-4257)
 * Better error messages from improper input in cli (CASSANDRA-3865)
 * Try to stop all compaction upon Keyspace or ColumnFamily drop (CASSANDRA-4221)
 * (cql3) Allow keyspace properties to contain hyphens (CASSANDRA-4278)
 * (cql3) Correctly validate keyspace access in create table (CASSANDRA-4296)
 * Avoid deadlock in migration stage (CASSANDRA-3882)
 * Take supercolumn names and deletion info into account in memtable throughput
   (CASSANDRA-4264)
 * Add back backward compatibility for old style replication factor (CASSANDRA-4294)
 * Preserve compatibility with pre-1.1 index queries (CASSANDRA-4262)
Merged from 1.0:
 * Fix super columns bug where cache is not updated (CASSANDRA-4190)
 * fix maxTimestamp to include row tombstones (CASSANDRA-4116)
 * (CLI) properly handle quotes in create/update keyspace commands (CASSANDRA-4129)
 * Avoids possible deadlock during bootstrap (CASSANDRA-4159)
 * fix stress tool that hangs forever on timeout or error (CASSANDRA-4128)
 * stress tool to return appropriate exit code on failure (CASSANDRA-4188)
 * fix compaction NPE when out of disk space and assertions disabled
   (CASSANDRA-3985)
 * synchronize LCS getEstimatedTasks to avoid CME (CASSANDRA-4255)
 * ensure unique streaming session id's (CASSANDRA-4223)
 * kick off background compaction when min/max thresholds change 
   (CASSANDRA-4279)
 * improve ability of STCS.getBuckets to deal with 100s of 1000s of
   sstables, such as when convertinb back from LCS (CASSANDRA-4287)
 * Oversize integer in CQL throws NumberFormatException (CASSANDRA-4291)
 * fix 1.0.x node join to mixed version cluster, other nodes >= 1.1 (CASSANDRA-4195)
 * Fix LCS splitting sstable base on uncompressed size (CASSANDRA-4419)
 * Push the validation of secondary index values to the SecondaryIndexManager (CASSANDRA-4240)
 * Don't purge columns during upgradesstables (CASSANDRA-4462)
 * Make cqlsh work with piping (CASSANDRA-4113)
 * Validate arguments for nodetool decommission (CASSANDRA-4061)
 * Report thrift status in nodetool info (CASSANDRA-4010)


1.1.0-final
 * average a reduced liveRatio estimate with the previous one (CASSANDRA-4065)
 * Allow KS and CF names up to 48 characters (CASSANDRA-4157)
 * fix stress build (CASSANDRA-4140)
 * add time remaining estimate to nodetool compactionstats (CASSANDRA-4167)
 * (cql) fix NPE in cql3 ALTER TABLE (CASSANDRA-4163)
 * (cql) Add support for CL.TWO and CL.THREE in CQL (CASSANDRA-4156)
 * (cql) Fix type in CQL3 ALTER TABLE preventing update (CASSANDRA-4170)
 * (cql) Throw invalid exception from CQL3 on obsolete options (CASSANDRA-4171)
 * (cqlsh) fix recognizing uppercase SELECT keyword (CASSANDRA-4161)
 * Pig: wide row support (CASSANDRA-3909)
Merged from 1.0:
 * avoid streaming empty files with bulk loader if sstablewriter errors out
   (CASSANDRA-3946)


1.1-rc1
 * Include stress tool in binary builds (CASSANDRA-4103)
 * (Hadoop) fix wide row iteration when last row read was deleted
   (CASSANDRA-4154)
 * fix read_repair_chance to really default to 0.1 in the cli (CASSANDRA-4114)
 * Adds caching and bloomFilterFpChange to CQL options (CASSANDRA-4042)
 * Adds posibility to autoconfigure size of the KeyCache (CASSANDRA-4087)
 * fix KEYS index from skipping results (CASSANDRA-3996)
 * Remove sliced_buffer_size_in_kb dead option (CASSANDRA-4076)
 * make loadNewSStable preserve sstable version (CASSANDRA-4077)
 * Respect 1.0 cache settings as much as possible when upgrading 
   (CASSANDRA-4088)
 * relax path length requirement for sstable files when upgrading on 
   non-Windows platforms (CASSANDRA-4110)
 * fix terminination of the stress.java when errors were encountered
   (CASSANDRA-4128)
 * Move CfDef and KsDef validation out of thrift (CASSANDRA-4037)
 * Fix get_paged_slice (CASSANDRA-4136)
 * CQL3: Support slice with exclusive start and stop (CASSANDRA-3785)
Merged from 1.0:
 * support PropertyFileSnitch in bulk loader (CASSANDRA-4145)
 * add auto_snapshot option allowing disabling snapshot before drop/truncate
   (CASSANDRA-3710)
 * allow short snitch names (CASSANDRA-4130)


1.1-beta2
 * rename loaded sstables to avoid conflicts with local snapshots
   (CASSANDRA-3967)
 * start hint replay as soon as FD notifies that the target is back up
   (CASSANDRA-3958)
 * avoid unproductive deserializing of cached rows during compaction
   (CASSANDRA-3921)
 * fix concurrency issues with CQL keyspace creation (CASSANDRA-3903)
 * Show Effective Owership via Nodetool ring <keyspace> (CASSANDRA-3412)
 * Update ORDER BY syntax for CQL3 (CASSANDRA-3925)
 * Fix BulkRecordWriter to not throw NPE if reducer gets no map data from Hadoop (CASSANDRA-3944)
 * Fix bug with counters in super columns (CASSANDRA-3821)
 * Remove deprecated merge_shard_chance (CASSANDRA-3940)
 * add a convenient way to reset a node's schema (CASSANDRA-2963)
 * fix for intermittent SchemaDisagreementException (CASSANDRA-3884)
 * CLI `list <CF>` to limit number of columns and their order (CASSANDRA-3012)
 * ignore deprecated KsDef/CfDef/ColumnDef fields in native schema (CASSANDRA-3963)
 * CLI to report when unsupported column_metadata pair was given (CASSANDRA-3959)
 * reincarnate removed and deprecated KsDef/CfDef attributes (CASSANDRA-3953)
 * Fix race between writes and read for cache (CASSANDRA-3862)
 * perform static initialization of StorageProxy on start-up (CASSANDRA-3797)
 * support trickling fsync() on writes (CASSANDRA-3950)
 * expose counters for unavailable/timeout exceptions given to thrift clients (CASSANDRA-3671)
 * avoid quadratic startup time in LeveledManifest (CASSANDRA-3952)
 * Add type information to new schema_ columnfamilies and remove thrift
   serialization for schema (CASSANDRA-3792)
 * add missing column validator options to the CLI help (CASSANDRA-3926)
 * skip reading saved key cache if CF's caching strategy is NONE or ROWS_ONLY (CASSANDRA-3954)
 * Unify migration code (CASSANDRA-4017)
Merged from 1.0:
 * cqlsh: guess correct version of Python for Arch Linux (CASSANDRA-4090)
 * (CLI) properly handle quotes in create/update keyspace commands (CASSANDRA-4129)
 * Avoids possible deadlock during bootstrap (CASSANDRA-4159)
 * fix stress tool that hangs forever on timeout or error (CASSANDRA-4128)
 * Fix super columns bug where cache is not updated (CASSANDRA-4190)
 * stress tool to return appropriate exit code on failure (CASSANDRA-4188)


1.0.9
 * improve index sampling performance (CASSANDRA-4023)
 * always compact away deleted hints immediately after handoff (CASSANDRA-3955)
 * delete hints from dropped ColumnFamilies on handoff instead of
   erroring out (CASSANDRA-3975)
 * add CompositeType ref to the CLI doc for create/update column family (CASSANDRA-3980)
 * Pig: support Counter ColumnFamilies (CASSANDRA-3973)
 * Pig: Composite column support (CASSANDRA-3684)
 * Avoid NPE during repair when a keyspace has no CFs (CASSANDRA-3988)
 * Fix division-by-zero error on get_slice (CASSANDRA-4000)
 * don't change manifest level for cleanup, scrub, and upgradesstables
   operations under LeveledCompactionStrategy (CASSANDRA-3989, 4112)
 * fix race leading to super columns assertion failure (CASSANDRA-3957)
 * fix NPE on invalid CQL delete command (CASSANDRA-3755)
 * allow custom types in CLI's assume command (CASSANDRA-4081)
 * fix totalBytes count for parallel compactions (CASSANDRA-3758)
 * fix intermittent NPE in get_slice (CASSANDRA-4095)
 * remove unnecessary asserts in native code interfaces (CASSANDRA-4096)
 * Validate blank keys in CQL to avoid assertion errors (CASSANDRA-3612)
 * cqlsh: fix bad decoding of some column names (CASSANDRA-4003)
 * cqlsh: fix incorrect padding with unicode chars (CASSANDRA-4033)
 * Fix EC2 snitch incorrectly reporting region (CASSANDRA-4026)
 * Shut down thrift during decommission (CASSANDRA-4086)
 * Expose nodetool cfhistograms for 2ndary indexes (CASSANDRA-4063)
Merged from 0.8:
 * Fix ConcurrentModificationException in gossiper (CASSANDRA-4019)


1.1-beta1
 * (cqlsh)
   + add SOURCE and CAPTURE commands, and --file option (CASSANDRA-3479)
   + add ALTER COLUMNFAMILY WITH (CASSANDRA-3523)
   + bundle Python dependencies with Cassandra (CASSANDRA-3507)
   + added to Debian package (CASSANDRA-3458)
   + display byte data instead of erroring out on decode failure 
     (CASSANDRA-3874)
 * add nodetool rebuild_index (CASSANDRA-3583)
 * add nodetool rangekeysample (CASSANDRA-2917)
 * Fix streaming too much data during move operations (CASSANDRA-3639)
 * Nodetool and CLI connect to localhost by default (CASSANDRA-3568)
 * Reduce memory used by primary index sample (CASSANDRA-3743)
 * (Hadoop) separate input/output configurations (CASSANDRA-3197, 3765)
 * avoid returning internal Cassandra classes over JMX (CASSANDRA-2805)
 * add row-level isolation via SnapTree (CASSANDRA-2893)
 * Optimize key count estimation when opening sstable on startup
   (CASSANDRA-2988)
 * multi-dc replication optimization supporting CL > ONE (CASSANDRA-3577)
 * add command to stop compactions (CASSANDRA-1740, 3566, 3582)
 * multithreaded streaming (CASSANDRA-3494)
 * removed in-tree redhat spec (CASSANDRA-3567)
 * "defragment" rows for name-based queries under STCS, again (CASSANDRA-2503)
 * Recycle commitlog segments for improved performance 
   (CASSANDRA-3411, 3543, 3557, 3615)
 * update size-tiered compaction to prioritize small tiers (CASSANDRA-2407)
 * add message expiration logic to OutboundTcpConnection (CASSANDRA-3005)
 * off-heap cache to use sun.misc.Unsafe instead of JNA (CASSANDRA-3271)
 * EACH_QUORUM is only supported for writes (CASSANDRA-3272)
 * replace compactionlock use in schema migration by checking CFS.isValid
   (CASSANDRA-3116)
 * recognize that "SELECT first ... *" isn't really "SELECT *" (CASSANDRA-3445)
 * Use faster bytes comparison (CASSANDRA-3434)
 * Bulk loader is no longer a fat client, (HADOOP) bulk load output format
   (CASSANDRA-3045)
 * (Hadoop) add support for KeyRange.filter
 * remove assumption that keys and token are in bijection
   (CASSANDRA-1034, 3574, 3604)
 * always remove endpoints from delevery queue in HH (CASSANDRA-3546)
 * fix race between cf flush and its 2ndary indexes flush (CASSANDRA-3547)
 * fix potential race in AES when a repair fails (CASSANDRA-3548)
 * Remove columns shadowed by a deleted container even when we cannot purge
   (CASSANDRA-3538)
 * Improve memtable slice iteration performance (CASSANDRA-3545)
 * more efficient allocation of small bloom filters (CASSANDRA-3618)
 * Use separate writer thread in SSTableSimpleUnsortedWriter (CASSANDRA-3619)
 * fsync the directory after new sstable or commitlog segment are created (CASSANDRA-3250)
 * fix minor issues reported by FindBugs (CASSANDRA-3658)
 * global key/row caches (CASSANDRA-3143, 3849)
 * optimize memtable iteration during range scan (CASSANDRA-3638)
 * introduce 'crc_check_chance' in CompressionParameters to support
   a checksum percentage checking chance similarly to read-repair (CASSANDRA-3611)
 * a way to deactivate global key/row cache on per-CF basis (CASSANDRA-3667)
 * fix LeveledCompactionStrategy broken because of generation pre-allocation
   in LeveledManifest (CASSANDRA-3691)
 * finer-grained control over data directories (CASSANDRA-2749)
 * Fix ClassCastException during hinted handoff (CASSANDRA-3694)
 * Upgrade Thrift to 0.7 (CASSANDRA-3213)
 * Make stress.java insert operation to use microseconds (CASSANDRA-3725)
 * Allows (internally) doing a range query with a limit of columns instead of
   rows (CASSANDRA-3742)
 * Allow rangeSlice queries to be start/end inclusive/exclusive (CASSANDRA-3749)
 * Fix BulkLoader to support new SSTable layout and add stream
   throttling to prevent an NPE when there is no yaml config (CASSANDRA-3752)
 * Allow concurrent schema migrations (CASSANDRA-1391, 3832)
 * Add SnapshotCommand to trigger snapshot on remote node (CASSANDRA-3721)
 * Make CFMetaData conversions to/from thrift/native schema inverses
   (CASSANDRA_3559)
 * Add initial code for CQL 3.0-beta (CASSANDRA-2474, 3781, 3753)
 * Add wide row support for ColumnFamilyInputFormat (CASSANDRA-3264)
 * Allow extending CompositeType comparator (CASSANDRA-3657)
 * Avoids over-paging during get_count (CASSANDRA-3798)
 * Add new command to rebuild a node without (repair) merkle tree calculations
   (CASSANDRA-3483, 3922)
 * respect not only row cache capacity but caching mode when
   trying to read data (CASSANDRA-3812)
 * fix system tests (CASSANDRA-3827)
 * CQL support for altering row key type in ALTER TABLE (CASSANDRA-3781)
 * turn compression on by default (CASSANDRA-3871)
 * make hexToBytes refuse invalid input (CASSANDRA-2851)
 * Make secondary indexes CF inherit compression and compaction from their
   parent CF (CASSANDRA-3877)
 * Finish cleanup up tombstone purge code (CASSANDRA-3872)
 * Avoid NPE on aboarted stream-out sessions (CASSANDRA-3904)
 * BulkRecordWriter throws NPE for counter columns (CASSANDRA-3906)
 * Support compression using BulkWriter (CASSANDRA-3907)


1.0.8
 * fix race between cleanup and flush on secondary index CFSes (CASSANDRA-3712)
 * avoid including non-queried nodes in rangeslice read repair
   (CASSANDRA-3843)
 * Only snapshot CF being compacted for snapshot_before_compaction 
   (CASSANDRA-3803)
 * Log active compactions in StatusLogger (CASSANDRA-3703)
 * Compute more accurate compaction score per level (CASSANDRA-3790)
 * Return InvalidRequest when using a keyspace that doesn't exist
   (CASSANDRA-3764)
 * disallow user modification of System keyspace (CASSANDRA-3738)
 * allow using sstable2json on secondary index data (CASSANDRA-3738)
 * (cqlsh) add DESCRIBE COLUMNFAMILIES (CASSANDRA-3586)
 * (cqlsh) format blobs correctly and use colors to improve output
   readability (CASSANDRA-3726)
 * synchronize BiMap of bootstrapping tokens (CASSANDRA-3417)
 * show index options in CLI (CASSANDRA-3809)
 * add optional socket timeout for streaming (CASSANDRA-3838)
 * fix truncate not to leave behind non-CFS backed secondary indexes
   (CASSANDRA-3844)
 * make CLI `show schema` to use output stream directly instead
   of StringBuilder (CASSANDRA-3842)
 * remove the wait on hint future during write (CASSANDRA-3870)
 * (cqlsh) ignore missing CfDef opts (CASSANDRA-3933)
 * (cqlsh) look for cqlshlib relative to realpath (CASSANDRA-3767)
 * Fix short read protection (CASSANDRA-3934)
 * Make sure infered and actual schema match (CASSANDRA-3371)
 * Fix NPE during HH delivery (CASSANDRA-3677)
 * Don't put boostrapping node in 'hibernate' status (CASSANDRA-3737)
 * Fix double quotes in windows bat files (CASSANDRA-3744)
 * Fix bad validator lookup (CASSANDRA-3789)
 * Fix soft reset in EC2MultiRegionSnitch (CASSANDRA-3835)
 * Don't leave zombie connections with THSHA thrift server (CASSANDRA-3867)
 * (cqlsh) fix deserialization of data (CASSANDRA-3874)
 * Fix removetoken force causing an inconsistent state (CASSANDRA-3876)
 * Fix ahndling of some types with Pig (CASSANDRA-3886)
 * Don't allow to drop the system keyspace (CASSANDRA-3759)
 * Make Pig deletes disabled by default and configurable (CASSANDRA-3628)
Merged from 0.8:
 * (Pig) fix CassandraStorage to use correct comparator in Super ColumnFamily
   case (CASSANDRA-3251)
 * fix thread safety issues in commitlog replay, primarily affecting
   systems with many (100s) of CF definitions (CASSANDRA-3751)
 * Fix relevant tombstone ignored with super columns (CASSANDRA-3875)


1.0.7
 * fix regression in HH page size calculation (CASSANDRA-3624)
 * retry failed stream on IOException (CASSANDRA-3686)
 * allow configuring bloom_filter_fp_chance (CASSANDRA-3497)
 * attempt hint delivery every ten minutes, or when failure detector
   notifies us that a node is back up, whichever comes first.  hint
   handoff throttle delay default changed to 1ms, from 50 (CASSANDRA-3554)
 * add nodetool setstreamthroughput (CASSANDRA-3571)
 * fix assertion when dropping a columnfamily with no sstables (CASSANDRA-3614)
 * more efficient allocation of small bloom filters (CASSANDRA-3618)
 * CLibrary.createHardLinkWithExec() to check for errors (CASSANDRA-3101)
 * Avoid creating empty and non cleaned writer during compaction (CASSANDRA-3616)
 * stop thrift service in shutdown hook so we can quiesce MessagingService
   (CASSANDRA-3335)
 * (CQL) compaction_strategy_options and compression_parameters for
   CREATE COLUMNFAMILY statement (CASSANDRA-3374)
 * Reset min/max compaction threshold when creating size tiered compaction
   strategy (CASSANDRA-3666)
 * Don't ignore IOException during compaction (CASSANDRA-3655)
 * Fix assertion error for CF with gc_grace=0 (CASSANDRA-3579)
 * Shutdown ParallelCompaction reducer executor after use (CASSANDRA-3711)
 * Avoid < 0 value for pending tasks in leveled compaction (CASSANDRA-3693)
 * (Hadoop) Support TimeUUID in Pig CassandraStorage (CASSANDRA-3327)
 * Check schema is ready before continuing boostrapping (CASSANDRA-3629)
 * Catch overflows during parsing of chunk_length_kb (CASSANDRA-3644)
 * Improve stream protocol mismatch errors (CASSANDRA-3652)
 * Avoid multiple thread doing HH to the same target (CASSANDRA-3681)
 * Add JMX property for rp_timeout_in_ms (CASSANDRA-2940)
 * Allow DynamicCompositeType to compare component of different types
   (CASSANDRA-3625)
 * Flush non-cfs backed secondary indexes (CASSANDRA-3659)
 * Secondary Indexes should report memory consumption (CASSANDRA-3155)
 * fix for SelectStatement start/end key are not set correctly
   when a key alias is involved (CASSANDRA-3700)
 * fix CLI `show schema` command insert of an extra comma in
   column_metadata (CASSANDRA-3714)
Merged from 0.8:
 * avoid logging (harmless) exception when GC takes < 1ms (CASSANDRA-3656)
 * prevent new nodes from thinking down nodes are up forever (CASSANDRA-3626)
 * use correct list of replicas for LOCAL_QUORUM reads when read repair
   is disabled (CASSANDRA-3696)
 * block on flush before compacting hints (may prevent OOM) (CASSANDRA-3733)


1.0.6
 * (CQL) fix cqlsh support for replicate_on_write (CASSANDRA-3596)
 * fix adding to leveled manifest after streaming (CASSANDRA-3536)
 * filter out unavailable cipher suites when using encryption (CASSANDRA-3178)
 * (HADOOP) add old-style api support for CFIF and CFRR (CASSANDRA-2799)
 * Support TimeUUIDType column names in Stress.java tool (CASSANDRA-3541)
 * (CQL) INSERT/UPDATE/DELETE/TRUNCATE commands should allow CF names to
   be qualified by keyspace (CASSANDRA-3419)
 * always remove endpoints from delevery queue in HH (CASSANDRA-3546)
 * fix race between cf flush and its 2ndary indexes flush (CASSANDRA-3547)
 * fix potential race in AES when a repair fails (CASSANDRA-3548)
 * fix default value validation usage in CLI SET command (CASSANDRA-3553)
 * Optimize componentsFor method for compaction and startup time
   (CASSANDRA-3532)
 * (CQL) Proper ColumnFamily metadata validation on CREATE COLUMNFAMILY 
   (CASSANDRA-3565)
 * fix compression "chunk_length_kb" option to set correct kb value for 
   thrift/avro (CASSANDRA-3558)
 * fix missing response during range slice repair (CASSANDRA-3551)
 * 'describe ring' moved from CLI to nodetool and available through JMX (CASSANDRA-3220)
 * add back partitioner to sstable metadata (CASSANDRA-3540)
 * fix NPE in get_count for counters (CASSANDRA-3601)
Merged from 0.8:
 * remove invalid assertion that table was opened before dropping it
   (CASSANDRA-3580)
 * range and index scans now only send requests to enough replicas to
   satisfy requested CL + RR (CASSANDRA-3598)
 * use cannonical host for local node in nodetool info (CASSANDRA-3556)
 * remove nonlocal DC write optimization since it only worked with
   CL.ONE or CL.LOCAL_QUORUM (CASSANDRA-3577, 3585)
 * detect misuses of CounterColumnType (CASSANDRA-3422)
 * turn off string interning in json2sstable, take 2 (CASSANDRA-2189)
 * validate compression parameters on add/update of the ColumnFamily 
   (CASSANDRA-3573)
 * Check for 0.0.0.0 is incorrect in CFIF (CASSANDRA-3584)
 * Increase vm.max_map_count in debian packaging (CASSANDRA-3563)
 * gossiper will never add itself to saved endpoints (CASSANDRA-3485)


1.0.5
 * revert CASSANDRA-3407 (see CASSANDRA-3540)
 * fix assertion error while forwarding writes to local nodes (CASSANDRA-3539)


1.0.4
 * fix self-hinting of timed out read repair updates and make hinted handoff
   less prone to OOMing a coordinator (CASSANDRA-3440)
 * expose bloom filter sizes via JMX (CASSANDRA-3495)
 * enforce RP tokens 0..2**127 (CASSANDRA-3501)
 * canonicalize paths exposed through JMX (CASSANDRA-3504)
 * fix "liveSize" stat when sstables are removed (CASSANDRA-3496)
 * add bloom filter FP rates to nodetool cfstats (CASSANDRA-3347)
 * record partitioner in sstable metadata component (CASSANDRA-3407)
 * add new upgradesstables nodetool command (CASSANDRA-3406)
 * skip --debug requirement to see common exceptions in CLI (CASSANDRA-3508)
 * fix incorrect query results due to invalid max timestamp (CASSANDRA-3510)
 * make sstableloader recognize compressed sstables (CASSANDRA-3521)
 * avoids race in OutboundTcpConnection in multi-DC setups (CASSANDRA-3530)
 * use SETLOCAL in cassandra.bat (CASSANDRA-3506)
 * fix ConcurrentModificationException in Table.all() (CASSANDRA-3529)
Merged from 0.8:
 * fix concurrence issue in the FailureDetector (CASSANDRA-3519)
 * fix array out of bounds error in counter shard removal (CASSANDRA-3514)
 * avoid dropping tombstones when they might still be needed to shadow
   data in a different sstable (CASSANDRA-2786)


1.0.3
 * revert name-based query defragmentation aka CASSANDRA-2503 (CASSANDRA-3491)
 * fix invalidate-related test failures (CASSANDRA-3437)
 * add next-gen cqlsh to bin/ (CASSANDRA-3188, 3131, 3493)
 * (CQL) fix handling of rows with no columns (CASSANDRA-3424, 3473)
 * fix querying supercolumns by name returning only a subset of
   subcolumns or old subcolumn versions (CASSANDRA-3446)
 * automatically compute sha1 sum for uncompressed data files (CASSANDRA-3456)
 * fix reading metadata/statistics component for version < h (CASSANDRA-3474)
 * add sstable forward-compatibility (CASSANDRA-3478)
 * report compression ratio in CFSMBean (CASSANDRA-3393)
 * fix incorrect size exception during streaming of counters (CASSANDRA-3481)
 * (CQL) fix for counter decrement syntax (CASSANDRA-3418)
 * Fix race introduced by CASSANDRA-2503 (CASSANDRA-3482)
 * Fix incomplete deletion of delivered hints (CASSANDRA-3466)
 * Avoid rescheduling compactions when no compaction was executed 
   (CASSANDRA-3484)
 * fix handling of the chunk_length_kb compression options (CASSANDRA-3492)
Merged from 0.8:
 * fix updating CF row_cache_provider (CASSANDRA-3414)
 * CFMetaData.convertToThrift method to set RowCacheProvider (CASSANDRA-3405)
 * acquire compactionlock during truncate (CASSANDRA-3399)
 * fix displaying cfdef entries for super columnfamilies (CASSANDRA-3415)
 * Make counter shard merging thread safe (CASSANDRA-3178)
 * Revert CASSANDRA-2855
 * Fix bug preventing the use of efficient cross-DC writes (CASSANDRA-3472)
 * `describe ring` command for CLI (CASSANDRA-3220)
 * (Hadoop) skip empty rows when entire row is requested, redux (CASSANDRA-2855)


1.0.2
 * "defragment" rows for name-based queries under STCS (CASSANDRA-2503)
 * Add timing information to cassandra-cli GET/SET/LIST queries (CASSANDRA-3326)
 * Only create one CompressionMetadata object per sstable (CASSANDRA-3427)
 * cleanup usage of StorageService.setMode() (CASSANDRA-3388)
 * Avoid large array allocation for compressed chunk offsets (CASSANDRA-3432)
 * fix DecimalType bytebuffer marshalling (CASSANDRA-3421)
 * fix bug that caused first column in per row indexes to be ignored 
   (CASSANDRA-3441)
 * add JMX call to clean (failed) repair sessions (CASSANDRA-3316)
 * fix sstableloader reference acquisition bug (CASSANDRA-3438)
 * fix estimated row size regression (CASSANDRA-3451)
 * make sure we don't return more columns than asked (CASSANDRA-3303, 3395)
Merged from 0.8:
 * acquire compactionlock during truncate (CASSANDRA-3399)
 * fix displaying cfdef entries for super columnfamilies (CASSANDRA-3415)


1.0.1
 * acquire references during index build to prevent delete problems
   on Windows (CASSANDRA-3314)
 * describe_ring should include datacenter/topology information (CASSANDRA-2882)
 * Thrift sockets are not properly buffered (CASSANDRA-3261)
 * performance improvement for bytebufferutil compare function (CASSANDRA-3286)
 * add system.versions ColumnFamily (CASSANDRA-3140)
 * reduce network copies (CASSANDRA-3333, 3373)
 * limit nodetool to 32MB of heap (CASSANDRA-3124)
 * (CQL) update parser to accept "timestamp" instead of "date" (CASSANDRA-3149)
 * Fix CLI `show schema` to include "compression_options" (CASSANDRA-3368)
 * Snapshot to include manifest under LeveledCompactionStrategy (CASSANDRA-3359)
 * (CQL) SELECT query should allow CF name to be qualified by keyspace (CASSANDRA-3130)
 * (CQL) Fix internal application error specifying 'using consistency ...'
   in lower case (CASSANDRA-3366)
 * fix Deflate compression when compression actually makes the data bigger
   (CASSANDRA-3370)
 * optimize UUIDGen to avoid lock contention on InetAddress.getLocalHost 
   (CASSANDRA-3387)
 * tolerate index being dropped mid-mutation (CASSANDRA-3334, 3313)
 * CompactionManager is now responsible for checking for new candidates
   post-task execution, enabling more consistent leveled compaction 
   (CASSANDRA-3391)
 * Cache HSHA threads (CASSANDRA-3372)
 * use CF/KS names as snapshot prefix for drop + truncate operations
   (CASSANDRA-2997)
 * Break bloom filters up to avoid heap fragmentation (CASSANDRA-2466)
 * fix cassandra hanging on jsvc stop (CASSANDRA-3302)
 * Avoid leveled compaction getting blocked on errors (CASSANDRA-3408)
 * Make reloading the compaction strategy safe (CASSANDRA-3409)
 * ignore 0.8 hints even if compaction begins before we try to purge
   them (CASSANDRA-3385)
 * remove procrun (bin\daemon) from Cassandra source tree and 
   artifacts (CASSANDRA-3331)
 * make cassandra compile under JDK7 (CASSANDRA-3275)
 * remove dependency of clientutil.jar to FBUtilities (CASSANDRA-3299)
 * avoid truncation errors by using long math on long values (CASSANDRA-3364)
 * avoid clock drift on some Windows machine (CASSANDRA-3375)
 * display cache provider in cli 'describe keyspace' command (CASSANDRA-3384)
 * fix incomplete topology information in describe_ring (CASSANDRA-3403)
 * expire dead gossip states based on time (CASSANDRA-2961)
 * improve CompactionTask extensibility (CASSANDRA-3330)
 * Allow one leveled compaction task to kick off another (CASSANDRA-3363)
 * allow encryption only between datacenters (CASSANDRA-2802)
Merged from 0.8:
 * fix truncate allowing data to be replayed post-restart (CASSANDRA-3297)
 * make iwriter final in IndexWriter to avoid NPE (CASSANDRA-2863)
 * (CQL) update grammar to require key clause in DELETE statement
   (CASSANDRA-3349)
 * (CQL) allow numeric keyspace names in USE statement (CASSANDRA-3350)
 * (Hadoop) skip empty rows when slicing the entire row (CASSANDRA-2855)
 * Fix handling of tombstone by SSTableExport/Import (CASSANDRA-3357)
 * fix ColumnIndexer to use long offsets (CASSANDRA-3358)
 * Improved CLI exceptions (CASSANDRA-3312)
 * Fix handling of tombstone by SSTableExport/Import (CASSANDRA-3357)
 * Only count compaction as active (for throttling) when they have
   successfully acquired the compaction lock (CASSANDRA-3344)
 * Display CLI version string on startup (CASSANDRA-3196)
 * (Hadoop) make CFIF try rpc_address or fallback to listen_address
   (CASSANDRA-3214)
 * (Hadoop) accept comma delimited lists of initial thrift connections
   (CASSANDRA-3185)
 * ColumnFamily min_compaction_threshold should be >= 2 (CASSANDRA-3342)
 * (Pig) add 0.8+ types and key validation type in schema (CASSANDRA-3280)
 * Fix completely removing column metadata using CLI (CASSANDRA-3126)
 * CLI `describe cluster;` output should be on separate lines for separate versions
   (CASSANDRA-3170)
 * fix changing durable_writes keyspace option during CF creation
   (CASSANDRA-3292)
 * avoid locking on update when no indexes are involved (CASSANDRA-3386)
 * fix assertionError during repair with ordered partitioners (CASSANDRA-3369)
 * correctly serialize key_validation_class for avro (CASSANDRA-3391)
 * don't expire counter tombstone after streaming (CASSANDRA-3394)
 * prevent nodes that failed to join from hanging around forever 
   (CASSANDRA-3351)
 * remove incorrect optimization from slice read path (CASSANDRA-3390)
 * Fix race in AntiEntropyService (CASSANDRA-3400)


1.0.0-final
 * close scrubbed sstable fd before deleting it (CASSANDRA-3318)
 * fix bug preventing obsolete commitlog segments from being removed
   (CASSANDRA-3269)
 * tolerate whitespace in seed CDL (CASSANDRA-3263)
 * Change default heap thresholds to max(min(1/2 ram, 1G), min(1/4 ram, 8GB))
   (CASSANDRA-3295)
 * Fix broken CompressedRandomAccessReaderTest (CASSANDRA-3298)
 * (CQL) fix type information returned for wildcard queries (CASSANDRA-3311)
 * add estimated tasks to LeveledCompactionStrategy (CASSANDRA-3322)
 * avoid including compaction cache-warming in keycache stats (CASSANDRA-3325)
 * run compaction and hinted handoff threads at MIN_PRIORITY (CASSANDRA-3308)
 * default hsha thrift server to cpu core count in rpc pool (CASSANDRA-3329)
 * add bin\daemon to binary tarball for Windows service (CASSANDRA-3331)
 * Fix places where uncompressed size of sstables was use in place of the
   compressed one (CASSANDRA-3338)
 * Fix hsha thrift server (CASSANDRA-3346)
 * Make sure repair only stream needed sstables (CASSANDRA-3345)


1.0.0-rc2
 * Log a meaningful warning when a node receives a message for a repair session
   that doesn't exist anymore (CASSANDRA-3256)
 * test for NUMA policy support as well as numactl presence (CASSANDRA-3245)
 * Fix FD leak when internode encryption is enabled (CASSANDRA-3257)
 * Remove incorrect assertion in mergeIterator (CASSANDRA-3260)
 * FBUtilities.hexToBytes(String) to throw NumberFormatException when string
   contains non-hex characters (CASSANDRA-3231)
 * Keep SimpleSnitch proximity ordering unchanged from what the Strategy
   generates, as intended (CASSANDRA-3262)
 * remove Scrub from compactionstats when finished (CASSANDRA-3255)
 * fix counter entry in jdbc TypesMap (CASSANDRA-3268)
 * fix full queue scenario for ParallelCompactionIterator (CASSANDRA-3270)
 * fix bootstrap process (CASSANDRA-3285)
 * don't try delivering hints if when there isn't any (CASSANDRA-3176)
 * CLI documentation change for ColumnFamily `compression_options` (CASSANDRA-3282)
 * ignore any CF ids sent by client for adding CF/KS (CASSANDRA-3288)
 * remove obsolete hints on first startup (CASSANDRA-3291)
 * use correct ISortedColumns for time-optimized reads (CASSANDRA-3289)
 * Evict gossip state immediately when a token is taken over by a new IP 
   (CASSANDRA-3259)


1.0.0-rc1
 * Update CQL to generate microsecond timestamps by default (CASSANDRA-3227)
 * Fix counting CFMetadata towards Memtable liveRatio (CASSANDRA-3023)
 * Kill server on wrapped OOME such as from FileChannel.map (CASSANDRA-3201)
 * remove unnecessary copy when adding to row cache (CASSANDRA-3223)
 * Log message when a full repair operation completes (CASSANDRA-3207)
 * Fix streamOutSession keeping sstables references forever if the remote end
   dies (CASSANDRA-3216)
 * Remove dynamic_snitch boolean from example configuration (defaulting to 
   true) and set default badness threshold to 0.1 (CASSANDRA-3229)
 * Base choice of random or "balanced" token on bootstrap on whether
   schema definitions were found (CASSANDRA-3219)
 * Fixes for LeveledCompactionStrategy score computation, prioritization,
   scheduling, and performance (CASSANDRA-3224, 3234)
 * parallelize sstable open at server startup (CASSANDRA-2988)
 * fix handling of exceptions writing to OutboundTcpConnection (CASSANDRA-3235)
 * Allow using quotes in "USE <keyspace>;" CLI command (CASSANDRA-3208)
 * Don't allow any cache loading exceptions to halt startup (CASSANDRA-3218)
 * Fix sstableloader --ignores option (CASSANDRA-3247)
 * File descriptor limit increased in packaging (CASSANDRA-3206)
 * Fix deadlock in commit log during flush (CASSANDRA-3253) 


1.0.0-beta1
 * removed binarymemtable (CASSANDRA-2692)
 * add commitlog_total_space_in_mb to prevent fragmented logs (CASSANDRA-2427)
 * removed commitlog_rotation_threshold_in_mb configuration (CASSANDRA-2771)
 * make AbstractBounds.normalize de-overlapp overlapping ranges (CASSANDRA-2641)
 * replace CollatingIterator, ReducingIterator with MergeIterator 
   (CASSANDRA-2062)
 * Fixed the ability to set compaction strategy in cli using create column 
   family command (CASSANDRA-2778)
 * clean up tmp files after failed compaction (CASSANDRA-2468)
 * restrict repair streaming to specific columnfamilies (CASSANDRA-2280)
 * don't bother persisting columns shadowed by a row tombstone (CASSANDRA-2589)
 * reset CF and SC deletion times after gc_grace (CASSANDRA-2317)
 * optimize away seek when compacting wide rows (CASSANDRA-2879)
 * single-pass streaming (CASSANDRA-2677, 2906, 2916, 3003)
 * use reference counting for deleting sstables instead of relying on GC
   (CASSANDRA-2521, 3179)
 * store hints as serialized mutations instead of pointers to data row
   (CASSANDRA-2045)
 * store hints in the coordinator node instead of in the closest replica 
   (CASSANDRA-2914)
 * add row_cache_keys_to_save CF option (CASSANDRA-1966)
 * check column family validity in nodetool repair (CASSANDRA-2933)
 * use lazy initialization instead of class initialization in NodeId
   (CASSANDRA-2953)
 * add paging to get_count (CASSANDRA-2894)
 * fix "short reads" in [multi]get (CASSANDRA-2643, 3157, 3192)
 * add optional compression for sstables (CASSANDRA-47, 2994, 3001, 3128)
 * add scheduler JMX metrics (CASSANDRA-2962)
 * add block level checksum for compressed data (CASSANDRA-1717)
 * make column family backed column map pluggable and introduce unsynchronized
   ArrayList backed one to speedup reads (CASSANDRA-2843, 3165, 3205)
 * refactoring of the secondary index api (CASSANDRA-2982)
 * make CL > ONE reads wait for digest reconciliation before returning
   (CASSANDRA-2494)
 * fix missing logging for some exceptions (CASSANDRA-2061)
 * refactor and optimize ColumnFamilyStore.files(...) and Descriptor.fromFilename(String)
   and few other places responsible for work with SSTable files (CASSANDRA-3040)
 * Stop reading from sstables once we know we have the most recent columns,
   for query-by-name requests (CASSANDRA-2498)
 * Add query-by-column mode to stress.java (CASSANDRA-3064)
 * Add "install" command to cassandra.bat (CASSANDRA-292)
 * clean up KSMetadata, CFMetadata from unnecessary
   Thrift<->Avro conversion methods (CASSANDRA-3032)
 * Add timeouts to client request schedulers (CASSANDRA-3079, 3096)
 * Cli to use hashes rather than array of hashes for strategy options (CASSANDRA-3081)
 * LeveledCompactionStrategy (CASSANDRA-1608, 3085, 3110, 3087, 3145, 3154, 3182)
 * Improvements of the CLI `describe` command (CASSANDRA-2630)
 * reduce window where dropped CF sstables may not be deleted (CASSANDRA-2942)
 * Expose gossip/FD info to JMX (CASSANDRA-2806)
 * Fix streaming over SSL when compressed SSTable involved (CASSANDRA-3051)
 * Add support for pluggable secondary index implementations (CASSANDRA-3078)
 * remove compaction_thread_priority setting (CASSANDRA-3104)
 * generate hints for replicas that timeout, not just replicas that are known
   to be down before starting (CASSANDRA-2034)
 * Add throttling for internode streaming (CASSANDRA-3080)
 * make the repair of a range repair all replica (CASSANDRA-2610, 3194)
 * expose the ability to repair the first range (as returned by the
   partitioner) of a node (CASSANDRA-2606)
 * Streams Compression (CASSANDRA-3015)
 * add ability to use multiple threads during a single compaction
   (CASSANDRA-2901)
 * make AbstractBounds.normalize support overlapping ranges (CASSANDRA-2641)
 * fix of the CQL count() behavior (CASSANDRA-3068)
 * use TreeMap backed column families for the SSTable simple writers
   (CASSANDRA-3148)
 * fix inconsistency of the CLI syntax when {} should be used instead of [{}]
   (CASSANDRA-3119)
 * rename CQL type names to match expected SQL behavior (CASSANDRA-3149, 3031)
 * Arena-based allocation for memtables (CASSANDRA-2252, 3162, 3163, 3168)
 * Default RR chance to 0.1 (CASSANDRA-3169)
 * Add RowLevel support to secondary index API (CASSANDRA-3147)
 * Make SerializingCacheProvider the default if JNA is available (CASSANDRA-3183)
 * Fix backwards compatibilty for CQL memtable properties (CASSANDRA-3190)
 * Add five-minute delay before starting compactions on a restarted server
   (CASSANDRA-3181)
 * Reduce copies done for intra-host messages (CASSANDRA-1788, 3144)
 * support of compaction strategy option for stress.java (CASSANDRA-3204)
 * make memtable throughput and column count thresholds no-ops (CASSANDRA-2449)
 * Return schema information along with the resultSet in CQL (CASSANDRA-2734)
 * Add new DecimalType (CASSANDRA-2883)
 * Fix assertion error in RowRepairResolver (CASSANDRA-3156)
 * Reduce unnecessary high buffer sizes (CASSANDRA-3171)
 * Pluggable compaction strategy (CASSANDRA-1610)
 * Add new broadcast_address config option (CASSANDRA-2491)


0.8.7
 * Kill server on wrapped OOME such as from FileChannel.map (CASSANDRA-3201)
 * Allow using quotes in "USE <keyspace>;" CLI command (CASSANDRA-3208)
 * Log message when a full repair operation completes (CASSANDRA-3207)
 * Don't allow any cache loading exceptions to halt startup (CASSANDRA-3218)
 * Fix sstableloader --ignores option (CASSANDRA-3247)
 * File descriptor limit increased in packaging (CASSANDRA-3206)
 * Log a meaningfull warning when a node receive a message for a repair session
   that doesn't exist anymore (CASSANDRA-3256)
 * Fix FD leak when internode encryption is enabled (CASSANDRA-3257)
 * FBUtilities.hexToBytes(String) to throw NumberFormatException when string
   contains non-hex characters (CASSANDRA-3231)
 * Keep SimpleSnitch proximity ordering unchanged from what the Strategy
   generates, as intended (CASSANDRA-3262)
 * remove Scrub from compactionstats when finished (CASSANDRA-3255)
 * Fix tool .bat files when CASSANDRA_HOME contains spaces (CASSANDRA-3258)
 * Force flush of status table when removing/updating token (CASSANDRA-3243)
 * Evict gossip state immediately when a token is taken over by a new IP (CASSANDRA-3259)
 * Fix bug where the failure detector can take too long to mark a host
   down (CASSANDRA-3273)
 * (Hadoop) allow wrapping ranges in queries (CASSANDRA-3137)
 * (Hadoop) check all interfaces for a match with split location
   before falling back to random replica (CASSANDRA-3211)
 * (Hadoop) Make Pig storage handle implements LoadMetadata (CASSANDRA-2777)
 * (Hadoop) Fix exception during PIG 'dump' (CASSANDRA-2810)
 * Fix stress COUNTER_GET option (CASSANDRA-3301)
 * Fix missing fields in CLI `show schema` output (CASSANDRA-3304)
 * Nodetool no longer leaks threads and closes JMX connections (CASSANDRA-3309)
 * fix truncate allowing data to be replayed post-restart (CASSANDRA-3297)
 * Move SimpleAuthority and SimpleAuthenticator to examples (CASSANDRA-2922)
 * Fix handling of tombstone by SSTableExport/Import (CASSANDRA-3357)
 * Fix transposition in cfHistograms (CASSANDRA-3222)
 * Allow using number as DC name when creating keyspace in CQL (CASSANDRA-3239)
 * Force flush of system table after updating/removing a token (CASSANDRA-3243)


0.8.6
 * revert CASSANDRA-2388
 * change TokenRange.endpoints back to listen/broadcast address to match
   pre-1777 behavior, and add TokenRange.rpc_endpoints instead (CASSANDRA-3187)
 * avoid trying to watch cassandra-topology.properties when loaded from jar
   (CASSANDRA-3138)
 * prevent users from creating keyspaces with LocalStrategy replication
   (CASSANDRA-3139)
 * fix CLI `show schema;` to output correct keyspace definition statement
   (CASSANDRA-3129)
 * CustomTThreadPoolServer to log TTransportException at DEBUG level
   (CASSANDRA-3142)
 * allow topology sort to work with non-unique rack names between 
   datacenters (CASSANDRA-3152)
 * Improve caching of same-version Messages on digest and repair paths
   (CASSANDRA-3158)
 * Randomize choice of first replica for counter increment (CASSANDRA-2890)
 * Fix using read_repair_chance instead of merge_shard_change (CASSANDRA-3202)
 * Avoid streaming data to nodes that already have it, on move as well as
   decommission (CASSANDRA-3041)
 * Fix divide by zero error in GCInspector (CASSANDRA-3164)
 * allow quoting of the ColumnFamily name in CLI `create column family`
   statement (CASSANDRA-3195)
 * Fix rolling upgrade from 0.7 to 0.8 problem (CASSANDRA-3166)
 * Accomodate missing encryption_options in IncomingTcpConnection.stream
   (CASSANDRA-3212)


0.8.5
 * fix NPE when encryption_options is unspecified (CASSANDRA-3007)
 * include column name in validation failure exceptions (CASSANDRA-2849)
 * make sure truncate clears out the commitlog so replay won't re-
   populate with truncated data (CASSANDRA-2950)
 * fix NPE when debug logging is enabled and dropped CF is present
   in a commitlog segment (CASSANDRA-3021)
 * fix cassandra.bat when CASSANDRA_HOME contains spaces (CASSANDRA-2952)
 * fix to SSTableSimpleUnsortedWriter bufferSize calculation (CASSANDRA-3027)
 * make cleanup and normal compaction able to skip empty rows
   (rows containing nothing but expired tombstones) (CASSANDRA-3039)
 * work around native memory leak in com.sun.management.GarbageCollectorMXBean
   (CASSANDRA-2868)
 * validate that column names in column_metadata are not equal to key_alias
   on create/update of the ColumnFamily and CQL 'ALTER' statement (CASSANDRA-3036)
 * return an InvalidRequestException if an indexed column is assigned
   a value larger than 64KB (CASSANDRA-3057)
 * fix of numeric-only and string column names handling in CLI "drop index" 
   (CASSANDRA-3054)
 * prune index scan resultset back to original request for lazy
   resultset expansion case (CASSANDRA-2964)
 * (Hadoop) fail jobs when Cassandra node has failed but TaskTracker
   has not (CASSANDRA-2388)
 * fix dynamic snitch ignoring nodes when read_repair_chance is zero
   (CASSANDRA-2662)
 * avoid retaining references to dropped CFS objects in 
   CompactionManager.estimatedCompactions (CASSANDRA-2708)
 * expose rpc timeouts per host in MessagingServiceMBean (CASSANDRA-2941)
 * avoid including cwd in classpath for deb and rpm packages (CASSANDRA-2881)
 * remove gossip state when a new IP takes over a token (CASSANDRA-3071)
 * allow sstable2json to work on index sstable files (CASSANDRA-3059)
 * always hint counters (CASSANDRA-3099)
 * fix log4j initialization in EmbeddedCassandraService (CASSANDRA-2857)
 * remove gossip state when a new IP takes over a token (CASSANDRA-3071)
 * work around native memory leak in com.sun.management.GarbageCollectorMXBean
    (CASSANDRA-2868)
 * fix UnavailableException with writes at CL.EACH_QUORM (CASSANDRA-3084)
 * fix parsing of the Keyspace and ColumnFamily names in numeric
   and string representations in CLI (CASSANDRA-3075)
 * fix corner cases in Range.differenceToFetch (CASSANDRA-3084)
 * fix ip address String representation in the ring cache (CASSANDRA-3044)
 * fix ring cache compatibility when mixing pre-0.8.4 nodes with post-
   in the same cluster (CASSANDRA-3023)
 * make repair report failure when a node participating dies (instead of
   hanging forever) (CASSANDRA-2433)
 * fix handling of the empty byte buffer by ReversedType (CASSANDRA-3111)
 * Add validation that Keyspace names are case-insensitively unique (CASSANDRA-3066)
 * catch invalid key_validation_class before instantiating UpdateColumnFamily (CASSANDRA-3102)
 * make Range and Bounds objects client-safe (CASSANDRA-3108)
 * optionally skip log4j configuration (CASSANDRA-3061)
 * bundle sstableloader with the debian package (CASSANDRA-3113)
 * don't try to build secondary indexes when there is none (CASSANDRA-3123)
 * improve SSTableSimpleUnsortedWriter speed for large rows (CASSANDRA-3122)
 * handle keyspace arguments correctly in nodetool snapshot (CASSANDRA-3038)
 * Fix SSTableImportTest on windows (CASSANDRA-3043)
 * expose compactionThroughputMbPerSec through JMX (CASSANDRA-3117)
 * log keyspace and CF of large rows being compacted


0.8.4
 * change TokenRing.endpoints to be a list of rpc addresses instead of 
   listen/broadcast addresses (CASSANDRA-1777)
 * include files-to-be-streamed in StreamInSession.getSources (CASSANDRA-2972)
 * use JAVA env var in cassandra-env.sh (CASSANDRA-2785, 2992)
 * avoid doing read for no-op replicate-on-write at CL=1 (CASSANDRA-2892)
 * refuse counter write for CL.ANY (CASSANDRA-2990)
 * switch back to only logging recent dropped messages (CASSANDRA-3004)
 * always deserialize RowMutation for counters (CASSANDRA-3006)
 * ignore saved replication_factor strategy_option for NTS (CASSANDRA-3011)
 * make sure pre-truncate CL segments are discarded (CASSANDRA-2950)


0.8.3
 * add ability to drop local reads/writes that are going to timeout
   (CASSANDRA-2943)
 * revamp token removal process, keep gossip states for 3 days (CASSANDRA-2496)
 * don't accept extra args for 0-arg nodetool commands (CASSANDRA-2740)
 * log unavailableexception details at debug level (CASSANDRA-2856)
 * expose data_dir though jmx (CASSANDRA-2770)
 * don't include tmp files as sstable when create cfs (CASSANDRA-2929)
 * log Java classpath on startup (CASSANDRA-2895)
 * keep gossipped version in sync with actual on migration coordinator 
   (CASSANDRA-2946)
 * use lazy initialization instead of class initialization in NodeId
   (CASSANDRA-2953)
 * check column family validity in nodetool repair (CASSANDRA-2933)
 * speedup bytes to hex conversions dramatically (CASSANDRA-2850)
 * Flush memtables on shutdown when durable writes are disabled 
   (CASSANDRA-2958)
 * improved POSIX compatibility of start scripts (CASsANDRA-2965)
 * add counter support to Hadoop InputFormat (CASSANDRA-2981)
 * fix bug where dirty commitlog segments were removed (and avoid keeping 
   segments with no post-flush activity permanently dirty) (CASSANDRA-2829)
 * fix throwing exception with batch mutation of counter super columns
   (CASSANDRA-2949)
 * ignore system tables during repair (CASSANDRA-2979)
 * throw exception when NTS is given replication_factor as an option
   (CASSANDRA-2960)
 * fix assertion error during compaction of counter CFs (CASSANDRA-2968)
 * avoid trying to create index names, when no index exists (CASSANDRA-2867)
 * don't sample the system table when choosing a bootstrap token
   (CASSANDRA-2825)
 * gossiper notifies of local state changes (CASSANDRA-2948)
 * add asynchronous and half-sync/half-async (hsha) thrift servers 
   (CASSANDRA-1405)
 * fix potential use of free'd native memory in SerializingCache 
   (CASSANDRA-2951)
 * prune index scan resultset back to original request for lazy
   resultset expansion case (CASSANDRA-2964)
 * (Hadoop) fail jobs when Cassandra node has failed but TaskTracker
    has not (CASSANDRA-2388)


0.8.2
 * CQL: 
   - include only one row per unique key for IN queries (CASSANDRA-2717)
   - respect client timestamp on full row deletions (CASSANDRA-2912)
 * improve thread-safety in StreamOutSession (CASSANDRA-2792)
 * allow deleting a row and updating indexed columns in it in the
   same mutation (CASSANDRA-2773)
 * Expose number of threads blocked on submitting memtable to flush
   in JMX (CASSANDRA-2817)
 * add ability to return "endpoints" to nodetool (CASSANDRA-2776)
 * Add support for multiple (comma-delimited) coordinator addresses
   to ColumnFamilyInputFormat (CASSANDRA-2807)
 * fix potential NPE while scheduling read repair for range slice
   (CASSANDRA-2823)
 * Fix race in SystemTable.getCurrentLocalNodeId (CASSANDRA-2824)
 * Correctly set default for replicate_on_write (CASSANDRA-2835)
 * improve nodetool compactionstats formatting (CASSANDRA-2844)
 * fix index-building status display (CASSANDRA-2853)
 * fix CLI perpetuating obsolete KsDef.replication_factor (CASSANDRA-2846)
 * improve cli treatment of multiline comments (CASSANDRA-2852)
 * handle row tombstones correctly in EchoedRow (CASSANDRA-2786)
 * add MessagingService.get[Recently]DroppedMessages and
   StorageService.getExceptionCount (CASSANDRA-2804)
 * fix possibility of spurious UnavailableException for LOCAL_QUORUM
   reads with dynamic snitch + read repair disabled (CASSANDRA-2870)
 * add ant-optional as dependence for the debian package (CASSANDRA-2164)
 * add option to specify limit for get_slice in the CLI (CASSANDRA-2646)
 * decrease HH page size (CASSANDRA-2832)
 * reset cli keyspace after dropping the current one (CASSANDRA-2763)
 * add KeyRange option to Hadoop inputformat (CASSANDRA-1125)
 * fix protocol versioning (CASSANDRA-2818, 2860)
 * support spaces in path to log4j configuration (CASSANDRA-2383)
 * avoid including inferred types in CF update (CASSANDRA-2809)
 * fix JMX bulkload call (CASSANDRA-2908)
 * fix updating KS with durable_writes=false (CASSANDRA-2907)
 * add simplified facade to SSTableWriter for bulk loading use
   (CASSANDRA-2911)
 * fix re-using index CF sstable names after drop/recreate (CASSANDRA-2872)
 * prepend CF to default index names (CASSANDRA-2903)
 * fix hint replay (CASSANDRA-2928)
 * Properly synchronize repair's merkle tree computation (CASSANDRA-2816)


0.8.1
 * CQL:
   - support for insert, delete in BATCH (CASSANDRA-2537)
   - support for IN to SELECT, UPDATE (CASSANDRA-2553)
   - timestamp support for INSERT, UPDATE, and BATCH (CASSANDRA-2555)
   - TTL support (CASSANDRA-2476)
   - counter support (CASSANDRA-2473)
   - ALTER COLUMNFAMILY (CASSANDRA-1709)
   - DROP INDEX (CASSANDRA-2617)
   - add SCHEMA/TABLE as aliases for KS/CF (CASSANDRA-2743)
   - server handles wait-for-schema-agreement (CASSANDRA-2756)
   - key alias support (CASSANDRA-2480)
 * add support for comparator parameters and a generic ReverseType
   (CASSANDRA-2355)
 * add CompositeType and DynamicCompositeType (CASSANDRA-2231)
 * optimize batches containing multiple updates to the same row
   (CASSANDRA-2583)
 * adjust hinted handoff page size to avoid OOM with large columns 
   (CASSANDRA-2652)
 * mark BRAF buffer invalid post-flush so we don't re-flush partial
   buffers again, especially on CL writes (CASSANDRA-2660)
 * add DROP INDEX support to CLI (CASSANDRA-2616)
 * don't perform HH to client-mode [storageproxy] nodes (CASSANDRA-2668)
 * Improve forceDeserialize/getCompactedRow encapsulation (CASSANDRA-2659)
 * Don't write CounterUpdateColumn to disk in tests (CASSANDRA-2650)
 * Add sstable bulk loading utility (CASSANDRA-1278)
 * avoid replaying hints to dropped columnfamilies (CASSANDRA-2685)
 * add placeholders for missing rows in range query pseudo-RR (CASSANDRA-2680)
 * remove no-op HHOM.renameHints (CASSANDRA-2693)
 * clone super columns to avoid modifying them during flush (CASSANDRA-2675)
 * allow writes to bypass the commitlog for certain keyspaces (CASSANDRA-2683)
 * avoid NPE when bypassing commitlog during memtable flush (CASSANDRA-2781)
 * Added support for making bootstrap retry if nodes flap (CASSANDRA-2644)
 * Added statusthrift to nodetool to report if thrift server is running (CASSANDRA-2722)
 * Fixed rows being cached if they do not exist (CASSANDRA-2723)
 * Support passing tableName and cfName to RowCacheProviders (CASSANDRA-2702)
 * close scrub file handles (CASSANDRA-2669)
 * throttle migration replay (CASSANDRA-2714)
 * optimize column serializer creation (CASSANDRA-2716)
 * Added support for making bootstrap retry if nodes flap (CASSANDRA-2644)
 * Added statusthrift to nodetool to report if thrift server is running
   (CASSANDRA-2722)
 * Fixed rows being cached if they do not exist (CASSANDRA-2723)
 * fix truncate/compaction race (CASSANDRA-2673)
 * workaround large resultsets causing large allocation retention
   by nio sockets (CASSANDRA-2654)
 * fix nodetool ring use with Ec2Snitch (CASSANDRA-2733)
 * fix removing columns and subcolumns that are supressed by a row or
   supercolumn tombstone during replica resolution (CASSANDRA-2590)
 * support sstable2json against snapshot sstables (CASSANDRA-2386)
 * remove active-pull schema requests (CASSANDRA-2715)
 * avoid marking entire list of sstables as actively being compacted
   in multithreaded compaction (CASSANDRA-2765)
 * seek back after deserializing a row to update cache with (CASSANDRA-2752)
 * avoid skipping rows in scrub for counter column family (CASSANDRA-2759)
 * fix ConcurrentModificationException in repair when dealing with 0.7 node
   (CASSANDRA-2767)
 * use threadsafe collections for StreamInSession (CASSANDRA-2766)
 * avoid infinite loop when creating merkle tree (CASSANDRA-2758)
 * avoids unmarking compacting sstable prematurely in cleanup (CASSANDRA-2769)
 * fix NPE when the commit log is bypassed (CASSANDRA-2718)
 * don't throw an exception in SS.isRPCServerRunning (CASSANDRA-2721)
 * make stress.jar executable (CASSANDRA-2744)
 * add daemon mode to java stress (CASSANDRA-2267)
 * expose the DC and rack of a node through JMX and nodetool ring (CASSANDRA-2531)
 * fix cache mbean getSize (CASSANDRA-2781)
 * Add Date, Float, Double, and Boolean types (CASSANDRA-2530)
 * Add startup flag to renew counter node id (CASSANDRA-2788)
 * add jamm agent to cassandra.bat (CASSANDRA-2787)
 * fix repair hanging if a neighbor has nothing to send (CASSANDRA-2797)
 * purge tombstone even if row is in only one sstable (CASSANDRA-2801)
 * Fix wrong purge of deleted cf during compaction (CASSANDRA-2786)
 * fix race that could result in Hadoop writer failing to throw an
   exception encountered after close() (CASSANDRA-2755)
 * fix scan wrongly throwing assertion error (CASSANDRA-2653)
 * Always use even distribution for merkle tree with RandomPartitionner
   (CASSANDRA-2841)
 * fix describeOwnership for OPP (CASSANDRA-2800)
 * ensure that string tokens do not contain commas (CASSANDRA-2762)


0.8.0-final
 * fix CQL grammar warning and cqlsh regression from CASSANDRA-2622
 * add ant generate-cql-html target (CASSANDRA-2526)
 * update CQL consistency levels (CASSANDRA-2566)
 * debian packaging fixes (CASSANDRA-2481, 2647)
 * fix UUIDType, IntegerType for direct buffers (CASSANDRA-2682, 2684)
 * switch to native Thrift for Hadoop map/reduce (CASSANDRA-2667)
 * fix StackOverflowError when building from eclipse (CASSANDRA-2687)
 * only provide replication_factor to strategy_options "help" for
   SimpleStrategy, OldNetworkTopologyStrategy (CASSANDRA-2678, 2713)
 * fix exception adding validators to non-string columns (CASSANDRA-2696)
 * avoid instantiating DatabaseDescriptor in JDBC (CASSANDRA-2694)
 * fix potential stack overflow during compaction (CASSANDRA-2626)
 * clone super columns to avoid modifying them during flush (CASSANDRA-2675)
 * reset underlying iterator in EchoedRow constructor (CASSANDRA-2653)


0.8.0-rc1
 * faster flushes and compaction from fixing excessively pessimistic 
   rebuffering in BRAF (CASSANDRA-2581)
 * fix returning null column values in the python cql driver (CASSANDRA-2593)
 * fix merkle tree splitting exiting early (CASSANDRA-2605)
 * snapshot_before_compaction directory name fix (CASSANDRA-2598)
 * Disable compaction throttling during bootstrap (CASSANDRA-2612) 
 * fix CQL treatment of > and < operators in range slices (CASSANDRA-2592)
 * fix potential double-application of counter updates on commitlog replay
   by moving replay position from header to sstable metadata (CASSANDRA-2419)
 * JDBC CQL driver exposes getColumn for access to timestamp
 * JDBC ResultSetMetadata properties added to AbstractType
 * r/m clustertool (CASSANDRA-2607)
 * add support for presenting row key as a column in CQL result sets 
   (CASSANDRA-2622)
 * Don't allow {LOCAL|EACH}_QUORUM unless strategy is NTS (CASSANDRA-2627)
 * validate keyspace strategy_options during CQL create (CASSANDRA-2624)
 * fix empty Result with secondary index when limit=1 (CASSANDRA-2628)
 * Fix regression where bootstrapping a node with no schema fails
   (CASSANDRA-2625)
 * Allow removing LocationInfo sstables (CASSANDRA-2632)
 * avoid attempting to replay mutations from dropped keyspaces (CASSANDRA-2631)
 * avoid using cached position of a key when GT is requested (CASSANDRA-2633)
 * fix counting bloom filter true positives (CASSANDRA-2637)
 * initialize local ep state prior to gossip startup if needed (CASSANDRA-2638)
 * fix counter increment lost after restart (CASSANDRA-2642)
 * add quote-escaping via backslash to CLI (CASSANDRA-2623)
 * fix pig example script (CASSANDRA-2487)
 * fix dynamic snitch race in adding latencies (CASSANDRA-2618)
 * Start/stop cassandra after more important services such as mdadm in
   debian packaging (CASSANDRA-2481)


0.8.0-beta2
 * fix NPE compacting index CFs (CASSANDRA-2528)
 * Remove checking all column families on startup for compaction candidates 
   (CASSANDRA-2444)
 * validate CQL create keyspace options (CASSANDRA-2525)
 * fix nodetool setcompactionthroughput (CASSANDRA-2550)
 * move	gossip heartbeat back to its own thread (CASSANDRA-2554)
 * validate cql TRUNCATE columnfamily before truncating (CASSANDRA-2570)
 * fix batch_mutate for mixed standard-counter mutations (CASSANDRA-2457)
 * disallow making schema changes to system keyspace (CASSANDRA-2563)
 * fix sending mutation messages multiple times (CASSANDRA-2557)
 * fix incorrect use of NBHM.size in ReadCallback that could cause
   reads to time out even when responses were received (CASSANDRA-2552)
 * trigger read repair correctly for LOCAL_QUORUM reads (CASSANDRA-2556)
 * Allow configuring the number of compaction thread (CASSANDRA-2558)
 * forceUserDefinedCompaction will attempt to compact what it is given
   even if the pessimistic estimate is that there is not enough disk space;
   automatic compactions will only compact 2 or more sstables (CASSANDRA-2575)
 * refuse to apply migrations with older timestamps than the current 
   schema (CASSANDRA-2536)
 * remove unframed Thrift transport option
 * include indexes in snapshots (CASSANDRA-2596)
 * improve ignoring of obsolete mutations in index maintenance (CASSANDRA-2401)
 * recognize attempt to drop just the index while leaving the column
   definition alone (CASSANDRA-2619)
  

0.8.0-beta1
 * remove Avro RPC support (CASSANDRA-926)
 * support for columns that act as incr/decr counters 
   (CASSANDRA-1072, 1937, 1944, 1936, 2101, 2093, 2288, 2105, 2384, 2236, 2342,
   2454)
 * CQL (CASSANDRA-1703, 1704, 1705, 1706, 1707, 1708, 1710, 1711, 1940, 
   2124, 2302, 2277, 2493)
 * avoid double RowMutation serialization on write path (CASSANDRA-1800)
 * make NetworkTopologyStrategy the default (CASSANDRA-1960)
 * configurable internode encryption (CASSANDRA-1567, 2152)
 * human readable column names in sstable2json output (CASSANDRA-1933)
 * change default JMX port to 7199 (CASSANDRA-2027)
 * backwards compatible internal messaging (CASSANDRA-1015)
 * atomic switch of memtables and sstables (CASSANDRA-2284)
 * add pluggable SeedProvider (CASSANDRA-1669)
 * Fix clustertool to not throw exception when calling get_endpoints (CASSANDRA-2437)
 * upgrade to thrift 0.6 (CASSANDRA-2412) 
 * repair works on a token range instead of full ring (CASSANDRA-2324)
 * purge tombstones from row cache (CASSANDRA-2305)
 * push replication_factor into strategy_options (CASSANDRA-1263)
 * give snapshots the same name on each node (CASSANDRA-1791)
 * remove "nodetool loadbalance" (CASSANDRA-2448)
 * multithreaded compaction (CASSANDRA-2191)
 * compaction throttling (CASSANDRA-2156)
 * add key type information and alias (CASSANDRA-2311, 2396)
 * cli no longer divides read_repair_chance by 100 (CASSANDRA-2458)
 * made CompactionInfo.getTaskType return an enum (CASSANDRA-2482)
 * add a server-wide cap on measured memtable memory usage and aggressively
   flush to keep under that threshold (CASSANDRA-2006)
 * add unified UUIDType (CASSANDRA-2233)
 * add off-heap row cache support (CASSANDRA-1969)


0.7.5
 * improvements/fixes to PIG driver (CASSANDRA-1618, CASSANDRA-2387,
   CASSANDRA-2465, CASSANDRA-2484)
 * validate index names (CASSANDRA-1761)
 * reduce contention on Table.flusherLock (CASSANDRA-1954)
 * try harder to detect failures during streaming, cleaning up temporary
   files more reliably (CASSANDRA-2088)
 * shut down server for OOM on a Thrift thread (CASSANDRA-2269)
 * fix tombstone handling in repair and sstable2json (CASSANDRA-2279)
 * preserve version when streaming data from old sstables (CASSANDRA-2283)
 * don't start repair if a neighboring node is marked as dead (CASSANDRA-2290)
 * purge tombstones from row cache (CASSANDRA-2305)
 * Avoid seeking when sstable2json exports the entire file (CASSANDRA-2318)
 * clear Built flag in system table when dropping an index (CASSANDRA-2320)
 * don't allow arbitrary argument for stress.java (CASSANDRA-2323)
 * validate values for index predicates in get_indexed_slice (CASSANDRA-2328)
 * queue secondary indexes for flush before the parent (CASSANDRA-2330)
 * allow job configuration to set the CL used in Hadoop jobs (CASSANDRA-2331)
 * add memtable_flush_queue_size defaulting to 4 (CASSANDRA-2333)
 * Allow overriding of initial_token, storage_port and rpc_port from system
   properties (CASSANDRA-2343)
 * fix comparator used for non-indexed secondary expressions in index scan
   (CASSANDRA-2347)
 * ensure size calculation and write phase of large-row compaction use
   the same threshold for TTL expiration (CASSANDRA-2349)
 * fix race when iterating CFs during add/drop (CASSANDRA-2350)
 * add ConsistencyLevel command to CLI (CASSANDRA-2354)
 * allow negative numbers in the cli (CASSANDRA-2358)
 * hard code serialVersionUID for tokens class (CASSANDRA-2361)
 * fix potential infinite loop in ByteBufferUtil.inputStream (CASSANDRA-2365)
 * fix encoding bugs in HintedHandoffManager, SystemTable when default
   charset is not UTF8 (CASSANDRA-2367)
 * avoids having removed node reappearing in Gossip (CASSANDRA-2371)
 * fix incorrect truncation of long to int when reading columns via block
   index (CASSANDRA-2376)
 * fix NPE during stream session (CASSANDRA-2377)
 * fix race condition that could leave orphaned data files when dropping CF or
   KS (CASSANDRA-2381)
 * fsync statistics component on write (CASSANDRA-2382)
 * fix duplicate results from CFS.scan (CASSANDRA-2406)
 * add IntegerType to CLI help (CASSANDRA-2414)
 * avoid caching token-only decoratedkeys (CASSANDRA-2416)
 * convert mmap assertion to if/throw so scrub can catch it (CASSANDRA-2417)
 * don't overwrite gc log (CASSANDR-2418)
 * invalidate row cache for streamed row to avoid inconsitencies
   (CASSANDRA-2420)
 * avoid copies in range/index scans (CASSANDRA-2425)
 * make sure we don't wipe data during cleanup if the node has not join
   the ring (CASSANDRA-2428)
 * Try harder to close files after compaction (CASSANDRA-2431)
 * re-set bootstrapped flag after move finishes (CASSANDRA-2435)
 * display validation_class in CLI 'describe keyspace' (CASSANDRA-2442)
 * make cleanup compactions cleanup the row cache (CASSANDRA-2451)
 * add column fields validation to scrub (CASSANDRA-2460)
 * use 64KB flush buffer instead of in_memory_compaction_limit (CASSANDRA-2463)
 * fix backslash substitutions in CLI (CASSANDRA-2492)
 * disable cache saving for system CFS (CASSANDRA-2502)
 * fixes for verifying destination availability under hinted conditions
   so UE can be thrown intead of timing out (CASSANDRA-2514)
 * fix update of validation class in column metadata (CASSANDRA-2512)
 * support LOCAL_QUORUM, EACH_QUORUM CLs outside of NTS (CASSANDRA-2516)
 * preserve version when streaming data from old sstables (CASSANDRA-2283)
 * fix backslash substitutions in CLI (CASSANDRA-2492)
 * count a row deletion as one operation towards memtable threshold 
   (CASSANDRA-2519)
 * support LOCAL_QUORUM, EACH_QUORUM CLs outside of NTS (CASSANDRA-2516)


0.7.4
 * add nodetool join command (CASSANDRA-2160)
 * fix secondary indexes on pre-existing or streamed data (CASSANDRA-2244)
 * initialize endpoint in gossiper earlier (CASSANDRA-2228)
 * add ability to write to Cassandra from Pig (CASSANDRA-1828)
 * add rpc_[min|max]_threads (CASSANDRA-2176)
 * add CL.TWO, CL.THREE (CASSANDRA-2013)
 * avoid exporting an un-requested row in sstable2json, when exporting 
   a key that does not exist (CASSANDRA-2168)
 * add incremental_backups option (CASSANDRA-1872)
 * add configurable row limit to Pig loadfunc (CASSANDRA-2276)
 * validate column values in batches as well as single-Column inserts
   (CASSANDRA-2259)
 * move sample schema from cassandra.yaml to schema-sample.txt,
   a cli scripts (CASSANDRA-2007)
 * avoid writing empty rows when scrubbing tombstoned rows (CASSANDRA-2296)
 * fix assertion error in range and index scans for CL < ALL
   (CASSANDRA-2282)
 * fix commitlog replay when flush position refers to data that didn't
   get synced before server died (CASSANDRA-2285)
 * fix fd leak in sstable2json with non-mmap'd i/o (CASSANDRA-2304)
 * reduce memory use during streaming of multiple sstables (CASSANDRA-2301)
 * purge tombstoned rows from cache after GCGraceSeconds (CASSANDRA-2305)
 * allow zero replicas in a NTS datacenter (CASSANDRA-1924)
 * make range queries respect snitch for local replicas (CASSANDRA-2286)
 * fix HH delivery when column index is larger than 2GB (CASSANDRA-2297)
 * make 2ary indexes use parent CF flush thresholds during initial build
   (CASSANDRA-2294)
 * update memtable_throughput to be a long (CASSANDRA-2158)


0.7.3
 * Keep endpoint state until aVeryLongTime (CASSANDRA-2115)
 * lower-latency read repair (CASSANDRA-2069)
 * add hinted_handoff_throttle_delay_in_ms option (CASSANDRA-2161)
 * fixes for cache save/load (CASSANDRA-2172, -2174)
 * Handle whole-row deletions in CFOutputFormat (CASSANDRA-2014)
 * Make memtable_flush_writers flush in parallel (CASSANDRA-2178)
 * Add compaction_preheat_key_cache option (CASSANDRA-2175)
 * refactor stress.py to have only one copy of the format string 
   used for creating row keys (CASSANDRA-2108)
 * validate index names for \w+ (CASSANDRA-2196)
 * Fix Cassandra cli to respect timeout if schema does not settle 
   (CASSANDRA-2187)
 * fix for compaction and cleanup writing old-format data into new-version 
   sstable (CASSANDRA-2211, -2216)
 * add nodetool scrub (CASSANDRA-2217, -2240)
 * fix sstable2json large-row pagination (CASSANDRA-2188)
 * fix EOFing on requests for the last bytes in a file (CASSANDRA-2213)
 * fix BufferedRandomAccessFile bugs (CASSANDRA-2218, -2241)
 * check for memtable flush_after_mins exceeded every 10s (CASSANDRA-2183)
 * fix cache saving on Windows (CASSANDRA-2207)
 * add validateSchemaAgreement call + synchronization to schema
   modification operations (CASSANDRA-2222)
 * fix for reversed slice queries on large rows (CASSANDRA-2212)
 * fat clients were writing local data (CASSANDRA-2223)
 * set DEFAULT_MEMTABLE_LIFETIME_IN_MINS to 24h
 * improve detection and cleanup of partially-written sstables 
   (CASSANDRA-2206)
 * fix supercolumn de/serialization when subcolumn comparator is different
   from supercolumn's (CASSANDRA-2104)
 * fix starting up on Windows when CASSANDRA_HOME contains whitespace
   (CASSANDRA-2237)
 * add [get|set][row|key]cacheSavePeriod to JMX (CASSANDRA-2100)
 * fix Hadoop ColumnFamilyOutputFormat dropping of mutations
   when batch fills up (CASSANDRA-2255)
 * move file deletions off of scheduledtasks executor (CASSANDRA-2253)


0.7.2
 * copy DecoratedKey.key when inserting into caches to avoid retaining
   a reference to the underlying buffer (CASSANDRA-2102)
 * format subcolumn names with subcomparator (CASSANDRA-2136)
 * fix column bloom filter deserialization (CASSANDRA-2165)


0.7.1
 * refactor MessageDigest creation code. (CASSANDRA-2107)
 * buffer network stack to avoid inefficient small TCP messages while avoiding
   the nagle/delayed ack problem (CASSANDRA-1896)
 * check log4j configuration for changes every 10s (CASSANDRA-1525, 1907)
 * more-efficient cross-DC replication (CASSANDRA-1530, -2051, -2138)
 * avoid polluting page cache with commitlog or sstable writes
   and seq scan operations (CASSANDRA-1470)
 * add RMI authentication options to nodetool (CASSANDRA-1921)
 * make snitches configurable at runtime (CASSANDRA-1374)
 * retry hadoop split requests on connection failure (CASSANDRA-1927)
 * implement describeOwnership for BOP, COPP (CASSANDRA-1928)
 * make read repair behave as expected for ConsistencyLevel > ONE
   (CASSANDRA-982, 2038)
 * distributed test harness (CASSANDRA-1859, 1964)
 * reduce flush lock contention (CASSANDRA-1930)
 * optimize supercolumn deserialization (CASSANDRA-1891)
 * fix CFMetaData.apply to only compare objects of the same class 
   (CASSANDRA-1962)
 * allow specifying specific SSTables to compact from JMX (CASSANDRA-1963)
 * fix race condition in MessagingService.targets (CASSANDRA-1959, 2094, 2081)
 * refuse to open sstables from a future version (CASSANDRA-1935)
 * zero-copy reads (CASSANDRA-1714)
 * fix copy bounds for word Text in wordcount demo (CASSANDRA-1993)
 * fixes for contrib/javautils (CASSANDRA-1979)
 * check more frequently for memtable expiration (CASSANDRA-2000)
 * fix writing SSTable column count statistics (CASSANDRA-1976)
 * fix streaming of multiple CFs during bootstrap (CASSANDRA-1992)
 * explicitly set JVM GC new generation size with -Xmn (CASSANDRA-1968)
 * add short options for CLI flags (CASSANDRA-1565)
 * make keyspace argument to "describe keyspace" in CLI optional
   when authenticated to keyspace already (CASSANDRA-2029)
 * added option to specify -Dcassandra.join_ring=false on startup
   to allow "warm spare" nodes or performing JMX maintenance before
   joining the ring (CASSANDRA-526)
 * log migrations at INFO (CASSANDRA-2028)
 * add CLI verbose option in file mode (CASSANDRA-2030)
 * add single-line "--" comments to CLI (CASSANDRA-2032)
 * message serialization tests (CASSANDRA-1923)
 * switch from ivy to maven-ant-tasks (CASSANDRA-2017)
 * CLI attempts to block for new schema to propagate (CASSANDRA-2044)
 * fix potential overflow in nodetool cfstats (CASSANDRA-2057)
 * add JVM shutdownhook to sync commitlog (CASSANDRA-1919)
 * allow nodes to be up without being part of  normal traffic (CASSANDRA-1951)
 * fix CLI "show keyspaces" with null options on NTS (CASSANDRA-2049)
 * fix possible ByteBuffer race conditions (CASSANDRA-2066)
 * reduce garbage generated by MessagingService to prevent load spikes
   (CASSANDRA-2058)
 * fix math in RandomPartitioner.describeOwnership (CASSANDRA-2071)
 * fix deletion of sstable non-data components (CASSANDRA-2059)
 * avoid blocking gossip while deleting handoff hints (CASSANDRA-2073)
 * ignore messages from newer versions, keep track of nodes in gossip 
   regardless of version (CASSANDRA-1970)
 * cache writing moved to CompactionManager to reduce i/o contention and
   updated to use non-cache-polluting writes (CASSANDRA-2053)
 * page through large rows when exporting to JSON (CASSANDRA-2041)
 * add flush_largest_memtables_at and reduce_cache_sizes_at options
   (CASSANDRA-2142)
 * add cli 'describe cluster' command (CASSANDRA-2127)
 * add cli support for setting username/password at 'connect' command 
   (CASSANDRA-2111)
 * add -D option to Stress.java to allow reading hosts from a file 
   (CASSANDRA-2149)
 * bound hints CF throughput between 32M and 256M (CASSANDRA-2148)
 * continue starting when invalid saved cache entries are encountered
   (CASSANDRA-2076)
 * add max_hint_window_in_ms option (CASSANDRA-1459)


0.7.0-final
 * fix offsets to ByteBuffer.get (CASSANDRA-1939)


0.7.0-rc4
 * fix cli crash after backgrounding (CASSANDRA-1875)
 * count timeouts in storageproxy latencies, and include latency 
   histograms in StorageProxyMBean (CASSANDRA-1893)
 * fix CLI get recognition of supercolumns (CASSANDRA-1899)
 * enable keepalive on intra-cluster sockets (CASSANDRA-1766)
 * count timeouts towards dynamicsnitch latencies (CASSANDRA-1905)
 * Expose index-building status in JMX + cli schema description
   (CASSANDRA-1871)
 * allow [LOCAL|EACH]_QUORUM to be used with non-NetworkTopology 
   replication Strategies
 * increased amount of index locks for faster commitlog replay
 * collect secondary index tombstones immediately (CASSANDRA-1914)
 * revert commitlog changes from #1780 (CASSANDRA-1917)
 * change RandomPartitioner min token to -1 to avoid collision w/
   tokens on actual nodes (CASSANDRA-1901)
 * examine the right nibble when validating TimeUUID (CASSANDRA-1910)
 * include secondary indexes in cleanup (CASSANDRA-1916)
 * CFS.scrubDataDirectories should also cleanup invalid secondary indexes
   (CASSANDRA-1904)
 * ability to disable/enable gossip on nodes to force them down
   (CASSANDRA-1108)


0.7.0-rc3
 * expose getNaturalEndpoints in StorageServiceMBean taking byte[]
   key; RMI cannot serialize ByteBuffer (CASSANDRA-1833)
 * infer org.apache.cassandra.locator for replication strategy classes
   when not otherwise specified
 * validation that generates less garbage (CASSANDRA-1814)
 * add TTL support to CLI (CASSANDRA-1838)
 * cli defaults to bytestype for subcomparator when creating
   column families (CASSANDRA-1835)
 * unregister index MBeans when index is dropped (CASSANDRA-1843)
 * make ByteBufferUtil.clone thread-safe (CASSANDRA-1847)
 * change exception for read requests during bootstrap from 
   InvalidRequest to Unavailable (CASSANDRA-1862)
 * respect row-level tombstones post-flush in range scans
   (CASSANDRA-1837)
 * ReadResponseResolver check digests against each other (CASSANDRA-1830)
 * return InvalidRequest when remove of subcolumn without supercolumn
   is requested (CASSANDRA-1866)
 * flush before repair (CASSANDRA-1748)
 * SSTableExport validates key order (CASSANDRA-1884)
 * large row support for SSTableExport (CASSANDRA-1867)
 * Re-cache hot keys post-compaction without hitting disk (CASSANDRA-1878)
 * manage read repair in coordinator instead of data source, to
   provide latency information to dynamic snitch (CASSANDRA-1873)


0.7.0-rc2
 * fix live-column-count of slice ranges including tombstoned supercolumn 
   with live subcolumn (CASSANDRA-1591)
 * rename o.a.c.internal.AntientropyStage -> AntiEntropyStage,
   o.a.c.request.Request_responseStage -> RequestResponseStage,
   o.a.c.internal.Internal_responseStage -> InternalResponseStage
 * add AbstractType.fromString (CASSANDRA-1767)
 * require index_type to be present when specifying index_name
   on ColumnDef (CASSANDRA-1759)
 * fix add/remove index bugs in CFMetadata (CASSANDRA-1768)
 * rebuild Strategy during system_update_keyspace (CASSANDRA-1762)
 * cli updates prompt to ... in continuation lines (CASSANDRA-1770)
 * support multiple Mutations per key in hadoop ColumnFamilyOutputFormat
   (CASSANDRA-1774)
 * improvements to Debian init script (CASSANDRA-1772)
 * use local classloader to check for version.properties (CASSANDRA-1778)
 * Validate that column names in column_metadata are valid for the
   defined comparator, and decode properly in cli (CASSANDRA-1773)
 * use cross-platform newlines in cli (CASSANDRA-1786)
 * add ExpiringColumn support to sstable import/export (CASSANDRA-1754)
 * add flush for each append to periodic commitlog mode; added
   periodic_without_flush option to disable this (CASSANDRA-1780)
 * close file handle used for post-flush truncate (CASSANDRA-1790)
 * various code cleanup (CASSANDRA-1793, -1794, -1795)
 * fix range queries against wrapped range (CASSANDRA-1781)
 * fix consistencylevel calculations for NetworkTopologyStrategy
   (CASSANDRA-1804)
 * cli support index type enum names (CASSANDRA-1810)
 * improved validation of column_metadata (CASSANDRA-1813)
 * reads at ConsistencyLevel > 1 throw UnavailableException
   immediately if insufficient live nodes exist (CASSANDRA-1803)
 * copy bytebuffers for local writes to avoid retaining the entire
   Thrift frame (CASSANDRA-1801)
 * fix NPE adding index to column w/o prior metadata (CASSANDRA-1764)
 * reduce fat client timeout (CASSANDRA-1730)
 * fix botched merge of CASSANDRA-1316


0.7.0-rc1
 * fix compaction and flush races with schema updates (CASSANDRA-1715)
 * add clustertool, config-converter, sstablekeys, and schematool 
   Windows .bat files (CASSANDRA-1723)
 * reject range queries received during bootstrap (CASSANDRA-1739)
 * fix wrapping-range queries on non-minimum token (CASSANDRA-1700)
 * add nodetool cfhistogram (CASSANDRA-1698)
 * limit repaired ranges to what the nodes have in common (CASSANDRA-1674)
 * index scan treats missing columns as not matching secondary
   expressions (CASSANDRA-1745)
 * Fix misuse of DataOutputBuffer.getData in AntiEntropyService
   (CASSANDRA-1729)
 * detect and warn when obsolete version of JNA is present (CASSANDRA-1760)
 * reduce fat client timeout (CASSANDRA-1730)
 * cleanup smallest CFs first to increase free temp space for larger ones
   (CASSANDRA-1811)
 * Update windows .bat files to work outside of main Cassandra
   directory (CASSANDRA-1713)
 * fix read repair regression from 0.6.7 (CASSANDRA-1727)
 * more-efficient read repair (CASSANDRA-1719)
 * fix hinted handoff replay (CASSANDRA-1656)
 * log type of dropped messages (CASSANDRA-1677)
 * upgrade to SLF4J 1.6.1
 * fix ByteBuffer bug in ExpiringColumn.updateDigest (CASSANDRA-1679)
 * fix IntegerType.getString (CASSANDRA-1681)
 * make -Djava.net.preferIPv4Stack=true the default (CASSANDRA-628)
 * add INTERNAL_RESPONSE verb to differentiate from responses related
   to client requests (CASSANDRA-1685)
 * log tpstats when dropping messages (CASSANDRA-1660)
 * include unreachable nodes in describeSchemaVersions (CASSANDRA-1678)
 * Avoid dropping messages off the client request path (CASSANDRA-1676)
 * fix jna errno reporting (CASSANDRA-1694)
 * add friendlier error for UnknownHostException on startup (CASSANDRA-1697)
 * include jna dependency in RPM package (CASSANDRA-1690)
 * add --skip-keys option to stress.py (CASSANDRA-1696)
 * improve cli handling of non-string keys and column names 
   (CASSANDRA-1701, -1693)
 * r/m extra subcomparator line in cli keyspaces output (CASSANDRA-1712)
 * add read repair chance to cli "show keyspaces"
 * upgrade to ConcurrentLinkedHashMap 1.1 (CASSANDRA-975)
 * fix index scan routing (CASSANDRA-1722)
 * fix tombstoning of supercolumns in range queries (CASSANDRA-1734)
 * clear endpoint cache after updating keyspace metadata (CASSANDRA-1741)
 * fix wrapping-range queries on non-minimum token (CASSANDRA-1700)
 * truncate includes secondary indexes (CASSANDRA-1747)
 * retain reference to PendingFile sstables (CASSANDRA-1749)
 * fix sstableimport regression (CASSANDRA-1753)
 * fix for bootstrap when no non-system tables are defined (CASSANDRA-1732)
 * handle replica unavailability in index scan (CASSANDRA-1755)
 * fix service initialization order deadlock (CASSANDRA-1756)
 * multi-line cli commands (CASSANDRA-1742)
 * fix race between snapshot and compaction (CASSANDRA-1736)
 * add listEndpointsPendingHints, deleteHintsForEndpoint JMX methods 
   (CASSANDRA-1551)


0.7.0-beta3
 * add strategy options to describe_keyspace output (CASSANDRA-1560)
 * log warning when using randomly generated token (CASSANDRA-1552)
 * re-organize JMX into .db, .net, .internal, .request (CASSANDRA-1217)
 * allow nodes to change IPs between restarts (CASSANDRA-1518)
 * remember ring state between restarts by default (CASSANDRA-1518)
 * flush index built flag so we can read it before log replay (CASSANDRA-1541)
 * lock row cache updates to prevent race condition (CASSANDRA-1293)
 * remove assertion causing rare (and harmless) error messages in
   commitlog (CASSANDRA-1330)
 * fix moving nodes with no keyspaces defined (CASSANDRA-1574)
 * fix unbootstrap when no data is present in a transfer range (CASSANDRA-1573)
 * take advantage of AVRO-495 to simplify our avro IDL (CASSANDRA-1436)
 * extend authorization hierarchy to column family (CASSANDRA-1554)
 * deletion support in secondary indexes (CASSANDRA-1571)
 * meaningful error message for invalid replication strategy class 
   (CASSANDRA-1566)
 * allow keyspace creation with RF > N (CASSANDRA-1428)
 * improve cli error handling (CASSANDRA-1580)
 * add cache save/load ability (CASSANDRA-1417, 1606, 1647)
 * add StorageService.getDrainProgress (CASSANDRA-1588)
 * Disallow bootstrap to an in-use token (CASSANDRA-1561)
 * Allow dynamic secondary index creation and destruction (CASSANDRA-1532)
 * log auto-guessed memtable thresholds (CASSANDRA-1595)
 * add ColumnDef support to cli (CASSANDRA-1583)
 * reduce index sample time by 75% (CASSANDRA-1572)
 * add cli support for column, strategy metadata (CASSANDRA-1578, 1612)
 * add cli support for schema modification (CASSANDRA-1584)
 * delete temp files on failed compactions (CASSANDRA-1596)
 * avoid blocking for dead nodes during removetoken (CASSANDRA-1605)
 * remove ConsistencyLevel.ZERO (CASSANDRA-1607)
 * expose in-progress compaction type in jmx (CASSANDRA-1586)
 * removed IClock & related classes from internals (CASSANDRA-1502)
 * fix removing tokens from SystemTable on decommission and removetoken
   (CASSANDRA-1609)
 * include CF metadata in cli 'show keyspaces' (CASSANDRA-1613)
 * switch from Properties to HashMap in PropertyFileSnitch to
   avoid synchronization bottleneck (CASSANDRA-1481)
 * PropertyFileSnitch configuration file renamed to 
   cassandra-topology.properties
 * add cli support for get_range_slices (CASSANDRA-1088, CASSANDRA-1619)
 * Make memtable flush thresholds per-CF instead of global 
   (CASSANDRA-1007, 1637)
 * add cli support for binary data without CfDef hints (CASSANDRA-1603)
 * fix building SSTable statistics post-stream (CASSANDRA-1620)
 * fix potential infinite loop in 2ary index queries (CASSANDRA-1623)
 * allow creating NTS keyspaces with no replicas configured (CASSANDRA-1626)
 * add jmx histogram of sstables accessed per read (CASSANDRA-1624)
 * remove system_rename_column_family and system_rename_keyspace from the
   client API until races can be fixed (CASSANDRA-1630, CASSANDRA-1585)
 * add cli sanity tests (CASSANDRA-1582)
 * update GC settings in cassandra.bat (CASSANDRA-1636)
 * cli support for index queries (CASSANDRA-1635)
 * cli support for updating schema memtable settings (CASSANDRA-1634)
 * cli --file option (CASSANDRA-1616)
 * reduce automatically chosen memtable sizes by 50% (CASSANDRA-1641)
 * move endpoint cache from snitch to strategy (CASSANDRA-1643)
 * fix commitlog recovery deleting the newly-created segment as well as
   the old ones (CASSANDRA-1644)
 * upgrade to Thrift 0.5 (CASSANDRA-1367)
 * renamed CL.DCQUORUM to LOCAL_QUORUM and DCQUORUMSYNC to EACH_QUORUM
 * cli truncate support (CASSANDRA-1653)
 * update GC settings in cassandra.bat (CASSANDRA-1636)
 * avoid logging when a node's ip/token is gossipped back to it (CASSANDRA-1666)


0.7-beta2
 * always use UTF-8 for hint keys (CASSANDRA-1439)
 * remove cassandra.yaml dependency from Hadoop and Pig (CASSADRA-1322)
 * expose CfDef metadata in describe_keyspaces (CASSANDRA-1363)
 * restore use of mmap_index_only option (CASSANDRA-1241)
 * dropping a keyspace with no column families generated an error 
   (CASSANDRA-1378)
 * rename RackAwareStrategy to OldNetworkTopologyStrategy, RackUnawareStrategy 
   to SimpleStrategy, DatacenterShardStrategy to NetworkTopologyStrategy,
   AbstractRackAwareSnitch to AbstractNetworkTopologySnitch (CASSANDRA-1392)
 * merge StorageProxy.mutate, mutateBlocking (CASSANDRA-1396)
 * faster UUIDType, LongType comparisons (CASSANDRA-1386, 1393)
 * fix setting read_repair_chance from CLI addColumnFamily (CASSANDRA-1399)
 * fix updates to indexed columns (CASSANDRA-1373)
 * fix race condition leaving to FileNotFoundException (CASSANDRA-1382)
 * fix sharded lock hash on index write path (CASSANDRA-1402)
 * add support for GT/E, LT/E in subordinate index clauses (CASSANDRA-1401)
 * cfId counter got out of sync when CFs were added (CASSANDRA-1403)
 * less chatty schema updates (CASSANDRA-1389)
 * rename column family mbeans. 'type' will now include either 
   'IndexColumnFamilies' or 'ColumnFamilies' depending on the CFS type.
   (CASSANDRA-1385)
 * disallow invalid keyspace and column family names. This includes name that
   matches a '^\w+' regex. (CASSANDRA-1377)
 * use JNA, if present, to take snapshots (CASSANDRA-1371)
 * truncate hints if starting 0.7 for the first time (CASSANDRA-1414)
 * fix FD leak in single-row slicepredicate queries (CASSANDRA-1416)
 * allow index expressions against columns that are not part of the 
   SlicePredicate (CASSANDRA-1410)
 * config-converter properly handles snitches and framed support 
   (CASSANDRA-1420)
 * remove keyspace argument from multiget_count (CASSANDRA-1422)
 * allow specifying cassandra.yaml location as (local or remote) URL
   (CASSANDRA-1126)
 * fix using DynamicEndpointSnitch with NetworkTopologyStrategy
   (CASSANDRA-1429)
 * Add CfDef.default_validation_class (CASSANDRA-891)
 * fix EstimatedHistogram.max (CASSANDRA-1413)
 * quorum read optimization (CASSANDRA-1622)
 * handle zero-length (or missing) rows during HH paging (CASSANDRA-1432)
 * include secondary indexes during schema migrations (CASSANDRA-1406)
 * fix commitlog header race during schema change (CASSANDRA-1435)
 * fix ColumnFamilyStoreMBeanIterator to use new type name (CASSANDRA-1433)
 * correct filename generated by xml->yaml converter (CASSANDRA-1419)
 * add CMSInitiatingOccupancyFraction=75 and UseCMSInitiatingOccupancyOnly
   to default JVM options
 * decrease jvm heap for cassandra-cli (CASSANDRA-1446)
 * ability to modify keyspaces and column family definitions on a live cluster
   (CASSANDRA-1285)
 * support for Hadoop Streaming [non-jvm map/reduce via stdin/out]
   (CASSANDRA-1368)
 * Move persistent sstable stats from the system table to an sstable component
   (CASSANDRA-1430)
 * remove failed bootstrap attempt from pending ranges when gossip times
   it out after 1h (CASSANDRA-1463)
 * eager-create tcp connections to other cluster members (CASSANDRA-1465)
 * enumerate stages and derive stage from message type instead of 
   transmitting separately (CASSANDRA-1465)
 * apply reversed flag during collation from different data sources
   (CASSANDRA-1450)
 * make failure to remove commitlog segment non-fatal (CASSANDRA-1348)
 * correct ordering of drain operations so CL.recover is no longer 
   necessary (CASSANDRA-1408)
 * removed keyspace from describe_splits method (CASSANDRA-1425)
 * rename check_schema_agreement to describe_schema_versions
   (CASSANDRA-1478)
 * fix QUORUM calculation for RF > 3 (CASSANDRA-1487)
 * remove tombstones during non-major compactions when bloom filter
   verifies that row does not exist in other sstables (CASSANDRA-1074)
 * nodes that coordinated a loadbalance in the past could not be seen by
   newly added nodes (CASSANDRA-1467)
 * exposed endpoint states (gossip details) via jmx (CASSANDRA-1467)
 * ensure that compacted sstables are not included when new readers are
   instantiated (CASSANDRA-1477)
 * by default, calculate heap size and memtable thresholds at runtime (CASSANDRA-1469)
 * fix races dealing with adding/dropping keyspaces and column families in
   rapid succession (CASSANDRA-1477)
 * clean up of Streaming system (CASSANDRA-1503, 1504, 1506)
 * add options to configure Thrift socket keepalive and buffer sizes (CASSANDRA-1426)
 * make contrib CassandraServiceDataCleaner recursive (CASSANDRA-1509)
 * min, max compaction threshold are configurable and persistent 
   per-ColumnFamily (CASSANDRA-1468)
 * fix replaying the last mutation in a commitlog unnecessarily 
   (CASSANDRA-1512)
 * invoke getDefaultUncaughtExceptionHandler from DTPE with the original
   exception rather than the ExecutionException wrapper (CASSANDRA-1226)
 * remove Clock from the Thrift (and Avro) API (CASSANDRA-1501)
 * Close intra-node sockets when connection is broken (CASSANDRA-1528)
 * RPM packaging spec file (CASSANDRA-786)
 * weighted request scheduler (CASSANDRA-1485)
 * treat expired columns as deleted (CASSANDRA-1539)
 * make IndexInterval configurable (CASSANDRA-1488)
 * add describe_snitch to Thrift API (CASSANDRA-1490)
 * MD5 authenticator compares plain text submitted password with MD5'd
   saved property, instead of vice versa (CASSANDRA-1447)
 * JMX MessagingService pending and completed counts (CASSANDRA-1533)
 * fix race condition processing repair responses (CASSANDRA-1511)
 * make repair blocking (CASSANDRA-1511)
 * create EndpointSnitchInfo and MBean to expose rack and DC (CASSANDRA-1491)
 * added option to contrib/word_count to output results back to Cassandra
   (CASSANDRA-1342)
 * rewrite Hadoop ColumnFamilyRecordWriter to pool connections, retry to
   multiple Cassandra nodes, and smooth impact on the Cassandra cluster
   by using smaller batch sizes (CASSANDRA-1434)
 * fix setting gc_grace_seconds via CLI (CASSANDRA-1549)
 * support TTL'd index values (CASSANDRA-1536)
 * make removetoken work like decommission (CASSANDRA-1216)
 * make cli comparator-aware and improve quote rules (CASSANDRA-1523,-1524)
 * make nodetool compact and cleanup blocking (CASSANDRA-1449)
 * add memtable, cache information to GCInspector logs (CASSANDRA-1558)
 * enable/disable HintedHandoff via JMX (CASSANDRA-1550)
 * Ignore stray files in the commit log directory (CASSANDRA-1547)
 * Disallow bootstrap to an in-use token (CASSANDRA-1561)


0.7-beta1
 * sstable versioning (CASSANDRA-389)
 * switched to slf4j logging (CASSANDRA-625)
 * add (optional) expiration time for column (CASSANDRA-699)
 * access levels for authentication/authorization (CASSANDRA-900)
 * add ReadRepairChance to CF definition (CASSANDRA-930)
 * fix heisenbug in system tests, especially common on OS X (CASSANDRA-944)
 * convert to byte[] keys internally and all public APIs (CASSANDRA-767)
 * ability to alter schema definitions on a live cluster (CASSANDRA-44)
 * renamed configuration file to cassandra.xml, and log4j.properties to
   log4j-server.properties, which must now be loaded from
   the classpath (which is how our scripts in bin/ have always done it)
   (CASSANDRA-971)
 * change get_count to require a SlicePredicate. create multi_get_count
   (CASSANDRA-744)
 * re-organized endpointsnitch implementations and added SimpleSnitch
   (CASSANDRA-994)
 * Added preload_row_cache option (CASSANDRA-946)
 * add CRC to commitlog header (CASSANDRA-999)
 * removed deprecated batch_insert and get_range_slice methods (CASSANDRA-1065)
 * add truncate thrift method (CASSANDRA-531)
 * http mini-interface using mx4j (CASSANDRA-1068)
 * optimize away copy of sliced row on memtable read path (CASSANDRA-1046)
 * replace constant-size 2GB mmaped segments and special casing for index 
   entries spanning segment boundaries, with SegmentedFile that computes 
   segments that always contain entire entries/rows (CASSANDRA-1117)
 * avoid reading large rows into memory during compaction (CASSANDRA-16)
 * added hadoop OutputFormat (CASSANDRA-1101)
 * efficient Streaming (no more anticompaction) (CASSANDRA-579)
 * split commitlog header into separate file and add size checksum to
   mutations (CASSANDRA-1179)
 * avoid allocating a new byte[] for each mutation on replay (CASSANDRA-1219)
 * revise HH schema to be per-endpoint (CASSANDRA-1142)
 * add joining/leaving status to nodetool ring (CASSANDRA-1115)
 * allow multiple repair sessions per node (CASSANDRA-1190)
 * optimize away MessagingService for local range queries (CASSANDRA-1261)
 * make framed transport the default so malformed requests can't OOM the 
   server (CASSANDRA-475)
 * significantly faster reads from row cache (CASSANDRA-1267)
 * take advantage of row cache during range queries (CASSANDRA-1302)
 * make GCGraceSeconds a per-ColumnFamily value (CASSANDRA-1276)
 * keep persistent row size and column count statistics (CASSANDRA-1155)
 * add IntegerType (CASSANDRA-1282)
 * page within a single row during hinted handoff (CASSANDRA-1327)
 * push DatacenterShardStrategy configuration into keyspace definition,
   eliminating datacenter.properties. (CASSANDRA-1066)
 * optimize forward slices starting with '' and single-index-block name 
   queries by skipping the column index (CASSANDRA-1338)
 * streaming refactor (CASSANDRA-1189)
 * faster comparison for UUID types (CASSANDRA-1043)
 * secondary index support (CASSANDRA-749 and subtasks)
 * make compaction buckets deterministic (CASSANDRA-1265)


0.6.6
 * Allow using DynamicEndpointSnitch with RackAwareStrategy (CASSANDRA-1429)
 * remove the remaining vestiges of the unfinished DatacenterShardStrategy 
   (replaced by NetworkTopologyStrategy in 0.7)
   

0.6.5
 * fix key ordering in range query results with RandomPartitioner
   and ConsistencyLevel > ONE (CASSANDRA-1145)
 * fix for range query starting with the wrong token range (CASSANDRA-1042)
 * page within a single row during hinted handoff (CASSANDRA-1327)
 * fix compilation on non-sun JDKs (CASSANDRA-1061)
 * remove String.trim() call on row keys in batch mutations (CASSANDRA-1235)
 * Log summary of dropped messages instead of spamming log (CASSANDRA-1284)
 * add dynamic endpoint snitch (CASSANDRA-981)
 * fix streaming for keyspaces with hyphens in their name (CASSANDRA-1377)
 * fix errors in hard-coded bloom filter optKPerBucket by computing it
   algorithmically (CASSANDRA-1220
 * remove message deserialization stage, and uncap read/write stages
   so slow reads/writes don't block gossip processing (CASSANDRA-1358)
 * add jmx port configuration to Debian package (CASSANDRA-1202)
 * use mlockall via JNA, if present, to prevent Linux from swapping
   out parts of the JVM (CASSANDRA-1214)


0.6.4
 * avoid queuing multiple hint deliveries for the same endpoint
   (CASSANDRA-1229)
 * better performance for and stricter checking of UTF8 column names
   (CASSANDRA-1232)
 * extend option to lower compaction priority to hinted handoff
   as well (CASSANDRA-1260)
 * log errors in gossip instead of re-throwing (CASSANDRA-1289)
 * avoid aborting commitlog replay prematurely if a flushed-but-
   not-removed commitlog segment is encountered (CASSANDRA-1297)
 * fix duplicate rows being read during mapreduce (CASSANDRA-1142)
 * failure detection wasn't closing command sockets (CASSANDRA-1221)
 * cassandra-cli.bat works on windows (CASSANDRA-1236)
 * pre-emptively drop requests that cannot be processed within RPCTimeout
   (CASSANDRA-685)
 * add ack to Binary write verb and update CassandraBulkLoader
   to wait for acks for each row (CASSANDRA-1093)
 * added describe_partitioner Thrift method (CASSANDRA-1047)
 * Hadoop jobs no longer require the Cassandra storage-conf.xml
   (CASSANDRA-1280, CASSANDRA-1047)
 * log thread pool stats when GC is excessive (CASSANDRA-1275)
 * remove gossip message size limit (CASSANDRA-1138)
 * parallelize local and remote reads during multiget, and respect snitch 
   when determining whether to do local read for CL.ONE (CASSANDRA-1317)
 * fix read repair to use requested consistency level on digest mismatch,
   rather than assuming QUORUM (CASSANDRA-1316)
 * process digest mismatch re-reads in parallel (CASSANDRA-1323)
 * switch hints CF comparator to BytesType (CASSANDRA-1274)


0.6.3
 * retry to make streaming connections up to 8 times. (CASSANDRA-1019)
 * reject describe_ring() calls on invalid keyspaces (CASSANDRA-1111)
 * fix cache size calculation for size of 100% (CASSANDRA-1129)
 * fix cache capacity only being recalculated once (CASSANDRA-1129)
 * remove hourly scan of all hints on the off chance that the gossiper
   missed a status change; instead, expose deliverHintsToEndpoint to JMX
   so it can be done manually, if necessary (CASSANDRA-1141)
 * don't reject reads at CL.ALL (CASSANDRA-1152)
 * reject deletions to supercolumns in CFs containing only standard
   columns (CASSANDRA-1139)
 * avoid preserving login information after client disconnects
   (CASSANDRA-1057)
 * prefer sun jdk to openjdk in debian init script (CASSANDRA-1174)
 * detect partioner config changes between restarts and fail fast 
   (CASSANDRA-1146)
 * use generation time to resolve node token reassignment disagreements
   (CASSANDRA-1118)
 * restructure the startup ordering of Gossiper and MessageService to avoid
   timing anomalies (CASSANDRA-1160)
 * detect incomplete commit log hearders (CASSANDRA-1119)
 * force anti-entropy service to stream files on the stream stage to avoid
   sending streams out of order (CASSANDRA-1169)
 * remove inactive stream managers after AES streams files (CASSANDRA-1169)
 * allow removing entire row through batch_mutate Deletion (CASSANDRA-1027)
 * add JMX metrics for row-level bloom filter false positives (CASSANDRA-1212)
 * added a redhat init script to contrib (CASSANDRA-1201)
 * use midpoint when bootstrapping a new machine into range with not
   much data yet instead of random token (CASSANDRA-1112)
 * kill server on OOM in executor stage as well as Thrift (CASSANDRA-1226)
 * remove opportunistic repairs, when two machines with overlapping replica
   responsibilities happen to finish major compactions of the same CF near
   the same time.  repairs are now fully manual (CASSANDRA-1190)
 * add ability to lower compaction priority (default is no change from 0.6.2)
   (CASSANDRA-1181)


0.6.2
 * fix contrib/word_count build. (CASSANDRA-992)
 * split CommitLogExecutorService into BatchCommitLogExecutorService and 
   PeriodicCommitLogExecutorService (CASSANDRA-1014)
 * add latency histograms to CFSMBean (CASSANDRA-1024)
 * make resolving timestamp ties deterministic by using value bytes
   as a tiebreaker (CASSANDRA-1039)
 * Add option to turn off Hinted Handoff (CASSANDRA-894)
 * fix windows startup (CASSANDRA-948)
 * make concurrent_reads, concurrent_writes configurable at runtime via JMX
   (CASSANDRA-1060)
 * disable GCInspector on non-Sun JVMs (CASSANDRA-1061)
 * fix tombstone handling in sstable rows with no other data (CASSANDRA-1063)
 * fix size of row in spanned index entries (CASSANDRA-1056)
 * install json2sstable, sstable2json, and sstablekeys to Debian package
 * StreamingService.StreamDestinations wouldn't empty itself after streaming
   finished (CASSANDRA-1076)
 * added Collections.shuffle(splits) before returning the splits in 
   ColumnFamilyInputFormat (CASSANDRA-1096)
 * do not recalculate cache capacity post-compaction if it's been manually 
   modified (CASSANDRA-1079)
 * better defaults for flush sorter + writer executor queue sizes
   (CASSANDRA-1100)
 * windows scripts for SSTableImport/Export (CASSANDRA-1051)
 * windows script for nodetool (CASSANDRA-1113)
 * expose PhiConvictThreshold (CASSANDRA-1053)
 * make repair of RF==1 a no-op (CASSANDRA-1090)
 * improve default JVM GC options (CASSANDRA-1014)
 * fix SlicePredicate serialization inside Hadoop jobs (CASSANDRA-1049)
 * close Thrift sockets in Hadoop ColumnFamilyRecordReader (CASSANDRA-1081)


0.6.1
 * fix NPE in sstable2json when no excluded keys are given (CASSANDRA-934)
 * keep the replica set constant throughout the read repair process
   (CASSANDRA-937)
 * allow querying getAllRanges with empty token list (CASSANDRA-933)
 * fix command line arguments inversion in clustertool (CASSANDRA-942)
 * fix race condition that could trigger a false-positive assertion
   during post-flush discard of old commitlog segments (CASSANDRA-936)
 * fix neighbor calculation for anti-entropy repair (CASSANDRA-924)
 * perform repair even for small entropy differences (CASSANDRA-924)
 * Use hostnames in CFInputFormat to allow Hadoop's naive string-based
   locality comparisons to work (CASSANDRA-955)
 * cache read-only BufferedRandomAccessFile length to avoid
   3 system calls per invocation (CASSANDRA-950)
 * nodes with IPv6 (and no IPv4) addresses could not join cluster
   (CASSANDRA-969)
 * Retrieve the correct number of undeleted columns, if any, from
   a supercolumn in a row that had been deleted previously (CASSANDRA-920)
 * fix index scans that cross the 2GB mmap boundaries for both mmap
   and standard i/o modes (CASSANDRA-866)
 * expose drain via nodetool (CASSANDRA-978)


0.6.0-RC1
 * JMX drain to flush memtables and run through commit log (CASSANDRA-880)
 * Bootstrapping can skip ranges under the right conditions (CASSANDRA-902)
 * fix merging row versions in range_slice for CL > ONE (CASSANDRA-884)
 * default write ConsistencyLeven chaned from ZERO to ONE
 * fix for index entries spanning mmap buffer boundaries (CASSANDRA-857)
 * use lexical comparison if time part of TimeUUIDs are the same 
   (CASSANDRA-907)
 * bound read, mutation, and response stages to fix possible OOM
   during log replay (CASSANDRA-885)
 * Use microseconds-since-epoch (UTC) in cli, instead of milliseconds
 * Treat batch_mutate Deletion with null supercolumn as "apply this predicate 
   to top level supercolumns" (CASSANDRA-834)
 * Streaming destination nodes do not update their JMX status (CASSANDRA-916)
 * Fix internal RPC timeout calculation (CASSANDRA-911)
 * Added Pig loadfunc to contrib/pig (CASSANDRA-910)


0.6.0-beta3
 * fix compaction bucketing bug (CASSANDRA-814)
 * update windows batch file (CASSANDRA-824)
 * deprecate KeysCachedFraction configuration directive in favor
   of KeysCached; move to unified-per-CF key cache (CASSANDRA-801)
 * add invalidateRowCache to ColumnFamilyStoreMBean (CASSANDRA-761)
 * send Handoff hints to natural locations to reduce load on
   remaining nodes in a failure scenario (CASSANDRA-822)
 * Add RowWarningThresholdInMB configuration option to warn before very 
   large rows get big enough to threaten node stability, and -x option to
   be able to remove them with sstable2json if the warning is unheeded
   until it's too late (CASSANDRA-843)
 * Add logging of GC activity (CASSANDRA-813)
 * fix ConcurrentModificationException in commitlog discard (CASSANDRA-853)
 * Fix hardcoded row count in Hadoop RecordReader (CASSANDRA-837)
 * Add a jmx status to the streaming service and change several DEBUG
   messages to INFO (CASSANDRA-845)
 * fix classpath in cassandra-cli.bat for Windows (CASSANDRA-858)
 * allow re-specifying host, port to cassandra-cli if invalid ones
   are first tried (CASSANDRA-867)
 * fix race condition handling rpc timeout in the coordinator
   (CASSANDRA-864)
 * Remove CalloutLocation and StagingFileDirectory from storage-conf files 
   since those settings are no longer used (CASSANDRA-878)
 * Parse a long from RowWarningThresholdInMB instead of an int (CASSANDRA-882)
 * Remove obsolete ControlPort code from DatabaseDescriptor (CASSANDRA-886)
 * move skipBytes side effect out of assert (CASSANDRA-899)
 * add "double getLoad" to StorageServiceMBean (CASSANDRA-898)
 * track row stats per CF at compaction time (CASSANDRA-870)
 * disallow CommitLogDirectory matching a DataFileDirectory (CASSANDRA-888)
 * default key cache size is 200k entries, changed from 10% (CASSANDRA-863)
 * add -Dcassandra-foreground=yes to cassandra.bat
 * exit if cluster name is changed unexpectedly (CASSANDRA-769)


0.6.0-beta1/beta2
 * add batch_mutate thrift command, deprecating batch_insert (CASSANDRA-336)
 * remove get_key_range Thrift API, deprecated in 0.5 (CASSANDRA-710)
 * add optional login() Thrift call for authentication (CASSANDRA-547)
 * support fat clients using gossiper and StorageProxy to perform
   replication in-process [jvm-only] (CASSANDRA-535)
 * support mmapped I/O for reads, on by default on 64bit JVMs 
   (CASSANDRA-408, CASSANDRA-669)
 * improve insert concurrency, particularly during Hinted Handoff
   (CASSANDRA-658)
 * faster network code (CASSANDRA-675)
 * stress.py moved to contrib (CASSANDRA-635)
 * row caching [must be explicitly enabled per-CF in config] (CASSANDRA-678)
 * present a useful measure of compaction progress in JMX (CASSANDRA-599)
 * add bin/sstablekeys (CASSNADRA-679)
 * add ConsistencyLevel.ANY (CASSANDRA-687)
 * make removetoken remove nodes from gossip entirely (CASSANDRA-644)
 * add ability to set cache sizes at runtime (CASSANDRA-708)
 * report latency and cache hit rate statistics with lifetime totals
   instead of average over the last minute (CASSANDRA-702)
 * support get_range_slice for RandomPartitioner (CASSANDRA-745)
 * per-keyspace replication factory and replication strategy (CASSANDRA-620)
 * track latency in microseconds (CASSANDRA-733)
 * add describe_ Thrift methods, deprecating get_string_property and 
   get_string_list_property
 * jmx interface for tracking operation mode and streams in general.
   (CASSANDRA-709)
 * keep memtables in sorted order to improve range query performance
   (CASSANDRA-799)
 * use while loop instead of recursion when trimming sstables compaction list 
   to avoid blowing stack in pathological cases (CASSANDRA-804)
 * basic Hadoop map/reduce support (CASSANDRA-342)


0.5.1
 * ensure all files for an sstable are streamed to the same directory.
   (CASSANDRA-716)
 * more accurate load estimate for bootstrapping (CASSANDRA-762)
 * tolerate dead or unavailable bootstrap target on write (CASSANDRA-731)
 * allow larger numbers of keys (> 140M) in a sstable bloom filter
   (CASSANDRA-790)
 * include jvm argument improvements from CASSANDRA-504 in debian package
 * change streaming chunk size to 32MB to accomodate Windows XP limitations
   (was 64MB) (CASSANDRA-795)
 * fix get_range_slice returning results in the wrong order (CASSANDRA-781)
 

0.5.0 final
 * avoid attempting to delete temporary bootstrap files twice (CASSANDRA-681)
 * fix bogus NaN in nodeprobe cfstats output (CASSANDRA-646)
 * provide a policy for dealing with single thread executors w/ a full queue
   (CASSANDRA-694)
 * optimize inner read in MessagingService, vastly improving multiple-node
   performance (CASSANDRA-675)
 * wait for table flush before streaming data back to a bootstrapping node.
   (CASSANDRA-696)
 * keep track of bootstrapping sources by table so that bootstrapping doesn't 
   give the indication of finishing early (CASSANDRA-673)


0.5.0 RC3
 * commit the correct version of the patch for CASSANDRA-663


0.5.0 RC2 (unreleased)
 * fix bugs in converting get_range_slice results to Thrift 
   (CASSANDRA-647, CASSANDRA-649)
 * expose java.util.concurrent.TimeoutException in StorageProxy methods
   (CASSANDRA-600)
 * TcpConnectionManager was holding on to disconnected connections, 
   giving the false indication they were being used. (CASSANDRA-651)
 * Remove duplicated write. (CASSANDRA-662)
 * Abort bootstrap if IP is already in the token ring (CASSANDRA-663)
 * increase default commitlog sync period, and wait for last sync to 
   finish before submitting another (CASSANDRA-668)


0.5.0 RC1
 * Fix potential NPE in get_range_slice (CASSANDRA-623)
 * add CRC32 to commitlog entries (CASSANDRA-605)
 * fix data streaming on windows (CASSANDRA-630)
 * GC compacted sstables after cleanup and compaction (CASSANDRA-621)
 * Speed up anti-entropy validation (CASSANDRA-629)
 * Fix anti-entropy assertion error (CASSANDRA-639)
 * Fix pending range conflicts when bootstapping or moving
   multiple nodes at once (CASSANDRA-603)
 * Handle obsolete gossip related to node movement in the case where
   one or more nodes is down when the movement occurs (CASSANDRA-572)
 * Include dead nodes in gossip to avoid a variety of problems
   and fix HH to removed nodes (CASSANDRA-634)
 * return an InvalidRequestException for mal-formed SlicePredicates
   (CASSANDRA-643)
 * fix bug determining closest neighbor for use in multiple datacenters
   (CASSANDRA-648)
 * Vast improvements in anticompaction speed (CASSANDRA-607)
 * Speed up log replay and writes by avoiding redundant serializations
   (CASSANDRA-652)


0.5.0 beta 2
 * Bootstrap improvements (several tickets)
 * add nodeprobe repair anti-entropy feature (CASSANDRA-193, CASSANDRA-520)
 * fix possibility of partition when many nodes restart at once
   in clusters with multiple seeds (CASSANDRA-150)
 * fix NPE in get_range_slice when no data is found (CASSANDRA-578)
 * fix potential NPE in hinted handoff (CASSANDRA-585)
 * fix cleanup of local "system" keyspace (CASSANDRA-576)
 * improve computation of cluster load balance (CASSANDRA-554)
 * added super column read/write, column count, and column/row delete to
   cassandra-cli (CASSANDRA-567, CASSANDRA-594)
 * fix returning live subcolumns of deleted supercolumns (CASSANDRA-583)
 * respect JAVA_HOME in bin/ scripts (several tickets)
 * add StorageService.initClient for fat clients on the JVM (CASSANDRA-535)
   (see contrib/client_only for an example of use)
 * make consistency_level functional in get_range_slice (CASSANDRA-568)
 * optimize key deserialization for RandomPartitioner (CASSANDRA-581)
 * avoid GCing tombstones except on major compaction (CASSANDRA-604)
 * increase failure conviction threshold, resulting in less nodes
   incorrectly (and temporarily) marked as down (CASSANDRA-610)
 * respect memtable thresholds during log replay (CASSANDRA-609)
 * support ConsistencyLevel.ALL on read (CASSANDRA-584)
 * add nodeprobe removetoken command (CASSANDRA-564)


0.5.0 beta
 * Allow multiple simultaneous flushes, improving flush throughput 
   on multicore systems (CASSANDRA-401)
 * Split up locks to improve write and read throughput on multicore systems
   (CASSANDRA-444, CASSANDRA-414)
 * More efficient use of memory during compaction (CASSANDRA-436)
 * autobootstrap option: when enabled, all non-seed nodes will attempt
   to bootstrap when started, until bootstrap successfully
   completes. -b option is removed.  (CASSANDRA-438)
 * Unless a token is manually specified in the configuration xml,
   a bootstraping node will use a token that gives it half the
   keys from the most-heavily-loaded node in the cluster,
   instead of generating a random token. 
   (CASSANDRA-385, CASSANDRA-517)
 * Miscellaneous bootstrap fixes (several tickets)
 * Ability to change a node's token even after it has data on it
   (CASSANDRA-541)
 * Ability to decommission a live node from the ring (CASSANDRA-435)
 * Semi-automatic loadbalancing via nodeprobe (CASSANDRA-192)
 * Add ability to set compaction thresholds at runtime via
   JMX / nodeprobe.  (CASSANDRA-465)
 * Add "comment" field to ColumnFamily definition. (CASSANDRA-481)
 * Additional JMX metrics (CASSANDRA-482)
 * JSON based export and import tools (several tickets)
 * Hinted Handoff fixes (several tickets)
 * Add key cache to improve read performance (CASSANDRA-423)
 * Simplified construction of custom ReplicationStrategy classes
   (CASSANDRA-497)
 * Graphical application (Swing) for ring integrity verification and 
   visualization was added to contrib (CASSANDRA-252)
 * Add DCQUORUM, DCQUORUMSYNC consistency levels and corresponding
   ReplicationStrategy / EndpointSnitch classes.  Experimental.
   (CASSANDRA-492)
 * Web client interface added to contrib (CASSANDRA-457)
 * More-efficient flush for Random, CollatedOPP partitioners 
   for normal writes (CASSANDRA-446) and bulk load (CASSANDRA-420)
 * Add MemtableFlushAfterMinutes, a global replacement for the old 
   per-CF FlushPeriodInMinutes setting (CASSANDRA-463)
 * optimizations to slice reading (CASSANDRA-350) and supercolumn
   queries (CASSANDRA-510)
 * force binding to given listenaddress for nodes with multiple
   interfaces (CASSANDRA-546)
 * stress.py benchmarking tool improvements (several tickets)
 * optimized replica placement code (CASSANDRA-525)
 * faster log replay on restart (CASSANDRA-539, CASSANDRA-540)
 * optimized local-node writes (CASSANDRA-558)
 * added get_range_slice, deprecating get_key_range (CASSANDRA-344)
 * expose TimedOutException to thrift (CASSANDRA-563)
 

0.4.2
 * Add validation disallowing null keys (CASSANDRA-486)
 * Fix race conditions in TCPConnectionManager (CASSANDRA-487)
 * Fix using non-utf8-aware comparison as a sanity check.
   (CASSANDRA-493)
 * Improve default garbage collector options (CASSANDRA-504)
 * Add "nodeprobe flush" (CASSANDRA-505)
 * remove NotFoundException from get_slice throws list (CASSANDRA-518)
 * fix get (not get_slice) of entire supercolumn (CASSANDRA-508)
 * fix null token during bootstrap (CASSANDRA-501)


0.4.1
 * Fix FlushPeriod columnfamily configuration regression
   (CASSANDRA-455)
 * Fix long column name support (CASSANDRA-460)
 * Fix for serializing a row that only contains tombstones
   (CASSANDRA-458)
 * Fix for discarding unneeded commitlog segments (CASSANDRA-459)
 * Add SnapshotBeforeCompaction configuration option (CASSANDRA-426)
 * Fix compaction abort under insufficient disk space (CASSANDRA-473)
 * Fix reading subcolumn slice from tombstoned CF (CASSANDRA-484)
 * Fix race condition in RVH causing occasional NPE (CASSANDRA-478)


0.4.0
 * fix get_key_range problems when a node is down (CASSANDRA-440)
   and add UnavailableException to more Thrift methods
 * Add example EndPointSnitch contrib code (several tickets)


0.4.0 RC2
 * fix SSTable generation clash during compaction (CASSANDRA-418)
 * reject method calls with null parameters (CASSANDRA-308)
 * properly order ranges in nodeprobe output (CASSANDRA-421)
 * fix logging of certain errors on executor threads (CASSANDRA-425)


0.4.0 RC1
 * Bootstrap feature is live; use -b on startup (several tickets)
 * Added multiget api (CASSANDRA-70)
 * fix Deadlock with SelectorManager.doProcess and TcpConnection.write
   (CASSANDRA-392)
 * remove key cache b/c of concurrency bugs in third-party
   CLHM library (CASSANDRA-405)
 * update non-major compaction logic to use two threshold values
   (CASSANDRA-407)
 * add periodic / batch commitlog sync modes (several tickets)
 * inline BatchMutation into batch_insert params (CASSANDRA-403)
 * allow setting the logging level at runtime via mbean (CASSANDRA-402)
 * change default comparator to BytesType (CASSANDRA-400)
 * add forwards-compatible ConsistencyLevel parameter to get_key_range
   (CASSANDRA-322)
 * r/m special case of blocking for local destination when writing with 
   ConsistencyLevel.ZERO (CASSANDRA-399)
 * Fixes to make BinaryMemtable [bulk load interface] useful (CASSANDRA-337);
   see contrib/bmt_example for an example of using it.
 * More JMX properties added (several tickets)
 * Thrift changes (several tickets)
    - Merged _super get methods with the normal ones; return values
      are now of ColumnOrSuperColumn.
    - Similarly, merged batch_insert_super into batch_insert.



0.4.0 beta
 * On-disk data format has changed to allow billions of keys/rows per
   node instead of only millions
 * Multi-keyspace support
 * Scan all sstables for all queries to avoid situations where
   different types of operation on the same ColumnFamily could
   disagree on what data was present
 * Snapshot support via JMX
 * Thrift API has changed a _lot_:
    - removed time-sorted CFs; instead, user-defined comparators
      may be defined on the column names, which are now byte arrays.
      Default comparators are provided for UTF8, Bytes, Ascii, Long (i64),
      and UUID types.
    - removed colon-delimited strings in thrift api in favor of explicit
      structs such as ColumnPath, ColumnParent, etc.  Also normalized
      thrift struct and argument naming.
    - Added columnFamily argument to get_key_range.
    - Change signature of get_slice to accept starting and ending
      columns as well as an offset.  (This allows use of indexes.)
      Added "ascending" flag to allow reasonably-efficient reverse
      scans as well.  Removed get_slice_by_range as redundant.
    - get_key_range operates on one CF at a time
    - changed `block` boolean on insert methods to ConsistencyLevel enum,
      with options of NONE, ONE, QUORUM, and ALL.
    - added similar consistency_level parameter to read methods
    - column-name-set slice with no names given now returns zero columns
      instead of all of them.  ("all" can run your server out of memory.
      use a range-based slice with a high max column count instead.)
 * Removed the web interface. Node information can now be obtained by 
   using the newly introduced nodeprobe utility.
 * More JMX stats
 * Remove magic values from internals (e.g. special key to indicate
   when to flush memtables)
 * Rename configuration "table" to "keyspace"
 * Moved to crash-only design; no more shutdown (just kill the process)
 * Lots of bug fixes

Full list of issues resolved in 0.4 is at https://issues.apache.org/jira/secure/IssueNavigator.jspa?reset=true&&pid=12310865&fixfor=12313862&resolution=1&sorter/field=issuekey&sorter/order=DESC


0.3.0 RC3
 * Fix potential deadlock under load in TCPConnection.
   (CASSANDRA-220)


0.3.0 RC2
 * Fix possible data loss when server is stopped after replaying
   log but before new inserts force memtable flush.
   (CASSANDRA-204)
 * Added BUGS file


0.3.0 RC1
 * Range queries on keys, including user-defined key collation
 * Remove support
 * Workarounds for a weird bug in JDK select/register that seems
   particularly common on VM environments. Cassandra should deploy
   fine on EC2 now
 * Much improved infrastructure: the beginnings of a decent test suite
   ("ant test" for unit tests; "nosetests" for system tests), code
   coverage reporting, etc.
 * Expanded node status reporting via JMX
 * Improved error reporting/logging on both server and client
 * Reduced memory footprint in default configuration
 * Combined blocking and non-blocking versions of insert APIs
 * Added FlushPeriodInMinutes configuration parameter to force
   flushing of infrequently-updated ColumnFamilies<|MERGE_RESOLUTION|>--- conflicted
+++ resolved
@@ -1,4 +1,3 @@
-<<<<<<< HEAD
 3.6
  * Fix handling of empty slices (CASSANDRA-11513)
  * Make number of cores used by cqlsh COPY visible to testing code (CASSANDRA-11437)
@@ -50,10 +49,7 @@
  * (cqlsh) Show static columns in a different color (CASSANDRA-11059)
  * Allow to remove TTLs on table with default_time_to_live (CASSANDRA-11207)
 Merged from 3.0:
-=======
-3.0.6
  * Option to specify ProtocolVersion in cassandra-stress (CASSANDRA-11410)
->>>>>>> 99ea2ee7
  * ArithmeticException in avgFunctionForDecimal (CASSANDRA-11485)
  * Allow only DISTINCT queries with partition keys or static columns restrictions (CASSANDRA-11339)
  * LogAwareFileLister should only use OLD sstable files in current folder to determine disk consistency (CASSANDRA-11470)
