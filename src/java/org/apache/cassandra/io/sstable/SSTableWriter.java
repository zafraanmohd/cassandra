--- conflicted
+++ resolved
@@ -303,15 +303,9 @@
         // main data, close will truncate if necessary
         dataFile.close();
         // write sstable statistics
-<<<<<<< HEAD
         SSTableMetadata sstableMetadata = sstableMetadataCollector.finalizeMetadata(partitioner.getClass().getCanonicalName(),
                                                                                     metadata.getBloomFilterFpChance());
-        writeMetadata(descriptor, sstableMetadata);
-=======
-        SSTableMetadata sstableMetadata = sstableMetadataCollector.finalizeMetadata(partitioner.getClass().getCanonicalName());
         writeMetadata(descriptor, sstableMetadata, sstableMetadataCollector.ancestors);
-        maybeWriteDigest();
->>>>>>> 83b75754
 
         // save the table of components
         SSTable.appendTOC(descriptor, components);
@@ -341,33 +335,7 @@
         return sstable;
     }
 
-<<<<<<< HEAD
-    private static void writeMetadata(Descriptor desc, SSTableMetadata sstableMetadata)
-=======
-    private void maybeWriteDigest()
-    {
-        byte[] digest = dataFile.digest();
-        if (digest == null)
-            return;
-
-        SequentialWriter out = SequentialWriter.open(new File(descriptor.filenameFor(SSTable.COMPONENT_DIGEST)), true);
-        // Writting output compatible with sha1sum
-        Descriptor newdesc = descriptor.asTemporary(false);
-        String[] tmp = newdesc.filenameFor(SSTable.COMPONENT_DATA).split(Pattern.quote(File.separator));
-        String dataFileName = tmp[tmp.length - 1];
-        try
-        {
-            out.write(String.format("%s  %s", Hex.bytesToHex(digest), dataFileName).getBytes());
-        }
-        catch (ClosedChannelException e)
-        {
-            throw new AssertionError(); // can't happen.
-        }
-        out.close();
-    }
-
-    private static void writeMetadata(Descriptor desc, SSTableMetadata sstableMetadata, Set<Integer> ancestors)
->>>>>>> 83b75754
+    private static void writeMetadata(Descriptor desc, SSTableMetadata sstableMetadata,  Set<Integer> ancestors)
     {
         SequentialWriter out = SequentialWriter.open(new File(desc.filenameFor(SSTable.COMPONENT_STATS)), true);
         try
