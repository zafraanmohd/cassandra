/*
* Licensed to the Apache Software Foundation (ASF) under one
* or more contributor license agreements.  See the NOTICE file
* distributed with this work for additional information
* regarding copyright ownership.  The ASF licenses this file
* to you under the Apache License, Version 2.0 (the
* "License"); you may not use this file except in compliance
* with the License.  You may obtain a copy of the License at
*
*    http://www.apache.org/licenses/LICENSE-2.0
*
* Unless required by applicable law or agreed to in writing,
* software distributed under the License is distributed on an
* "AS IS" BASIS, WITHOUT WARRANTIES OR CONDITIONS OF ANY
* KIND, either express or implied.  See the License for the
* specific language governing permissions and limitations
* under the License.
*/
package org.apache.cassandra.service;

import java.nio.ByteBuffer;
import java.nio.charset.CharacterCodingException;
import java.util.*;

import org.junit.BeforeClass;
import org.junit.Test;
import org.junit.runner.RunWith;

import org.apache.cassandra.*;
import org.apache.cassandra.config.CFMetaData;
import org.apache.cassandra.config.ColumnDefinition;
import org.apache.cassandra.cql3.ColumnIdentifier;
import org.apache.cassandra.db.*;
import org.apache.cassandra.db.rows.Cell;
import org.apache.cassandra.db.rows.Row;
import org.apache.cassandra.db.rows.RowIterator;
import org.apache.cassandra.db.filter.*;
import org.apache.cassandra.db.partitions.FilteredPartition;
import org.apache.cassandra.db.partitions.PartitionIterator;
import org.apache.cassandra.exceptions.ConfigurationException;
import org.apache.cassandra.schema.KeyspaceParams;
import org.apache.cassandra.service.pager.QueryPager;
import org.apache.cassandra.service.pager.PagingState;
import org.apache.cassandra.transport.ProtocolVersion;
import org.apache.cassandra.utils.ByteBufferUtil;
import org.apache.cassandra.utils.FBUtilities;

import static org.apache.cassandra.cql3.QueryProcessor.executeInternal;
import static org.apache.cassandra.utils.ByteBufferUtil.bytes;
import static org.junit.Assert.*;

@RunWith(OrderedJUnit4ClassRunner.class)
public class QueryPagerTest
{
    public static final String KEYSPACE1 = "QueryPagerTest";
    public static final String CF_STANDARD = "Standard1";
    public static final String KEYSPACE_CQL = "cql_keyspace";
    public static final String CF_CQL = "table2";
    public static final String CF_CQL_WITH_STATIC = "with_static";
    public static final int nowInSec = FBUtilities.nowInSeconds();

    @BeforeClass
    public static void defineSchema() throws ConfigurationException
    {
        SchemaLoader.prepareServer();
        SchemaLoader.createKeyspace(KEYSPACE1,
                                    KeyspaceParams.simple(1),
                                    SchemaLoader.standardCFMD(KEYSPACE1, CF_STANDARD));
        SchemaLoader.createKeyspace(KEYSPACE_CQL,
                                    KeyspaceParams.simple(1),
                                    CFMetaData.compile("CREATE TABLE " + CF_CQL + " ("
                                                     + "k text,"
                                                     + "c text,"
                                                     + "v text,"
                                                     + "PRIMARY KEY (k, c))", KEYSPACE_CQL),
                                    CFMetaData.compile("CREATE TABLE " + CF_CQL_WITH_STATIC + " ("
                                                     + "pk text, "
                                                     + "ck int, "
                                                     + "st int static, "
                                                     + "v1 int, "
                                                     + "v2 int, "
                                                     + "PRIMARY KEY(pk, ck))", KEYSPACE_CQL));
        addData();
    }

    private static String string(ByteBuffer bb)
    {
        try
        {
            return ByteBufferUtil.string(bb);
        }
        catch (CharacterCodingException e)
        {
            throw new RuntimeException(e);
        }
    }

    public static void addData()
    {
        cfs().clearUnsafe();

        int nbKeys = 10;
        int nbCols = 10;

        // *
        // * Creates the following data:
        // *   k1: c1 ... cn
        // *   ...
        // *   ki: c1 ... cn
        // *
        for (int i = 0; i < nbKeys; i++)
        {
            for (int j = 0; j < nbCols; j++)
            {
                RowUpdateBuilder builder = new RowUpdateBuilder(cfs().metadata, FBUtilities.timestampMicros(), "k" + i);
                builder.clustering("c" + j).add("val", "").build().applyUnsafe();
            }
        }
    }

    private static ColumnFamilyStore cfs()
    {
        return Keyspace.open(KEYSPACE1).getColumnFamilyStore(CF_STANDARD);
    }

    private static List<FilteredPartition> query(QueryPager pager, int expectedSize)
    {
        return query(pager, expectedSize, expectedSize);
    }

    private static List<FilteredPartition> query(QueryPager pager, int toQuery, int expectedSize)
    {
        StringBuilder sb = new StringBuilder();
        List<FilteredPartition> partitionList = new ArrayList<>();
        int rows = 0;
        try (ReadExecutionController executionController = pager.executionController();
             PartitionIterator iterator = pager.fetchPageInternal(toQuery, executionController))
        {
            while (iterator.hasNext())
            {
                try (RowIterator rowIter = iterator.next())
                {
                    FilteredPartition partition = FilteredPartition.create(rowIter);
                    sb.append(partition);
                    partitionList.add(partition);
                    rows += partition.rowCount();
                }
            }
        }
        assertEquals(sb.toString(), expectedSize, rows);
        return partitionList;
    }

    private static ReadCommand namesQuery(String key, String... names)
    {
        AbstractReadCommandBuilder builder = Util.cmd(cfs(), key);
        for (String name : names)
            builder.includeRow(name);
        return builder.withPagingLimit(100).build();
    }

    private static SinglePartitionReadCommand sliceQuery(String key, String start, String end, int count)
    {
        return sliceQuery(key, start, end, false, count);
    }

    private static SinglePartitionReadCommand sliceQuery(String key, String start, String end, boolean reversed, int count)
    {
        ClusteringComparator cmp = cfs().getComparator();
        CFMetaData metadata = cfs().metadata;

        Slice slice = Slice.make(cmp.make(start), cmp.make(end));
        ClusteringIndexSliceFilter filter = new ClusteringIndexSliceFilter(Slices.with(cmp, slice), reversed);

        return SinglePartitionReadCommand.create(cfs().metadata, nowInSec, ColumnFilter.all(metadata), RowFilter.NONE, DataLimits.NONE, Util.dk(key), filter);
    }

    private static ReadCommand rangeNamesQuery(String keyStart, String keyEnd, int count, String... names)
    {
        AbstractReadCommandBuilder builder = Util.cmd(cfs())
                                                 .fromKeyExcl(keyStart)
                                                 .toKeyIncl(keyEnd)
                                                 .withPagingLimit(count);
        for (String name : names)
            builder.includeRow(name);

        return builder.build();
    }

    private static ReadCommand rangeSliceQuery(String keyStart, String keyEnd, int count, String start, String end)
    {
        return Util.cmd(cfs())
                   .fromKeyExcl(keyStart)
                   .toKeyIncl(keyEnd)
                   .fromIncl(start)
                   .toIncl(end)
                   .withPagingLimit(count)
                   .build();
    }

    private static void assertRow(FilteredPartition r, String key, String... names)
    {
        ByteBuffer[] bbs = new ByteBuffer[names.length];
        for (int i = 0; i < names.length; i++)
            bbs[i] = bytes(names[i]);
        assertRow(r, key, bbs);
    }

    private static void assertRow(FilteredPartition partition, String key, ByteBuffer... names)
    {
        assertEquals(key, string(partition.partitionKey().getKey()));
        assertFalse(partition.isEmpty());
        int i = 0;
        for (Row row : Util.once(partition.iterator()))
        {
            ByteBuffer expected = names[i++];
            assertEquals("column " + i + " doesn't match "+string(expected)+" vs "+string(row.clustering().get(0)), expected, row.clustering().get(0));
        }
    }

    private QueryPager maybeRecreate(QueryPager pager, ReadQuery command, boolean testPagingState, ProtocolVersion protocolVersion)
    {
        if (!testPagingState)
            return pager;

        PagingState state = PagingState.deserialize(pager.state().serialize(protocolVersion), protocolVersion);
        return command.getPager(state, protocolVersion);
    }

    @Test
    public void namesQueryTest() throws Exception
    {
        QueryPager pager = namesQuery("k0", "c1", "c5", "c7", "c8").getPager(null, ProtocolVersion.CURRENT);

        assertFalse(pager.isExhausted());
        List<FilteredPartition> partition = query(pager, 5, 4);
        assertRow(partition.get(0), "k0", "c1", "c5", "c7", "c8");

        assertTrue(pager.isExhausted());
    }

    @Test
    public void sliceQueryTest() throws Exception
    {
<<<<<<< HEAD
        sliceQueryTest(false, ProtocolVersion.V3);
        sliceQueryTest(true, ProtocolVersion.V4);
        sliceQueryTest(false, ProtocolVersion.V3);
        sliceQueryTest(true, ProtocolVersion.V4);
=======
        sliceQueryTest(false, Server.VERSION_3);
        sliceQueryTest(true,  Server.VERSION_3);

        sliceQueryTest(false, Server.VERSION_4);
        sliceQueryTest(true,  Server.VERSION_4);
>>>>>>> dad82fbd
    }

    public void sliceQueryTest(boolean testPagingState, ProtocolVersion protocolVersion) throws Exception
    {
        ReadCommand command = sliceQuery("k0", "c1", "c8", 10);
        QueryPager pager = command.getPager(null, protocolVersion);

        assertFalse(pager.isExhausted());
        List<FilteredPartition> partition = query(pager, 3);
        assertRow(partition.get(0), "k0", "c1", "c2", "c3");
        assertFalse(pager.isExhausted());

        pager = maybeRecreate(pager, command, testPagingState, protocolVersion);
        assertFalse(pager.isExhausted());
        partition = query(pager, 3);
        assertRow(partition.get(0), "k0", "c4", "c5", "c6");
        assertFalse(pager.isExhausted());

        pager = maybeRecreate(pager, command, testPagingState, protocolVersion);
        assertFalse(pager.isExhausted());
        partition = query(pager, 3, 2);
        assertRow(partition.get(0), "k0", "c7", "c8");

        assertTrue(pager.isExhausted());
    }

    @Test
    public void reversedSliceQueryTest() throws Exception
    {
<<<<<<< HEAD
        reversedSliceQueryTest(false, ProtocolVersion.V3);
        reversedSliceQueryTest(true, ProtocolVersion.V4);
        reversedSliceQueryTest(false, ProtocolVersion.V3);
        reversedSliceQueryTest(true, ProtocolVersion.V4);
=======
        reversedSliceQueryTest(false, Server.VERSION_3);
        reversedSliceQueryTest(true,  Server.VERSION_3);

        reversedSliceQueryTest(false, Server.VERSION_4);
        reversedSliceQueryTest(true,  Server.VERSION_4);
>>>>>>> dad82fbd
    }

    public void reversedSliceQueryTest(boolean testPagingState, ProtocolVersion protocolVersion) throws Exception
    {
        ReadCommand command = sliceQuery("k0", "c1", "c8", true, 10);
        QueryPager pager = command.getPager(null, protocolVersion);

        assertFalse(pager.isExhausted());
        List<FilteredPartition> partition = query(pager, 3);
        assertRow(partition.get(0), "k0", "c6", "c7", "c8");
        assertFalse(pager.isExhausted());

        pager = maybeRecreate(pager, command, testPagingState, protocolVersion);
        assertFalse(pager.isExhausted());
        partition = query(pager, 3);
        assertRow(partition.get(0), "k0", "c3", "c4", "c5");
        assertFalse(pager.isExhausted());

        pager = maybeRecreate(pager, command, testPagingState, protocolVersion);
        assertFalse(pager.isExhausted());
        partition = query(pager, 3, 2);
        assertRow(partition.get(0), "k0", "c1", "c2");

        assertTrue(pager.isExhausted());
    }

    @Test
    public void multiQueryTest() throws Exception
    {
<<<<<<< HEAD
        multiQueryTest(false, ProtocolVersion.V3);
        multiQueryTest(true, ProtocolVersion.V4);
        multiQueryTest(false, ProtocolVersion.V3);
        multiQueryTest(true, ProtocolVersion.V4);
=======
        multiQueryTest(false, Server.VERSION_3);
        multiQueryTest(true,  Server.VERSION_3);

        multiQueryTest(false, Server.VERSION_4);
        multiQueryTest(true,  Server.VERSION_4);
>>>>>>> dad82fbd
    }

    public void multiQueryTest(boolean testPagingState, ProtocolVersion protocolVersion) throws Exception
    {
        ReadQuery command = new SinglePartitionReadCommand.Group(new ArrayList<SinglePartitionReadCommand>()
        {{
            add(sliceQuery("k1", "c2", "c6", 10));
            add(sliceQuery("k4", "c3", "c5", 10));
        }}, DataLimits.NONE);
        QueryPager pager = command.getPager(null, protocolVersion);

        assertFalse(pager.isExhausted());
        List<FilteredPartition> partition = query(pager, 3);
        assertRow(partition.get(0), "k1", "c2", "c3", "c4");
        assertFalse(pager.isExhausted());

        pager = maybeRecreate(pager, command, testPagingState, protocolVersion);
        assertFalse(pager.isExhausted());
        partition = query(pager , 4);
        assertRow(partition.get(0), "k1", "c5", "c6");
        assertRow(partition.get(1), "k4", "c3", "c4");
        assertFalse(pager.isExhausted());

        pager = maybeRecreate(pager, command, testPagingState, protocolVersion);
        assertFalse(pager.isExhausted());
        partition = query(pager, 3, 1);
        assertRow(partition.get(0), "k4", "c5");

        assertTrue(pager.isExhausted());
    }

    @Test
    public void rangeNamesQueryTest() throws Exception
    {
<<<<<<< HEAD
        rangeNamesQueryTest(false, ProtocolVersion.V3);
        rangeNamesQueryTest(true, ProtocolVersion.V4);
        rangeNamesQueryTest(false, ProtocolVersion.V3);
        rangeNamesQueryTest(true, ProtocolVersion.V4);
=======
        rangeNamesQueryTest(false, Server.VERSION_3);
        rangeNamesQueryTest(true,  Server.VERSION_3);

        rangeNamesQueryTest(false, Server.VERSION_4);
        rangeNamesQueryTest(true,  Server.VERSION_4);
>>>>>>> dad82fbd
    }

    public void rangeNamesQueryTest(boolean testPagingState, ProtocolVersion protocolVersion) throws Exception
    {
        ReadCommand command = rangeNamesQuery("k0", "k5", 100, "c1", "c4", "c8");
        QueryPager pager = command.getPager(null, protocolVersion);

        assertFalse(pager.isExhausted());
        List<FilteredPartition> partitions = query(pager, 3 * 3);
        for (int i = 1; i <= 3; i++)
            assertRow(partitions.get(i-1), "k" + i, "c1", "c4", "c8");
        assertFalse(pager.isExhausted());

        pager = maybeRecreate(pager, command, testPagingState, protocolVersion);
        assertFalse(pager.isExhausted());
        partitions = query(pager, 3 * 3, 2 * 3);
        for (int i = 4; i <= 5; i++)
            assertRow(partitions.get(i-4), "k" + i, "c1", "c4", "c8");

        assertTrue(pager.isExhausted());
    }

    @Test
    public void rangeSliceQueryTest() throws Exception
    {
<<<<<<< HEAD
        rangeSliceQueryTest(false, ProtocolVersion.V3);
        rangeSliceQueryTest(true, ProtocolVersion.V4);
        rangeSliceQueryTest(false, ProtocolVersion.V3);
        rangeSliceQueryTest(true, ProtocolVersion.V4);
=======
        rangeSliceQueryTest(false, Server.VERSION_3);
        rangeSliceQueryTest(true,  Server.VERSION_3);

        rangeSliceQueryTest(false, Server.VERSION_4);
        rangeSliceQueryTest(true,  Server.VERSION_4);
>>>>>>> dad82fbd
    }

    public void rangeSliceQueryTest(boolean testPagingState, ProtocolVersion protocolVersion) throws Exception
    {
        ReadCommand command = rangeSliceQuery("k1", "k5", 100, "c1", "c7");
        QueryPager pager = command.getPager(null, protocolVersion);

        assertFalse(pager.isExhausted());
        List<FilteredPartition> partitions = query(pager, 5);
        assertRow(partitions.get(0), "k2", "c1", "c2", "c3", "c4", "c5");
        assertFalse(pager.isExhausted());

        pager = maybeRecreate(pager, command, testPagingState, protocolVersion);
        assertFalse(pager.isExhausted());
        partitions = query(pager, 4);
        assertRow(partitions.get(0), "k2", "c6", "c7");
        assertRow(partitions.get(1), "k3", "c1", "c2");
        assertFalse(pager.isExhausted());

        pager = maybeRecreate(pager, command, testPagingState, protocolVersion);
        assertFalse(pager.isExhausted());
        partitions = query(pager, 6);
        assertRow(partitions.get(0), "k3", "c3", "c4", "c5", "c6", "c7");
        assertRow(partitions.get(1), "k4", "c1");
        assertFalse(pager.isExhausted());

        pager = maybeRecreate(pager, command, testPagingState, protocolVersion);
        assertFalse(pager.isExhausted());
        partitions = query(pager, 5);
        assertRow(partitions.get(0), "k4", "c2", "c3", "c4", "c5", "c6");
        assertFalse(pager.isExhausted());

        pager = maybeRecreate(pager, command, testPagingState, protocolVersion);
        assertFalse(pager.isExhausted());
        partitions = query(pager, 5);
        assertRow(partitions.get(0), "k4", "c7");
        assertRow(partitions.get(1), "k5", "c1", "c2", "c3", "c4");
        assertFalse(pager.isExhausted());

        pager = maybeRecreate(pager, command, testPagingState, protocolVersion);
        assertFalse(pager.isExhausted());
        partitions = query(pager, 5, 3);
        assertRow(partitions.get(0), "k5", "c5", "c6", "c7");

        assertTrue(pager.isExhausted());
    }

    @Test
    public void SliceQueryWithTombstoneTest() throws Exception
    {
        // Testing for the bug of #6748
        String keyspace = "cql_keyspace";
        String table = "table2";
        ColumnFamilyStore cfs = Keyspace.open(keyspace).getColumnFamilyStore(table);

        // Insert rows but with a tombstone as last cell
        for (int i = 0; i < 5; i++)
            executeInternal(String.format("INSERT INTO %s.%s (k, c, v) VALUES ('k%d', 'c%d', null)", keyspace, table, 0, i));

        ReadCommand command = SinglePartitionReadCommand.create(cfs.metadata, nowInSec, Util.dk("k0"), Slice.ALL);

        QueryPager pager = command.getPager(null, ProtocolVersion.CURRENT);

        for (int i = 0; i < 5; i++)
        {
            List<FilteredPartition> partitions = query(pager, 1);
            // The only live cell we should have each time is the row marker
            assertRow(partitions.get(0), "k0", "c" + i);
        }
    }

    @Test
    public void pagingReversedQueriesWithStaticColumnsTest() throws Exception
    {
        // There was a bug in paging for reverse queries when the schema includes static columns in
        // 2.1 & 2.2. This was never a problem in 3.0, so this test just guards against regressions
        // see CASSANDRA-13222

        // insert some rows into a single partition
        for (int i=0; i < 5; i++)
            executeInternal(String.format("INSERT INTO %s.%s (pk, ck, st, v1, v2) VALUES ('k0', %3$s, %3$s, %3$s, %3$s)",
                                          KEYSPACE_CQL, CF_CQL_WITH_STATIC, i));

        // query the table in reverse with page size = 1 & check that the returned rows contain the correct cells
        CFMetaData cfm = Keyspace.open(KEYSPACE_CQL).getColumnFamilyStore(CF_CQL_WITH_STATIC).metadata;
        queryAndVerifyCells(cfm, true, "k0");
    }

    private void queryAndVerifyCells(CFMetaData cfm, boolean reversed, String key) throws Exception
    {
        ClusteringIndexFilter rowfilter = new ClusteringIndexSliceFilter(Slices.ALL, reversed);
        ReadCommand command = SinglePartitionReadCommand.create(cfm, nowInSec, Util.dk(key), ColumnFilter.all(cfm), rowfilter);
        QueryPager pager = command.getPager(null, ProtocolVersion.CURRENT);

        ColumnDefinition staticColumn = cfm.partitionColumns().statics.getSimple(0);
        assertEquals(staticColumn.name.toCQLString(), "st");

        for (int i=0; i<5; i++)
        {
            try (ReadExecutionController controller = pager.executionController();
                 PartitionIterator partitions = pager.fetchPageInternal(1, controller))
            {
                try (RowIterator partition = partitions.next())
                {
                    assertCell(partition.staticRow(), staticColumn, 4);

                    Row row = partition.next();
                    int cellIndex = !reversed ? i : 4 - i;

                    assertEquals(row.clustering().get(0), ByteBufferUtil.bytes(cellIndex));
                    assertCell(row, cfm.getColumnDefinition(new ColumnIdentifier("v1", false)), cellIndex);
                    assertCell(row, cfm.getColumnDefinition(new ColumnIdentifier("v2", false)), cellIndex);

                    // the partition/page should contain just a single regular row
                    assertFalse(partition.hasNext());
                }
            }
        }

        // After processing the 5 rows there should be no more rows to return
        try ( ReadExecutionController controller = pager.executionController();
              PartitionIterator partitions = pager.fetchPageInternal(1, controller))
        {
            assertFalse(partitions.hasNext());
        }
    }

    private void assertCell(Row row, ColumnDefinition column, int value)
    {
        Cell cell = row.getCell(column);
        assertNotNull(cell);
        assertEquals(value, ByteBufferUtil.toInt(cell.value()));
    }
}<|MERGE_RESOLUTION|>--- conflicted
+++ resolved
@@ -242,18 +242,11 @@
     @Test
     public void sliceQueryTest() throws Exception
     {
-<<<<<<< HEAD
         sliceQueryTest(false, ProtocolVersion.V3);
-        sliceQueryTest(true, ProtocolVersion.V4);
-        sliceQueryTest(false, ProtocolVersion.V3);
-        sliceQueryTest(true, ProtocolVersion.V4);
-=======
-        sliceQueryTest(false, Server.VERSION_3);
-        sliceQueryTest(true,  Server.VERSION_3);
-
-        sliceQueryTest(false, Server.VERSION_4);
-        sliceQueryTest(true,  Server.VERSION_4);
->>>>>>> dad82fbd
+        sliceQueryTest(true,  ProtocolVersion.V3);
+
+        sliceQueryTest(false, ProtocolVersion.V4);
+        sliceQueryTest(true,  ProtocolVersion.V4);
     }
 
     public void sliceQueryTest(boolean testPagingState, ProtocolVersion protocolVersion) throws Exception
@@ -283,18 +276,11 @@
     @Test
     public void reversedSliceQueryTest() throws Exception
     {
-<<<<<<< HEAD
         reversedSliceQueryTest(false, ProtocolVersion.V3);
-        reversedSliceQueryTest(true, ProtocolVersion.V4);
-        reversedSliceQueryTest(false, ProtocolVersion.V3);
-        reversedSliceQueryTest(true, ProtocolVersion.V4);
-=======
-        reversedSliceQueryTest(false, Server.VERSION_3);
-        reversedSliceQueryTest(true,  Server.VERSION_3);
-
-        reversedSliceQueryTest(false, Server.VERSION_4);
-        reversedSliceQueryTest(true,  Server.VERSION_4);
->>>>>>> dad82fbd
+        reversedSliceQueryTest(true,  ProtocolVersion.V3);
+
+        reversedSliceQueryTest(false, ProtocolVersion.V4);
+        reversedSliceQueryTest(true,  ProtocolVersion.V4);
     }
 
     public void reversedSliceQueryTest(boolean testPagingState, ProtocolVersion protocolVersion) throws Exception
@@ -324,18 +310,11 @@
     @Test
     public void multiQueryTest() throws Exception
     {
-<<<<<<< HEAD
         multiQueryTest(false, ProtocolVersion.V3);
-        multiQueryTest(true, ProtocolVersion.V4);
-        multiQueryTest(false, ProtocolVersion.V3);
-        multiQueryTest(true, ProtocolVersion.V4);
-=======
-        multiQueryTest(false, Server.VERSION_3);
-        multiQueryTest(true,  Server.VERSION_3);
-
-        multiQueryTest(false, Server.VERSION_4);
-        multiQueryTest(true,  Server.VERSION_4);
->>>>>>> dad82fbd
+        multiQueryTest(true,  ProtocolVersion.V3);
+
+        multiQueryTest(false, ProtocolVersion.V4);
+        multiQueryTest(true,  ProtocolVersion.V4);
     }
 
     public void multiQueryTest(boolean testPagingState, ProtocolVersion protocolVersion) throws Exception
@@ -370,18 +349,11 @@
     @Test
     public void rangeNamesQueryTest() throws Exception
     {
-<<<<<<< HEAD
         rangeNamesQueryTest(false, ProtocolVersion.V3);
-        rangeNamesQueryTest(true, ProtocolVersion.V4);
-        rangeNamesQueryTest(false, ProtocolVersion.V3);
-        rangeNamesQueryTest(true, ProtocolVersion.V4);
-=======
-        rangeNamesQueryTest(false, Server.VERSION_3);
-        rangeNamesQueryTest(true,  Server.VERSION_3);
-
-        rangeNamesQueryTest(false, Server.VERSION_4);
-        rangeNamesQueryTest(true,  Server.VERSION_4);
->>>>>>> dad82fbd
+        rangeNamesQueryTest(true,  ProtocolVersion.V3);
+
+        rangeNamesQueryTest(false, ProtocolVersion.V4);
+        rangeNamesQueryTest(true,  ProtocolVersion.V4);
     }
 
     public void rangeNamesQueryTest(boolean testPagingState, ProtocolVersion protocolVersion) throws Exception
@@ -407,18 +379,11 @@
     @Test
     public void rangeSliceQueryTest() throws Exception
     {
-<<<<<<< HEAD
         rangeSliceQueryTest(false, ProtocolVersion.V3);
-        rangeSliceQueryTest(true, ProtocolVersion.V4);
-        rangeSliceQueryTest(false, ProtocolVersion.V3);
-        rangeSliceQueryTest(true, ProtocolVersion.V4);
-=======
-        rangeSliceQueryTest(false, Server.VERSION_3);
-        rangeSliceQueryTest(true,  Server.VERSION_3);
-
-        rangeSliceQueryTest(false, Server.VERSION_4);
-        rangeSliceQueryTest(true,  Server.VERSION_4);
->>>>>>> dad82fbd
+        rangeSliceQueryTest(true,  ProtocolVersion.V3);
+
+        rangeSliceQueryTest(false, ProtocolVersion.V4);
+        rangeSliceQueryTest(true,  ProtocolVersion.V4);
     }
 
     public void rangeSliceQueryTest(boolean testPagingState, ProtocolVersion protocolVersion) throws Exception
