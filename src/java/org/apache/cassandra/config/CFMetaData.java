--- conflicted
+++ resolved
@@ -118,7 +118,6 @@
                                                                   + ") WITH COMPACT STORAGE AND COMMENT='keyspace definitions' AND gc_grace_seconds=8640");
 
     public static final CFMetaData SchemaColumnFamiliesCf = compile(9, "CREATE TABLE " + SystemTable.SCHEMA_COLUMNFAMILIES_CF + "("
-<<<<<<< HEAD
                                                                        + "keyspace_name text,"
                                                                        + "columnfamily_name text,"
                                                                        + "id int,"
@@ -152,37 +151,6 @@
                                                                        + "dropped_columns map<text, bigint>,"
                                                                        + "PRIMARY KEY (keyspace_name, columnfamily_name)"
                                                                        + ") WITH COMMENT='ColumnFamily definitions' AND gc_grace_seconds=8640");
-=======
-                                                                     + "keyspace_name text,"
-                                                                     + "columnfamily_name text,"
-                                                                     + "id int,"
-                                                                     + "type text,"
-                                                                     + "comparator text,"
-                                                                     + "subcomparator text,"
-                                                                     + "comment text,"
-                                                                     + "read_repair_chance double,"
-                                                                     + "local_read_repair_chance double,"
-                                                                     + "replicate_on_write boolean,"
-                                                                     + "gc_grace_seconds int,"
-                                                                     + "default_validator text,"
-                                                                     + "key_validator text,"
-                                                                     + "min_compaction_threshold int,"
-                                                                     + "max_compaction_threshold int,"
-                                                                     + "key_alias text," // that one is kept for compatibility sake
-                                                                     + "key_aliases text,"
-                                                                     + "bloom_filter_fp_chance double,"
-                                                                     + "caching text,"
-                                                                     + "populate_io_cache_on_flush boolean,"
-                                                                     + "compaction_strategy_class text,"
-                                                                     + "compression_parameters text,"
-                                                                     + "value_alias text,"
-                                                                     + "column_aliases text,"
-                                                                     + "compaction_strategy_options text,"
-                                                                     + "default_read_consistency text,"
-                                                                     + "default_write_consistency text,"
-                                                                     + "PRIMARY KEY (keyspace_name, columnfamily_name)"
-                                                                     + ") WITH COMMENT='ColumnFamily definitions' AND gc_grace_seconds=8640");
->>>>>>> 7746225d
 
     public static final CFMetaData SchemaColumnsCf = compile(10, "CREATE TABLE " + SystemTable.SCHEMA_COLUMNS_CF + "("
                                                                + "keyspace_name text,"
@@ -197,8 +165,7 @@
                                                                + "PRIMARY KEY(keyspace_name, columnfamily_name, column_name)"
                                                                + ") WITH COMMENT='ColumnFamily column attributes' AND gc_grace_seconds=8640");
 
-<<<<<<< HEAD
-    public static final CFMetaData HintsCf = compile(11, "CREATE TABLE " + SystemTable.HINTS_CF + " ("
+    public static final CFMetaData HintsCf = compile("CREATE TABLE " + SystemTable.HINTS_CF + " ("
                                                          + "target_id uuid,"
                                                          + "hint_id timeuuid,"
                                                          + "message_version int,"
@@ -209,7 +176,7 @@
                                                          + "AND COMMENT='hints awaiting delivery'"
                                                          + "AND gc_grace_seconds=0");
 
-    public static final CFMetaData PeersCf = compile(12, "CREATE TABLE " + SystemTable.PEERS_CF + " ("
+    public static final CFMetaData PeersCf = compile("CREATE TABLE " + SystemTable.PEERS_CF + " ("
                                                          + "peer inet PRIMARY KEY,"
                                                          + "host_id uuid,"
                                                          + "tokens set<varchar>,"
@@ -220,12 +187,12 @@
                                                          + "rack text"
                                                          + ") WITH COMMENT='known peers in the cluster'");
 
-    public static final CFMetaData PeerEventsCf = compile(12, "CREATE TABLE " + SystemTable.PEER_EVENTS_CF + " ("
+    public static final CFMetaData PeerEventsCf = compile("CREATE TABLE " + SystemTable.PEER_EVENTS_CF + " ("
                                                         + "peer inet PRIMARY KEY,"
                                                         + "hints_dropped map<uuid, int>"
                                                         + ") WITH COMMENT='cf contains events related to peers'");
 
-    public static final CFMetaData LocalCf = compile(13, "CREATE TABLE " + SystemTable.LOCAL_CF + " ("
+    public static final CFMetaData LocalCf = compile("CREATE TABLE " + SystemTable.LOCAL_CF + " ("
                                                          + "key text PRIMARY KEY,"
                                                          + "tokens set<varchar>,"
                                                          + "cluster_name text,"
@@ -242,7 +209,7 @@
                                                          + "truncated_at map<uuid, blob>"
                                                          + ") WITH COMMENT='information about the local node'");
 
-    public static final CFMetaData TraceSessionsCf = compile(14, "CREATE TABLE " + Tracing.SESSIONS_CF + " ("
+    public static final CFMetaData TraceSessionsCf = compile("CREATE TABLE " + Tracing.SESSIONS_CF + " ("
                                                                + "  session_id uuid PRIMARY KEY,"
                                                                + "  coordinator inet,"
                                                                + "  request text,"
@@ -251,7 +218,7 @@
                                                                + "  duration int"
                                                                + ") WITH COMMENT='traced sessions'", Tracing.TRACE_KS);
 
-    public static final CFMetaData TraceEventsCf = compile(15, "CREATE TABLE " + Tracing.EVENTS_CF + " ("
+    public static final CFMetaData TraceEventsCf = compile("CREATE TABLE " + Tracing.EVENTS_CF + " ("
                                                                + "  session_id uuid,"
                                                                + "  event_id timeuuid,"
                                                                + "  source inet,"
@@ -261,102 +228,26 @@
                                                                + "  PRIMARY KEY (session_id, event_id)"
                                                                + ");", Tracing.TRACE_KS);
 
-    public static final CFMetaData BatchlogCf = compile(16, "CREATE TABLE " + SystemTable.BATCHLOG_CF + " ("
+    public static final CFMetaData BatchlogCf = compile("CREATE TABLE " + SystemTable.BATCHLOG_CF + " ("
                                                             + "id uuid PRIMARY KEY,"
                                                             + "written_at timestamp,"
                                                             + "data blob"
                                                             + ") WITH COMMENT='uncommited batches' AND gc_grace_seconds=0 "
                                                             + "AND COMPACTION={'class' : 'SizeTieredCompactionStrategy', 'min_threshold' : 2}");
 
-    public static final CFMetaData RangeXfersCf = compile(17, "CREATE TABLE " + SystemTable.RANGE_XFERS_CF + " ("
+    public static final CFMetaData RangeXfersCf = compile("CREATE TABLE " + SystemTable.RANGE_XFERS_CF + " ("
                                                               + "token_bytes blob PRIMARY KEY,"
                                                               + "requested_at timestamp"
                                                               + ") WITH COMMENT='ranges requested for transfer here'");
-=======
-    public static final CFMetaData HintsCf = compile("CREATE TABLE " + SystemTable.HINTS_CF + " ("
-                                                     + "target_id uuid,"
-                                                     + "hint_id timeuuid,"
-                                                     + "message_version int,"
-                                                     + "mutation blob,"
-                                                     + "PRIMARY KEY (target_id, hint_id, message_version)"
-                                                     + ") WITH COMPACT STORAGE "
-                                                     + "AND COMPACTION={'class' : 'SizeTieredCompactionStrategy', 'min_threshold' : 0, 'max_threshold' : 0} "
-                                                     + "AND COMMENT='hints awaiting delivery'"
-                                                     + "AND gc_grace_seconds=0");
-
-    public static final CFMetaData PeersCf = compile("CREATE TABLE " + SystemTable.PEERS_CF + " ("
-                                                     + "peer inet PRIMARY KEY,"
-                                                     + "host_id uuid,"
-                                                     + "tokens set<varchar>,"
-                                                     + "schema_version uuid,"
-                                                     + "release_version text,"
-                                                     + "rpc_address inet,"
-                                                     + "data_center text,"
-                                                     + "rack text"
-                                                     + ") WITH COMMENT='known peers in the cluster'");
-
-    public static final CFMetaData PeerEventsCf = compile("CREATE TABLE " + SystemTable.PEER_EVENTS_CF + " ("
-                                                          + "peer inet PRIMARY KEY,"
-                                                          + "hints_dropped map<uuid, int>"
-                                                          + ") WITH COMMENT='cf contains events related to peers'");
-
-    public static final CFMetaData LocalCf = compile("CREATE TABLE " + SystemTable.LOCAL_CF + " ("
-                                                     + "key text PRIMARY KEY,"
-                                                     + "tokens set<varchar>,"
-                                                     + "cluster_name text,"
-                                                     + "gossip_generation int,"
-                                                     + "bootstrapped text,"
-                                                     + "host_id uuid,"
-                                                     + "release_version text,"
-                                                     + "thrift_version text,"
-                                                     + "cql_version text,"
-                                                     + "data_center text,"
-                                                     + "rack text,"
-                                                     + "partitioner text,"
-                                                     + "schema_version uuid,"
-                                                     + "truncated_at map<uuid, blob>"
-                                                     + ") WITH COMMENT='information about the local node'");
-
-    public static final CFMetaData TraceSessionsCf = compile("CREATE TABLE " + Tracing.SESSIONS_CF + " ("
-                                                             + "  session_id uuid PRIMARY KEY,"
-                                                             + "  coordinator inet,"
-                                                             + "  request text,"
-                                                             + "  started_at timestamp,"
-                                                             + "  parameters map<text, text>,"
-                                                             + "  duration int"
-                                                             + ") WITH COMMENT='traced sessions'", Tracing.TRACE_KS);
-
-    public static final CFMetaData TraceEventsCf = compile("CREATE TABLE " + Tracing.EVENTS_CF + " ("
-                                                           + "  session_id uuid,"
-                                                           + "  event_id timeuuid,"
-                                                           + "  source inet,"
-                                                           + "  thread text,"
-                                                           + "  activity text,"
-                                                           + "  source_elapsed int,"
-                                                           + "  PRIMARY KEY (session_id, event_id)"
-                                                           + ");", Tracing.TRACE_KS);
-
-    public static final CFMetaData BatchlogCf = compile("CREATE TABLE " + SystemTable.BATCHLOG_CF + " ("
-                                                        + "id uuid PRIMARY KEY,"
-                                                        + "written_at timestamp,"
-                                                        + "data blob"
-                                                        + ") WITH COMMENT='uncommited batches' AND gc_grace_seconds=0 "
-                                                        + "AND COMPACTION={'class' : 'SizeTieredCompactionStrategy', 'min_threshold' : 2}");
-
-    public static final CFMetaData RangeXfersCf = compile("CREATE TABLE " + SystemTable.RANGE_XFERS_CF + " ("
-                                                          + "token_bytes blob PRIMARY KEY,"
-                                                          + "requested_at timestamp"
-                                                          + ") WITH COMMENT='ranges requested for transfer here'");
->>>>>>> 7746225d
-
-    public static final CFMetaData CompactionLogCf = compile(18, "CREATE TABLE " + SystemTable.COMPACTION_LOG + " ("
+
+    public static final CFMetaData CompactionLogCf = compile("CREATE TABLE " + SystemTable.COMPACTION_LOG + " ("
                                                                  + "id uuid PRIMARY KEY,"
                                                                  + "keyspace_name text,"
                                                                  + "columnfamily_name text,"
                                                                  + "inputs set<int>"
                                                                  + ") WITH COMMENT='unfinished compactions'");
 
-    public static final CFMetaData PaxosCf = compile(18, "CREATE TABLE " + SystemTable.PAXOS_CF + " ("
+    public static final CFMetaData PaxosCf = compile("CREATE TABLE " + SystemTable.PAXOS_CF + " ("
                                                                  + "row_key blob,"
                                                                  + "cf_id UUID,"
                                                                  + "in_progress_ballot timeuuid,"
@@ -593,16 +484,7 @@
         return UUID.nameUUIDFromBytes(ArrayUtils.addAll(ksName.getBytes(), cfName.getBytes()));
     }
 
-<<<<<<< HEAD
     private static CFMetaData newSystemMetadata(String keyspace, String cfName, int oldCfId, String comment, AbstractType<?> comparator, AbstractType<?> subcc)
-=======
-    private void init()
-    {
-        updateCfDef(); // init cqlCfDef
-    }
-
-    private static CFMetaData newSystemMetadata(String keyspace, String cfName, Integer oldCfId, String comment, AbstractType<?> comparator, AbstractType<?> subcc)
->>>>>>> 7746225d
     {
         ColumnFamilyType type = subcc == null ? ColumnFamilyType.Standard : ColumnFamilyType.Super;
         CFMetaData newCFMD = new CFMetaData(keyspace, cfName, type, comparator,  subcc);
