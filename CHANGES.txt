<<<<<<< HEAD
3.0.4
 * Introduce backpressure for hints (CASSANDRA-10972)
 * Fix ClusteringPrefix not being able to read tombstone range boundaries (CASSANDRA-11158)
 * Prevent logging in sandboxed state (CASSANDRA-11033)
 * Disallow drop/alter operations of UDTs used by UDAs (CASSANDRA-10721)
 * Add query time validation method on Index (CASSANDRA-11043)
 * Avoid potential AssertionError in mixed version cluster (CASSANDRA-11128)
 * Properly handle hinted handoff after topology changes (CASSANDRA-5902)
 * AssertionError when listing sstable files on inconsistent disk state (CASSANDRA-11156)
 * Fix wrong rack counting and invalid conditions check for TokenAllocation
   (CASSANDRA-11139)
 * Avoid creating empty hint files (CASSANDRA-11090)
 * Fix leak detection strong reference loop using weak reference (CASSANDRA-11120)
 * Configurie BatchlogManager to stop delayed tasks on shutdown (CASSANDRA-11062)
 * Hadoop integration is incompatible with Cassandra Driver 3.0.0 (CASSANDRA-11001)
 * Add dropped_columns to the list of schema table so it gets handled
   properly (CASSANDRA-11050)
Merged from 2.2:
=======
2.2.6
 * Avoid NPE when serializing ErrorMessage with null message (CASSANDRA-11167)
>>>>>>> 50095947
 * Replacing an aggregate with a new version doesn't reset INITCOND (CASSANDRA-10840)
 * (cqlsh) cqlsh cannot be called through symlink (CASSANDRA-11037)
 * fix ohc and java-driver pom dependencies in build.xml (CASSANDRA-10793)
 * Protect from keyspace dropped during repair (CASSANDRA-11065)
 * Handle adding fields to a UDT in SELECT JSON and toJson() (CASSANDRA-11146)
 * Better error message for cleanup (CASSANDRA-10991)
 * cqlsh pg-style-strings broken if line ends with ';' (CASSANDRA-11123)
 * Always persist upsampled index summaries (CASSANDRA-10512)
 * (cqlsh) Fix inconsistent auto-complete (CASSANDRA-10733)
 * Make SELECT JSON and toJson() threadsafe (CASSANDRA-11048)
 * Fix SELECT on tuple relations for mixed ASC/DESC clustering order (CASSANDRA-7281)
 * Use cloned TokenMetadata in size estimates to avoid race against membership check
   (CASSANDRA-10736)
 * (cqlsh) Support utf-8/cp65001 encoding on Windows (CASSANDRA-11030)
 * Fix paging on DISTINCT queries repeats result when first row in partition changes
   (CASSANDRA-10010)
Merged from 2.1:
 * Only notify if repair status changed (CASSANDRA-11172)
 * Use logback setting for 'cassandra -v' command (CASSANDRA-10767)
 * Fix sstableloader to unthrottle streaming by default (CASSANDRA-9714)
 * Fix incorrect warning in 'nodetool status' (CASSANDRA-10176)
 * Properly release sstable ref when doing offline scrub (CASSANDRA-10697)
 * Improve nodetool status performance for large cluster (CASSANDRA-7238)
 * Gossiper#isEnabled is not thread safe (CASSANDRA-11116)
 * Avoid major compaction mixing repaired and unrepaired sstables in DTCS (CASSANDRA-11113)
 * Make it clear what DTCS timestamp_resolution is used for (CASSANDRA-11041)
 * (cqlsh) Support timezone conversion using pytz (CASSANDRA-10397)
 * (cqlsh) Display milliseconds when datetime overflows (CASSANDRA-10625)


3.0.3
 * Remove double initialization of newly added tables (CASSANDRA-11027)
 * Filter keys searcher results by target range (CASSANDRA-11104)
 * Fix deserialization of legacy read commands (CASSANDRA-11087)
 * Fix incorrect computation of deletion time in sstable metadata (CASSANDRA-11102)
 * Avoid memory leak when collecting sstable metadata (CASSANDRA-11026)
 * Mutations do not block for completion under view lock contention (CASSANDRA-10779)
 * Invalidate legacy schema tables when unloading them (CASSANDRA-11071)
 * (cqlsh) handle INSERT and UPDATE statements with LWT conditions correctly
   (CASSANDRA-11003)
 * Fix DISTINCT queries in mixed version clusters (CASSANDRA-10762)
 * Migrate build status for indexes along with legacy schema (CASSANDRA-11046)
 * Ensure SSTables for legacy KEYS indexes can be read (CASSANDRA-11045)
 * Added support for IBM zSystems architecture (CASSANDRA-11054)
 * Update CQL documentation (CASSANDRA-10899)
 * Check the column name, not cell name, for dropped columns when reading
   legacy sstables (CASSANDRA-11018)
 * Don't attempt to index clustering values of static rows (CASSANDRA-11021)
 * Remove checksum files after replaying hints (CASSANDRA-10947)
 * Support passing base table metadata to custom 2i validation (CASSANDRA-10924)
 * Ensure stale index entries are purged during reads (CASSANDRA-11013)
 * Fix AssertionError when removing from list using UPDATE (CASSANDRA-10954)
 * Fix UnsupportedOperationException when reading old sstable with range
   tombstone (CASSANDRA-10743)
 * MV should use the maximum timestamp of the primary key (CASSANDRA-10910)
 * Fix potential assertion error during compaction (CASSANDRA-10944)
 * Fix counting of received sstables in streaming (CASSANDRA-10949)
 * Implement hints compression (CASSANDRA-9428)
 * Fix potential assertion error when reading static columns (CASSANDRA-10903)
 * Avoid NoSuchElementException when executing empty batch (CASSANDRA-10711)
 * Avoid building PartitionUpdate in toString (CASSANDRA-10897)
 * Reduce heap spent when receiving many SSTables (CASSANDRA-10797)
 * Add back support for 3rd party auth providers to bulk loader (CASSANDRA-10873)
 * Eliminate the dependency on jgrapht for UDT resolution (CASSANDRA-10653)
 * (Hadoop) Close Clusters and Sessions in Hadoop Input/Output classes (CASSANDRA-10837)
 * Fix sstableloader not working with upper case keyspace name (CASSANDRA-10806)
Merged from 2.2:
2.2.5
 * maxPurgeableTimestamp needs to check memtables too (CASSANDRA-9949)
 * Apply change to compaction throughput in real time (CASSANDRA-10025)
 * Fix potential NPE on ORDER BY queries with IN (CASSANDRA-10955)
 * Start L0 STCS-compactions even if there is a L0 -> L1 compaction
   going (CASSANDRA-10979)
 * Make UUID LSB unique per process (CASSANDRA-7925)
 * Avoid NPE when performing sstable tasks (scrub etc.) (CASSANDRA-10980)
 * Make sure client gets tombstone overwhelmed warning (CASSANDRA-9465)
 * Fix error streaming section more than 2GB (CASSANDRA-10961)
 * (cqlsh) Also apply --connect-timeout to control connection
   timeout (CASSANDRA-10959)
 * Histogram buckets exposed in jmx are sorted incorrectly (CASSANDRA-10975)
 * Enable GC logging by default (CASSANDRA-10140)
 * Optimize pending range computation (CASSANDRA-9258)
 * Skip commit log and saved cache directories in SSTable version startup check (CASSANDRA-10902)
 * drop/alter user should be case sensitive (CASSANDRA-10817)
 * jemalloc detection fails due to quoting issues in regexv (CASSANDRA-10946)
 * (cqlsh) show correct column names for empty result sets (CASSANDRA-9813)
 * Add new types to Stress (CASSANDRA-9556)
 * Add property to allow listening on broadcast interface (CASSANDRA-9748)
 * Fix regression in split size on CqlInputFormat (CASSANDRA-10835)
 * Better handling of SSL connection errors inter-node (CASSANDRA-10816)
 * Disable reloading of GossipingPropertyFileSnitch (CASSANDRA-9474)
 * Verify tables in pseudo-system keyspaces at startup (CASSANDRA-10761)
 * (cqlsh) encode input correctly when saving history
Merged from 2.1:
 * test_bulk_round_trip_blogposts is failing occasionally (CASSANDRA-10938)
 * Fix isJoined return true only after becoming cluster member (CASANDRA-11007)
 * Fix bad gossip generation seen in long-running clusters (CASSANDRA-10969)
 * Avoid NPE when incremental repair fails (CASSANDRA-10909)
 * Unmark sstables compacting once they are done in cleanup/scrub/upgradesstables (CASSANDRA-10829)
 * Allow simultaneous bootstrapping with strict consistency when no vnodes are used (CASSANDRA-11005)
 * Log a message when major compaction does not result in a single file (CASSANDRA-10847)
 * (cqlsh) fix cqlsh_copy_tests when vnodes are disabled (CASSANDRA-10997)
 * (cqlsh) Add request timeout option to cqlsh (CASSANDRA-10686)
 * Avoid AssertionError while submitting hint with LWT (CASSANDRA-10477)
 * If CompactionMetadata is not in stats file, use index summary instead (CASSANDRA-10676)
 * Retry sending gossip syn multiple times during shadow round (CASSANDRA-8072)
 * Fix pending range calculation during moves (CASSANDRA-10887)
 * Sane default (200Mbps) for inter-DC streaming througput (CASSANDRA-8708)
 * Match cassandra-loader options in COPY FROM (CASSANDRA-9303)
 * Fix binding to any address in CqlBulkRecordWriter (CASSANDRA-9309)
 * cqlsh fails to decode utf-8 characters for text typed columns (CASSANDRA-10875)
 * Log error when stream session fails (CASSANDRA-9294)
 * Fix bugs in commit log archiving startup behavior (CASSANDRA-10593)
 * (cqlsh) further optimise COPY FROM (CASSANDRA-9302)
 * Allow CREATE TABLE WITH ID (CASSANDRA-9179)
 * Make Stress compiles within eclipse (CASSANDRA-10807)
 * Cassandra Daemon should print JVM arguments (CASSANDRA-10764)
 * Allow cancellation of index summary redistribution (CASSANDRA-8805)


3.0.2
 * Fix upgrade data loss due to range tombstone deleting more data than then should
   (CASSANDRA-10822)


3.0.1
 * Avoid MV race during node decommission (CASSANDRA-10674)
 * Disable reloading of GossipingPropertyFileSnitch (CASSANDRA-9474)
 * Handle single-column deletions correction in materialized views
   when the column is part of the view primary key (CASSANDRA-10796)
 * Fix issue with datadir migration on upgrade (CASSANDRA-10788)
 * Fix bug with range tombstones on reverse queries and test coverage for
   AbstractBTreePartition (CASSANDRA-10059)
 * Remove 64k limit on collection elements (CASSANDRA-10374)
 * Remove unclear Indexer.indexes() method (CASSANDRA-10690)
 * Fix NPE on stream read error (CASSANDRA-10771)
 * Normalize cqlsh DESC output (CASSANDRA-10431)
 * Rejects partition range deletions when columns are specified (CASSANDRA-10739)
 * Fix error when saving cached key for old format sstable (CASSANDRA-10778)
 * Invalidate prepared statements on DROP INDEX (CASSANDRA-10758)
 * Fix SELECT statement with IN restrictions on partition key,
   ORDER BY and LIMIT (CASSANDRA-10729)
 * Improve stress performance over 1k threads (CASSANDRA-7217)
 * Wait for migration responses to complete before bootstrapping (CASSANDRA-10731)
 * Unable to create a function with argument of type Inet (CASSANDRA-10741)
 * Fix backward incompatibiliy in CqlInputFormat (CASSANDRA-10717)
 * Correctly preserve deletion info on updated rows when notifying indexers
   of single-row deletions (CASSANDRA-10694)
 * Notify indexers of partition delete during cleanup (CASSANDRA-10685)
 * Keep the file open in trySkipCache (CASSANDRA-10669)
 * Updated trigger example (CASSANDRA-10257)
Merged from 2.2:
 * Verify tables in pseudo-system keyspaces at startup (CASSANDRA-10761)
 * Fix IllegalArgumentException in DataOutputBuffer.reallocate for large buffers (CASSANDRA-10592)
 * Show CQL help in cqlsh in web browser (CASSANDRA-7225)
 * Serialize on disk the proper SSTable compression ratio (CASSANDRA-10775)
 * Reject index queries while the index is building (CASSANDRA-8505)
 * CQL.textile syntax incorrectly includes optional keyspace for aggregate SFUNC and FINALFUNC (CASSANDRA-10747)
 * Fix JSON update with prepared statements (CASSANDRA-10631)
 * Don't do anticompaction after subrange repair (CASSANDRA-10422)
 * Fix SimpleDateType type compatibility (CASSANDRA-10027)
 * (Hadoop) fix splits calculation (CASSANDRA-10640)
 * (Hadoop) ensure that Cluster instances are always closed (CASSANDRA-10058)
Merged from 2.1:
 * Fix Stress profile parsing on Windows (CASSANDRA-10808)
 * Fix incremental repair hang when replica is down (CASSANDRA-10288)
 * Optimize the way we check if a token is repaired in anticompaction (CASSANDRA-10768)
 * Add proper error handling to stream receiver (CASSANDRA-10774)
 * Warn or fail when changing cluster topology live (CASSANDRA-10243)
 * Status command in debian/ubuntu init script doesn't work (CASSANDRA-10213)
 * Some DROP ... IF EXISTS incorrectly result in exceptions on non-existing KS (CASSANDRA-10658)
 * DeletionTime.compareTo wrong in rare cases (CASSANDRA-10749)
 * Force encoding when computing statement ids (CASSANDRA-10755)
 * Properly reject counters as map keys (CASSANDRA-10760)
 * Fix the sstable-needs-cleanup check (CASSANDRA-10740)
 * (cqlsh) Print column names before COPY operation (CASSANDRA-8935)
 * Fix CompressedInputStream for proper cleanup (CASSANDRA-10012)
 * (cqlsh) Support counters in COPY commands (CASSANDRA-9043)
 * Try next replica if not possible to connect to primary replica on
   ColumnFamilyRecordReader (CASSANDRA-2388)
 * Limit window size in DTCS (CASSANDRA-10280)
 * sstableloader does not use MAX_HEAP_SIZE env parameter (CASSANDRA-10188)
 * (cqlsh) Improve COPY TO performance and error handling (CASSANDRA-9304)
 * Create compression chunk for sending file only (CASSANDRA-10680)
 * Forbid compact clustering column type changes in ALTER TABLE (CASSANDRA-8879)
 * Reject incremental repair with subrange repair (CASSANDRA-10422)
 * Add a nodetool command to refresh size_estimates (CASSANDRA-9579)
 * Invalidate cache after stream receive task is completed (CASSANDRA-10341)
 * Reject counter writes in CQLSSTableWriter (CASSANDRA-10258)
 * Remove superfluous COUNTER_MUTATION stage mapping (CASSANDRA-10605)


3.0
 * Fix AssertionError while flushing memtable due to materialized views
   incorrectly inserting empty rows (CASSANDRA-10614)
 * Store UDA initcond as CQL literal in the schema table, instead of a blob (CASSANDRA-10650)
 * Don't use -1 for the position of partition key in schema (CASSANDRA-10491)
 * Fix distinct queries in mixed version cluster (CASSANDRA-10573)
 * Skip sstable on clustering in names query (CASSANDRA-10571)
 * Remove value skipping as it breaks read-repair (CASSANDRA-10655)
 * Fix bootstrapping with MVs (CASSANDRA-10621)
 * Make sure EACH_QUORUM reads are using NTS (CASSANDRA-10584)
 * Fix MV replica filtering for non-NetworkTopologyStrategy (CASSANDRA-10634)
 * (Hadoop) fix CIF describeSplits() not handling 0 size estimates (CASSANDRA-10600)
 * Fix reading of legacy sstables (CASSANDRA-10590)
 * Use CQL type names in schema metadata tables (CASSANDRA-10365)
 * Guard batchlog replay against integer division by zero (CASSANDRA-9223)
 * Fix bug when adding a column to thrift with the same name than a primary key (CASSANDRA-10608)
 * Add client address argument to IAuthenticator::newSaslNegotiator (CASSANDRA-8068)
 * Fix implementation of LegacyLayout.LegacyBoundComparator (CASSANDRA-10602)
 * Don't use 'names query' read path for counters (CASSANDRA-10572)
 * Fix backward compatibility for counters (CASSANDRA-10470)
 * Remove memory_allocator paramter from cassandra.yaml (CASSANDRA-10581,10628)
 * Execute the metadata reload task of all registered indexes on CFS::reload (CASSANDRA-10604)
 * Fix thrift cas operations with defined columns (CASSANDRA-10576)
 * Fix PartitionUpdate.operationCount()for updates with static column operations (CASSANDRA-10606)
 * Fix thrift get() queries with defined columns (CASSANDRA-10586)
 * Fix marking of indexes as built and removed (CASSANDRA-10601)
 * Skip initialization of non-registered 2i instances, remove Index::getIndexName (CASSANDRA-10595)
 * Fix batches on multiple tables (CASSANDRA-10554)
 * Ensure compaction options are validated when updating KeyspaceMetadata (CASSANDRA-10569)
 * Flatten Iterator Transformation Hierarchy (CASSANDRA-9975)
 * Remove token generator (CASSANDRA-5261)
 * RolesCache should not be created for any authenticator that does not requireAuthentication (CASSANDRA-10562)
 * Fix LogTransaction checking only a single directory for files (CASSANDRA-10421)
 * Fix handling of range tombstones when reading old format sstables (CASSANDRA-10360)
 * Aggregate with Initial Condition fails with C* 3.0 (CASSANDRA-10367)
Merged from 2.2:
 * (cqlsh) show partial trace if incomplete after max_trace_wait (CASSANDRA-7645)
 * Use most up-to-date version of schema for system tables (CASSANDRA-10652)
 * Deprecate memory_allocator in cassandra.yaml (CASSANDRA-10581,10628)
 * Expose phi values from failure detector via JMX and tweak debug
   and trace logging (CASSANDRA-9526)
 * Fix IllegalArgumentException in DataOutputBuffer.reallocate for large buffers (CASSANDRA-10592)
Merged from 2.1:
 * Shutdown compaction in drain to prevent leak (CASSANDRA-10079)
 * (cqlsh) fix COPY using wrong variable name for time_format (CASSANDRA-10633)
 * Do not run SizeEstimatesRecorder if a node is not a member of the ring (CASSANDRA-9912)
 * Improve handling of dead nodes in gossip (CASSANDRA-10298)
 * Fix logback-tools.xml incorrectly configured for outputing to System.err
   (CASSANDRA-9937)
 * Fix streaming to catch exception so retry not fail (CASSANDRA-10557)
 * Add validation method to PerRowSecondaryIndex (CASSANDRA-10092)
 * Support encrypted and plain traffic on the same port (CASSANDRA-10559)
 * Do STCS in DTCS windows (CASSANDRA-10276)
 * Avoid repetition of JVM_OPTS in debian package (CASSANDRA-10251)
 * Fix potential NPE from handling result of SIM.highestSelectivityIndex (CASSANDRA-10550)
 * Fix paging issues with partitions containing only static columns data (CASSANDRA-10381)
 * Fix conditions on static columns (CASSANDRA-10264)
 * AssertionError: attempted to delete non-existing file CommitLog (CASSANDRA-10377)
 * Fix sorting for queries with an IN condition on partition key columns (CASSANDRA-10363)


3.0-rc2
 * Fix SELECT DISTINCT queries between 2.2.2 nodes and 3.0 nodes (CASSANDRA-10473)
 * Remove circular references in SegmentedFile (CASSANDRA-10543)
 * Ensure validation of indexed values only occurs once per-partition (CASSANDRA-10536)
 * Fix handling of static columns for range tombstones in thrift (CASSANDRA-10174)
 * Support empty ColumnFilter for backward compatility on empty IN (CASSANDRA-10471)
 * Remove Pig support (CASSANDRA-10542)
 * Fix LogFile throws Exception when assertion is disabled (CASSANDRA-10522)
 * Revert CASSANDRA-7486, make CMS default GC, move GC config to
   conf/jvm.options (CASSANDRA-10403)
 * Fix TeeingAppender causing some logs to be truncated/empty (CASSANDRA-10447)
 * Allow EACH_QUORUM for reads (CASSANDRA-9602)
 * Fix potential ClassCastException while upgrading (CASSANDRA-10468)
 * Fix NPE in MVs on update (CASSANDRA-10503)
 * Only include modified cell data in indexing deltas (CASSANDRA-10438)
 * Do not load keyspace when creating sstable writer (CASSANDRA-10443)
 * If node is not yet gossiping write all MV updates to batchlog only (CASSANDRA-10413)
 * Re-populate token metadata after commit log recovery (CASSANDRA-10293)
 * Provide additional metrics for materialized views (CASSANDRA-10323)
 * Flush system schema tables after local schema changes (CASSANDRA-10429)
Merged from 2.2:
 * Reduce contention getting instances of CompositeType (CASSANDRA-10433)
 * Fix the regression when using LIMIT with aggregates (CASSANDRA-10487)
 * Avoid NoClassDefFoundError during DataDescriptor initialization on windows (CASSANDRA-10412)
 * Preserve case of quoted Role & User names (CASSANDRA-10394)
 * cqlsh pg-style-strings broken (CASSANDRA-10484)
 * cqlsh prompt includes name of keyspace after failed `use` statement (CASSANDRA-10369)
Merged from 2.1:
 * (cqlsh) Distinguish negative and positive infinity in output (CASSANDRA-10523)
 * (cqlsh) allow custom time_format for COPY TO (CASSANDRA-8970)
 * Don't allow startup if the node's rack has changed (CASSANDRA-10242)
 * (cqlsh) show partial trace if incomplete after max_trace_wait (CASSANDRA-7645)
 * Allow LOCAL_JMX to be easily overridden (CASSANDRA-10275)
 * Mark nodes as dead even if they've already left (CASSANDRA-10205)


3.0.0-rc1
 * Fix mixed version read request compatibility for compact static tables
   (CASSANDRA-10373)
 * Fix paging of DISTINCT with static and IN (CASSANDRA-10354)
 * Allow MATERIALIZED VIEW's SELECT statement to restrict primary key
   columns (CASSANDRA-9664)
 * Move crc_check_chance out of compression options (CASSANDRA-9839)
 * Fix descending iteration past end of BTreeSearchIterator (CASSANDRA-10301)
 * Transfer hints to a different node on decommission (CASSANDRA-10198)
 * Check partition keys for CAS operations during stmt validation (CASSANDRA-10338)
 * Add custom query expressions to SELECT (CASSANDRA-10217)
 * Fix minor bugs in MV handling (CASSANDRA-10362)
 * Allow custom indexes with 0,1 or multiple target columns (CASSANDRA-10124)
 * Improve MV schema representation (CASSANDRA-9921)
 * Add flag to enable/disable coordinator batchlog for MV writes (CASSANDRA-10230)
 * Update cqlsh COPY for new internal driver serialization interface (CASSANDRA-10318)
 * Give index implementations more control over rebuild operations (CASSANDRA-10312)
 * Update index file format (CASSANDRA-10314)
 * Add "shadowable" row tombstones to deal with mv timestamp issues (CASSANDRA-10261)
 * CFS.loadNewSSTables() broken for pre-3.0 sstables
 * Cache selected index in read command to reduce lookups (CASSANDRA-10215)
 * Small optimizations of sstable index serialization (CASSANDRA-10232)
 * Support for both encrypted and unencrypted native transport connections (CASSANDRA-9590)
Merged from 2.2:
 * Configurable page size in cqlsh (CASSANDRA-9855)
 * Defer default role manager setup until all nodes are on 2.2+ (CASSANDRA-9761)
 * Handle missing RoleManager in config after upgrade to 2.2 (CASSANDRA-10209)
Merged from 2.1:
 * Bulk Loader API could not tolerate even node failure (CASSANDRA-10347)
 * Avoid misleading pushed notifications when multiple nodes
   share an rpc_address (CASSANDRA-10052)
 * Fix dropping undroppable when message queue is full (CASSANDRA-10113)
 * Fix potential ClassCastException during paging (CASSANDRA-10352)
 * Prevent ALTER TYPE from creating circular references (CASSANDRA-10339)
 * Fix cache handling of 2i and base tables (CASSANDRA-10155, 10359)
 * Fix NPE in nodetool compactionhistory (CASSANDRA-9758)
 * (Pig) support BulkOutputFormat as a URL parameter (CASSANDRA-7410)
 * BATCH statement is broken in cqlsh (CASSANDRA-10272)
 * (cqlsh) Make cqlsh PEP8 Compliant (CASSANDRA-10066)
 * (cqlsh) Fix error when starting cqlsh with --debug (CASSANDRA-10282)
 * Scrub, Cleanup and Upgrade do not unmark compacting until all operations
   have completed, regardless of the occurence of exceptions (CASSANDRA-10274)


3.0.0-beta2
 * Fix columns returned by AbstractBtreePartitions (CASSANDRA-10220)
 * Fix backward compatibility issue due to AbstractBounds serialization bug (CASSANDRA-9857)
 * Fix startup error when upgrading nodes (CASSANDRA-10136)
 * Base table PRIMARY KEY can be assumed to be NOT NULL in MV creation (CASSANDRA-10147)
 * Improve batchlog write patch (CASSANDRA-9673)
 * Re-apply MaterializedView updates on commitlog replay (CASSANDRA-10164)
 * Require AbstractType.isByteOrderComparable declaration in constructor (CASSANDRA-9901)
 * Avoid digest mismatch on upgrade to 3.0 (CASSANDRA-9554)
 * Fix Materialized View builder when adding multiple MVs (CASSANDRA-10156)
 * Choose better poolingOptions for protocol v4 in cassandra-stress (CASSANDRA-10182)
 * Fix LWW bug affecting Materialized Views (CASSANDRA-10197)
 * Ensures frozen sets and maps are always sorted (CASSANDRA-10162)
 * Don't deadlock when flushing CFS backed custom indexes (CASSANDRA-10181)
 * Fix double flushing of secondary index tables (CASSANDRA-10180)
 * Fix incorrect handling of range tombstones in thrift (CASSANDRA-10046)
 * Only use batchlog when paired materialized view replica is remote (CASSANDRA-10061)
 * Reuse TemporalRow when updating multiple MaterializedViews (CASSANDRA-10060)
 * Validate gc_grace_seconds for batchlog writes and MVs (CASSANDRA-9917)
 * Fix sstablerepairedset (CASSANDRA-10132)
Merged from 2.2:
 * Cancel transaction for sstables we wont redistribute index summary
   for (CASSANDRA-10270)
 * Retry snapshot deletion after compaction and gc on Windows (CASSANDRA-10222)
 * Fix failure to start with space in directory path on Windows (CASSANDRA-10239)
 * Fix repair hang when snapshot failed (CASSANDRA-10057)
 * Fall back to 1/4 commitlog volume for commitlog_total_space on small disks
   (CASSANDRA-10199)
Merged from 2.1:
 * Added configurable warning threshold for GC duration (CASSANDRA-8907)
 * Fix handling of streaming EOF (CASSANDRA-10206)
 * Only check KeyCache when it is enabled
 * Change streaming_socket_timeout_in_ms default to 1 hour (CASSANDRA-8611)
 * (cqlsh) update list of CQL keywords (CASSANDRA-9232)
 * Add nodetool gettraceprobability command (CASSANDRA-10234)
Merged from 2.0:
 * Fix rare race where older gossip states can be shadowed (CASSANDRA-10366)
 * Fix consolidating racks violating the RF contract (CASSANDRA-10238)
 * Disallow decommission when node is in drained state (CASSANDRA-8741)


2.2.1
 * Fix race during construction of commit log (CASSANDRA-10049)
 * Fix LeveledCompactionStrategyTest (CASSANDRA-9757)
 * Fix broken UnbufferedDataOutputStreamPlus.writeUTF (CASSANDRA-10203)
 * (cqlsh) default load-from-file encoding to utf-8 (CASSANDRA-9898)
 * Avoid returning Permission.NONE when failing to query users table (CASSANDRA-10168)
 * (cqlsh) add CLEAR command (CASSANDRA-10086)
 * Support string literals as Role names for compatibility (CASSANDRA-10135)
Merged from 2.1:
 * Only check KeyCache when it is enabled
 * Change streaming_socket_timeout_in_ms default to 1 hour (CASSANDRA-8611)
 * (cqlsh) update list of CQL keywords (CASSANDRA-9232)


3.0.0-beta1
 * Redesign secondary index API (CASSANDRA-9459, 7771, 9041)
 * Fix throwing ReadFailure instead of ReadTimeout on range queries (CASSANDRA-10125)
 * Rewrite hinted handoff (CASSANDRA-6230)
 * Fix query on static compact tables (CASSANDRA-10093)
 * Fix race during construction of commit log (CASSANDRA-10049)
 * Add option to only purge repaired tombstones (CASSANDRA-6434)
 * Change authorization handling for MVs (CASSANDRA-9927)
 * Add custom JMX enabled executor for UDF sandbox (CASSANDRA-10026)
 * Fix row deletion bug for Materialized Views (CASSANDRA-10014)
 * Support mixed-version clusters with Cassandra 2.1 and 2.2 (CASSANDRA-9704)
 * Fix multiple slices on RowSearchers (CASSANDRA-10002)
 * Fix bug in merging of collections (CASSANDRA-10001)
 * Optimize batchlog replay to avoid full scans (CASSANDRA-7237)
 * Repair improvements when using vnodes (CASSANDRA-5220)
 * Disable scripted UDFs by default (CASSANDRA-9889)
 * Bytecode inspection for Java-UDFs (CASSANDRA-9890)
 * Use byte to serialize MT hash length (CASSANDRA-9792)
 * Replace usage of Adler32 with CRC32 (CASSANDRA-8684)
 * Fix migration to new format from 2.1 SSTable (CASSANDRA-10006)
 * SequentialWriter should extend BufferedDataOutputStreamPlus (CASSANDRA-9500)
 * Use the same repairedAt timestamp within incremental repair session (CASSANDRA-9111)
Merged from 2.2:
 * Allow count(*) and count(1) to be use as normal aggregation (CASSANDRA-10114)
 * An NPE is thrown if the column name is unknown for an IN relation (CASSANDRA-10043)
 * Apply commit_failure_policy to more errors on startup (CASSANDRA-9749)
 * Fix histogram overflow exception (CASSANDRA-9973)
 * Route gossip messages over dedicated socket (CASSANDRA-9237)
 * Add checksum to saved cache files (CASSANDRA-9265)
 * Log warning when using an aggregate without partition key (CASSANDRA-9737)
Merged from 2.1:
 * (cqlsh) Allow encoding to be set through command line (CASSANDRA-10004)
 * Add new JMX methods to change local compaction strategy (CASSANDRA-9965)
 * Write hints for paxos commits (CASSANDRA-7342)
 * (cqlsh) Fix timestamps before 1970 on Windows, always
   use UTC for timestamp display (CASSANDRA-10000)
 * (cqlsh) Avoid overwriting new config file with old config
   when both exist (CASSANDRA-9777)
 * Release snapshot selfRef when doing snapshot repair (CASSANDRA-9998)
 * Cannot replace token does not exist - DN node removed as Fat Client (CASSANDRA-9871)
Merged from 2.0:
 * Don't cast expected bf size to an int (CASSANDRA-9959)
 * Make getFullyExpiredSSTables less expensive (CASSANDRA-9882)


3.0.0-alpha1
 * Implement proper sandboxing for UDFs (CASSANDRA-9402)
 * Simplify (and unify) cleanup of compaction leftovers (CASSANDRA-7066)
 * Allow extra schema definitions in cassandra-stress yaml (CASSANDRA-9850)
 * Metrics should use up to date nomenclature (CASSANDRA-9448)
 * Change CREATE/ALTER TABLE syntax for compression (CASSANDRA-8384)
 * Cleanup crc and adler code for java 8 (CASSANDRA-9650)
 * Storage engine refactor (CASSANDRA-8099, 9743, 9746, 9759, 9781, 9808, 9825,
   9848, 9705, 9859, 9867, 9874, 9828, 9801)
 * Update Guava to 18.0 (CASSANDRA-9653)
 * Bloom filter false positive ratio is not honoured (CASSANDRA-8413)
 * New option for cassandra-stress to leave a ratio of columns null (CASSANDRA-9522)
 * Change hinted_handoff_enabled yaml setting, JMX (CASSANDRA-9035)
 * Add algorithmic token allocation (CASSANDRA-7032)
 * Add nodetool command to replay batchlog (CASSANDRA-9547)
 * Make file buffer cache independent of paths being read (CASSANDRA-8897)
 * Remove deprecated legacy Hadoop code (CASSANDRA-9353)
 * Decommissioned nodes will not rejoin the cluster (CASSANDRA-8801)
 * Change gossip stabilization to use endpoit size (CASSANDRA-9401)
 * Change default garbage collector to G1 (CASSANDRA-7486)
 * Populate TokenMetadata early during startup (CASSANDRA-9317)
 * Undeprecate cache recentHitRate (CASSANDRA-6591)
 * Add support for selectively varint encoding fields (CASSANDRA-9499, 9865)
 * Materialized Views (CASSANDRA-6477)
Merged from 2.2:
 * Avoid grouping sstables for anticompaction with DTCS (CASSANDRA-9900)
 * UDF / UDA execution time in trace (CASSANDRA-9723)
 * Fix broken internode SSL (CASSANDRA-9884)
Merged from 2.1:
 * Add new JMX methods to change local compaction strategy (CASSANDRA-9965)
 * Fix handling of enable/disable autocompaction (CASSANDRA-9899)
 * Add consistency level to tracing ouput (CASSANDRA-9827)
 * Remove repair snapshot leftover on startup (CASSANDRA-7357)
 * Use random nodes for batch log when only 2 racks (CASSANDRA-8735)
 * Ensure atomicity inside thrift and stream session (CASSANDRA-7757)
 * Fix nodetool info error when the node is not joined (CASSANDRA-9031)
Merged from 2.0:
 * Log when messages are dropped due to cross_node_timeout (CASSANDRA-9793)
 * Don't track hotness when opening from snapshot for validation (CASSANDRA-9382)


2.2.0
 * Allow the selection of columns together with aggregates (CASSANDRA-9767)
 * Fix cqlsh copy methods and other windows specific issues (CASSANDRA-9795)
 * Don't wrap byte arrays in SequentialWriter (CASSANDRA-9797)
 * sum() and avg() functions missing for smallint and tinyint types (CASSANDRA-9671)
 * Revert CASSANDRA-9542 (allow native functions in UDA) (CASSANDRA-9771)
Merged from 2.1:
 * Fix MarshalException when upgrading superColumn family (CASSANDRA-9582)
 * Fix broken logging for "empty" flushes in Memtable (CASSANDRA-9837)
 * Handle corrupt files on startup (CASSANDRA-9686)
 * Fix clientutil jar and tests (CASSANDRA-9760)
 * (cqlsh) Allow the SSL protocol version to be specified through the
    config file or environment variables (CASSANDRA-9544)
Merged from 2.0:
 * Add tool to find why expired sstables are not getting dropped (CASSANDRA-10015)
 * Remove erroneous pending HH tasks from tpstats/jmx (CASSANDRA-9129)
 * Don't cast expected bf size to an int (CASSANDRA-9959)
 * checkForEndpointCollision fails for legitimate collisions (CASSANDRA-9765)
 * Complete CASSANDRA-8448 fix (CASSANDRA-9519)
 * Don't include auth credentials in debug log (CASSANDRA-9682)
 * Can't transition from write survey to normal mode (CASSANDRA-9740)
 * Scrub (recover) sstables even when -Index.db is missing (CASSANDRA-9591)
 * Fix growing pending background compaction (CASSANDRA-9662)


2.2.0-rc2
 * Re-enable memory-mapped I/O on Windows (CASSANDRA-9658)
 * Warn when an extra-large partition is compacted (CASSANDRA-9643)
 * (cqlsh) Allow setting the initial connection timeout (CASSANDRA-9601)
 * BulkLoader has --transport-factory option but does not use it (CASSANDRA-9675)
 * Allow JMX over SSL directly from nodetool (CASSANDRA-9090)
 * Update cqlsh for UDFs (CASSANDRA-7556)
 * Change Windows kernel default timer resolution (CASSANDRA-9634)
 * Deprected sstable2json and json2sstable (CASSANDRA-9618)
 * Allow native functions in user-defined aggregates (CASSANDRA-9542)
 * Don't repair system_distributed by default (CASSANDRA-9621)
 * Fix mixing min, max, and count aggregates for blob type (CASSANRA-9622)
 * Rename class for DATE type in Java driver (CASSANDRA-9563)
 * Duplicate compilation of UDFs on coordinator (CASSANDRA-9475)
 * Fix connection leak in CqlRecordWriter (CASSANDRA-9576)
 * Mlockall before opening system sstables & remove boot_without_jna option (CASSANDRA-9573)
 * Add functions to convert timeuuid to date or time, deprecate dateOf and unixTimestampOf (CASSANDRA-9229)
 * Make sure we cancel non-compacting sstables from LifecycleTransaction (CASSANDRA-9566)
 * Fix deprecated repair JMX API (CASSANDRA-9570)
 * Add logback metrics (CASSANDRA-9378)
 * Update and refactor ant test/test-compression to run the tests in parallel (CASSANDRA-9583)
 * Fix upgrading to new directory for secondary index (CASSANDRA-9687)
Merged from 2.1:
 * (cqlsh) Fix bad check for CQL compatibility when DESCRIBE'ing
   COMPACT STORAGE tables with no clustering columns
 * Eliminate strong self-reference chains in sstable ref tidiers (CASSANDRA-9656)
 * Ensure StreamSession uses canonical sstable reader instances (CASSANDRA-9700) 
 * Ensure memtable book keeping is not corrupted in the event we shrink usage (CASSANDRA-9681)
 * Update internal python driver for cqlsh (CASSANDRA-9064)
 * Fix IndexOutOfBoundsException when inserting tuple with too many
   elements using the string literal notation (CASSANDRA-9559)
 * Enable describe on indices (CASSANDRA-7814)
 * Fix incorrect result for IN queries where column not found (CASSANDRA-9540)
 * ColumnFamilyStore.selectAndReference may block during compaction (CASSANDRA-9637)
 * Fix bug in cardinality check when compacting (CASSANDRA-9580)
 * Fix memory leak in Ref due to ConcurrentLinkedQueue.remove() behaviour (CASSANDRA-9549)
 * Make rebuild only run one at a time (CASSANDRA-9119)
Merged from 2.0:
 * Avoid NPE in AuthSuccess#decode (CASSANDRA-9727)
 * Add listen_address to system.local (CASSANDRA-9603)
 * Bug fixes to resultset metadata construction (CASSANDRA-9636)
 * Fix setting 'durable_writes' in ALTER KEYSPACE (CASSANDRA-9560)
 * Avoids ballot clash in Paxos (CASSANDRA-9649)
 * Improve trace messages for RR (CASSANDRA-9479)
 * Fix suboptimal secondary index selection when restricted
   clustering column is also indexed (CASSANDRA-9631)
 * (cqlsh) Add min_threshold to DTCS option autocomplete (CASSANDRA-9385)
 * Fix error message when attempting to create an index on a column
   in a COMPACT STORAGE table with clustering columns (CASSANDRA-9527)
 * 'WITH WITH' in alter keyspace statements causes NPE (CASSANDRA-9565)
 * Expose some internals of SelectStatement for inspection (CASSANDRA-9532)
 * ArrivalWindow should use primitives (CASSANDRA-9496)
 * Periodically submit background compaction tasks (CASSANDRA-9592)
 * Set HAS_MORE_PAGES flag to false when PagingState is null (CASSANDRA-9571)


2.2.0-rc1
 * Compressed commit log should measure compressed space used (CASSANDRA-9095)
 * Fix comparison bug in CassandraRoleManager#collectRoles (CASSANDRA-9551)
 * Add tinyint,smallint,time,date support for UDFs (CASSANDRA-9400)
 * Deprecates SSTableSimpleWriter and SSTableSimpleUnsortedWriter (CASSANDRA-9546)
 * Empty INITCOND treated as null in aggregate (CASSANDRA-9457)
 * Remove use of Cell in Thrift MapReduce classes (CASSANDRA-8609)
 * Integrate pre-release Java Driver 2.2-rc1, custom build (CASSANDRA-9493)
 * Clean up gossiper logic for old versions (CASSANDRA-9370)
 * Fix custom payload coding/decoding to match the spec (CASSANDRA-9515)
 * ant test-all results incomplete when parsed (CASSANDRA-9463)
 * Disallow frozen<> types in function arguments and return types for
   clarity (CASSANDRA-9411)
 * Static Analysis to warn on unsafe use of Autocloseable instances (CASSANDRA-9431)
 * Update commitlog archiving examples now that commitlog segments are
   not recycled (CASSANDRA-9350)
 * Extend Transactional API to sstable lifecycle management (CASSANDRA-8568)
 * (cqlsh) Add support for native protocol 4 (CASSANDRA-9399)
 * Ensure that UDF and UDAs are keyspace-isolated (CASSANDRA-9409)
 * Revert CASSANDRA-7807 (tracing completion client notifications) (CASSANDRA-9429)
 * Add ability to stop compaction by ID (CASSANDRA-7207)
 * Let CassandraVersion handle SNAPSHOT version (CASSANDRA-9438)
Merged from 2.1:
 * (cqlsh) Fix using COPY through SOURCE or -f (CASSANDRA-9083)
 * Fix occasional lack of `system` keyspace in schema tables (CASSANDRA-8487)
 * Use ProtocolError code instead of ServerError code for native protocol
   error responses to unsupported protocol versions (CASSANDRA-9451)
 * Default commitlog_sync_batch_window_in_ms changed to 2ms (CASSANDRA-9504)
 * Fix empty partition assertion in unsorted sstable writing tools (CASSANDRA-9071)
 * Ensure truncate without snapshot cannot produce corrupt responses (CASSANDRA-9388) 
 * Consistent error message when a table mixes counter and non-counter
   columns (CASSANDRA-9492)
 * Avoid getting unreadable keys during anticompaction (CASSANDRA-9508)
 * (cqlsh) Better float precision by default (CASSANDRA-9224)
 * Improve estimated row count (CASSANDRA-9107)
 * Optimize range tombstone memory footprint (CASSANDRA-8603)
 * Use configured gcgs in anticompaction (CASSANDRA-9397)
Merged from 2.0:
 * Don't accumulate more range than necessary in RangeTombstone.Tracker (CASSANDRA-9486)
 * Add broadcast and rpc addresses to system.local (CASSANDRA-9436)
 * Always mark sstable suspect when corrupted (CASSANDRA-9478)
 * Add database users and permissions to CQL3 documentation (CASSANDRA-7558)
 * Allow JVM_OPTS to be passed to standalone tools (CASSANDRA-5969)
 * Fix bad condition in RangeTombstoneList (CASSANDRA-9485)
 * Fix potential StackOverflow when setting CrcCheckChance over JMX (CASSANDRA-9488)
 * Fix null static columns in pages after the first, paged reversed
   queries (CASSANDRA-8502)
 * Fix counting cache serialization in request metrics (CASSANDRA-9466)
 * Add option not to validate atoms during scrub (CASSANDRA-9406)


2.2.0-beta1
 * Introduce Transactional API for internal state changes (CASSANDRA-8984)
 * Add a flag in cassandra.yaml to enable UDFs (CASSANDRA-9404)
 * Better support of null for UDF (CASSANDRA-8374)
 * Use ecj instead of javassist for UDFs (CASSANDRA-8241)
 * faster async logback configuration for tests (CASSANDRA-9376)
 * Add `smallint` and `tinyint` data types (CASSANDRA-8951)
 * Avoid thrift schema creation when native driver is used in stress tool (CASSANDRA-9374)
 * Make Functions.declared thread-safe
 * Add client warnings to native protocol v4 (CASSANDRA-8930)
 * Allow roles cache to be invalidated (CASSANDRA-8967)
 * Upgrade Snappy (CASSANDRA-9063)
 * Don't start Thrift rpc by default (CASSANDRA-9319)
 * Only stream from unrepaired sstables with incremental repair (CASSANDRA-8267)
 * Aggregate UDFs allow SFUNC return type to differ from STYPE if FFUNC specified (CASSANDRA-9321)
 * Remove Thrift dependencies in bundled tools (CASSANDRA-8358)
 * Disable memory mapping of hsperfdata file for JVM statistics (CASSANDRA-9242)
 * Add pre-startup checks to detect potential incompatibilities (CASSANDRA-8049)
 * Distinguish between null and unset in protocol v4 (CASSANDRA-7304)
 * Add user/role permissions for user-defined functions (CASSANDRA-7557)
 * Allow cassandra config to be updated to restart daemon without unloading classes (CASSANDRA-9046)
 * Don't initialize compaction writer before checking if iter is empty (CASSANDRA-9117)
 * Don't execute any functions at prepare-time (CASSANDRA-9037)
 * Share file handles between all instances of a SegmentedFile (CASSANDRA-8893)
 * Make it possible to major compact LCS (CASSANDRA-7272)
 * Make FunctionExecutionException extend RequestExecutionException
   (CASSANDRA-9055)
 * Add support for SELECT JSON, INSERT JSON syntax and new toJson(), fromJson()
   functions (CASSANDRA-7970)
 * Optimise max purgeable timestamp calculation in compaction (CASSANDRA-8920)
 * Constrain internode message buffer sizes, and improve IO class hierarchy (CASSANDRA-8670) 
 * New tool added to validate all sstables in a node (CASSANDRA-5791)
 * Push notification when tracing completes for an operation (CASSANDRA-7807)
 * Delay "node up" and "node added" notifications until native protocol server is started (CASSANDRA-8236)
 * Compressed Commit Log (CASSANDRA-6809)
 * Optimise IntervalTree (CASSANDRA-8988)
 * Add a key-value payload for third party usage (CASSANDRA-8553, 9212)
 * Bump metrics-reporter-config dependency for metrics 3.0 (CASSANDRA-8149)
 * Partition intra-cluster message streams by size, not type (CASSANDRA-8789)
 * Add WriteFailureException to native protocol, notify coordinator of
   write failures (CASSANDRA-8592)
 * Convert SequentialWriter to nio (CASSANDRA-8709)
 * Add role based access control (CASSANDRA-7653, 8650, 7216, 8760, 8849, 8761, 8850)
 * Record client ip address in tracing sessions (CASSANDRA-8162)
 * Indicate partition key columns in response metadata for prepared
   statements (CASSANDRA-7660)
 * Merge UUIDType and TimeUUIDType parse logic (CASSANDRA-8759)
 * Avoid memory allocation when searching index summary (CASSANDRA-8793)
 * Optimise (Time)?UUIDType Comparisons (CASSANDRA-8730)
 * Make CRC32Ex into a separate maven dependency (CASSANDRA-8836)
 * Use preloaded jemalloc w/ Unsafe (CASSANDRA-8714, 9197)
 * Avoid accessing partitioner through StorageProxy (CASSANDRA-8244, 8268)
 * Upgrade Metrics library and remove depricated metrics (CASSANDRA-5657)
 * Serializing Row cache alternative, fully off heap (CASSANDRA-7438)
 * Duplicate rows returned when in clause has repeated values (CASSANDRA-6706)
 * Make CassandraException unchecked, extend RuntimeException (CASSANDRA-8560)
 * Support direct buffer decompression for reads (CASSANDRA-8464)
 * DirectByteBuffer compatible LZ4 methods (CASSANDRA-7039)
 * Group sstables for anticompaction correctly (CASSANDRA-8578)
 * Add ReadFailureException to native protocol, respond
   immediately when replicas encounter errors while handling
   a read request (CASSANDRA-7886)
 * Switch CommitLogSegment from RandomAccessFile to nio (CASSANDRA-8308)
 * Allow mixing token and partition key restrictions (CASSANDRA-7016)
 * Support index key/value entries on map collections (CASSANDRA-8473)
 * Modernize schema tables (CASSANDRA-8261)
 * Support for user-defined aggregation functions (CASSANDRA-8053)
 * Fix NPE in SelectStatement with empty IN values (CASSANDRA-8419)
 * Refactor SelectStatement, return IN results in natural order instead
   of IN value list order and ignore duplicate values in partition key IN restrictions (CASSANDRA-7981)
 * Support UDTs, tuples, and collections in user-defined
   functions (CASSANDRA-7563)
 * Fix aggregate fn results on empty selection, result column name,
   and cqlsh parsing (CASSANDRA-8229)
 * Mark sstables as repaired after full repair (CASSANDRA-7586)
 * Extend Descriptor to include a format value and refactor reader/writer
   APIs (CASSANDRA-7443)
 * Integrate JMH for microbenchmarks (CASSANDRA-8151)
 * Keep sstable levels when bootstrapping (CASSANDRA-7460)
 * Add Sigar library and perform basic OS settings check on startup (CASSANDRA-7838)
 * Support for aggregation functions (CASSANDRA-4914)
 * Remove cassandra-cli (CASSANDRA-7920)
 * Accept dollar quoted strings in CQL (CASSANDRA-7769)
 * Make assassinate a first class command (CASSANDRA-7935)
 * Support IN clause on any partition key column (CASSANDRA-7855)
 * Support IN clause on any clustering column (CASSANDRA-4762)
 * Improve compaction logging (CASSANDRA-7818)
 * Remove YamlFileNetworkTopologySnitch (CASSANDRA-7917)
 * Do anticompaction in groups (CASSANDRA-6851)
 * Support user-defined functions (CASSANDRA-7395, 7526, 7562, 7740, 7781, 7929,
   7924, 7812, 8063, 7813, 7708)
 * Permit configurable timestamps with cassandra-stress (CASSANDRA-7416)
 * Move sstable RandomAccessReader to nio2, which allows using the
   FILE_SHARE_DELETE flag on Windows (CASSANDRA-4050)
 * Remove CQL2 (CASSANDRA-5918)
 * Optimize fetching multiple cells by name (CASSANDRA-6933)
 * Allow compilation in java 8 (CASSANDRA-7028)
 * Make incremental repair default (CASSANDRA-7250)
 * Enable code coverage thru JaCoCo (CASSANDRA-7226)
 * Switch external naming of 'column families' to 'tables' (CASSANDRA-4369) 
 * Shorten SSTable path (CASSANDRA-6962)
 * Use unsafe mutations for most unit tests (CASSANDRA-6969)
 * Fix race condition during calculation of pending ranges (CASSANDRA-7390)
 * Fail on very large batch sizes (CASSANDRA-8011)
 * Improve concurrency of repair (CASSANDRA-6455, 8208, 9145)
 * Select optimal CRC32 implementation at runtime (CASSANDRA-8614)
 * Evaluate MurmurHash of Token once per query (CASSANDRA-7096)
 * Generalize progress reporting (CASSANDRA-8901)
 * Resumable bootstrap streaming (CASSANDRA-8838, CASSANDRA-8942)
 * Allow scrub for secondary index (CASSANDRA-5174)
 * Save repair data to system table (CASSANDRA-5839)
 * fix nodetool names that reference column families (CASSANDRA-8872)
 Merged from 2.1:
 * Warn on misuse of unlogged batches (CASSANDRA-9282)
 * Failure detector detects and ignores local pauses (CASSANDRA-9183)
 * Add utility class to support for rate limiting a given log statement (CASSANDRA-9029)
 * Add missing consistency levels to cassandra-stess (CASSANDRA-9361)
 * Fix commitlog getCompletedTasks to not increment (CASSANDRA-9339)
 * Fix for harmless exceptions logged as ERROR (CASSANDRA-8564)
 * Delete processed sstables in sstablesplit/sstableupgrade (CASSANDRA-8606)
 * Improve sstable exclusion from partition tombstones (CASSANDRA-9298)
 * Validate the indexed column rather than the cell's contents for 2i (CASSANDRA-9057)
 * Add support for top-k custom 2i queries (CASSANDRA-8717)
 * Fix error when dropping table during compaction (CASSANDRA-9251)
 * cassandra-stress supports validation operations over user profiles (CASSANDRA-8773)
 * Add support for rate limiting log messages (CASSANDRA-9029)
 * Log the partition key with tombstone warnings (CASSANDRA-8561)
 * Reduce runWithCompactionsDisabled poll interval to 1ms (CASSANDRA-9271)
 * Fix PITR commitlog replay (CASSANDRA-9195)
 * GCInspector logs very different times (CASSANDRA-9124)
 * Fix deleting from an empty list (CASSANDRA-9198)
 * Update tuple and collection types that use a user-defined type when that UDT
   is modified (CASSANDRA-9148, CASSANDRA-9192)
 * Use higher timeout for prepair and snapshot in repair (CASSANDRA-9261)
 * Fix anticompaction blocking ANTI_ENTROPY stage (CASSANDRA-9151)
 * Repair waits for anticompaction to finish (CASSANDRA-9097)
 * Fix streaming not holding ref when stream error (CASSANDRA-9295)
 * Fix canonical view returning early opened SSTables (CASSANDRA-9396)
Merged from 2.0:
 * (cqlsh) Add LOGIN command to switch users (CASSANDRA-7212)
 * Clone SliceQueryFilter in AbstractReadCommand implementations (CASSANDRA-8940)
 * Push correct protocol notification for DROP INDEX (CASSANDRA-9310)
 * token-generator - generated tokens too long (CASSANDRA-9300)
 * Fix counting of tombstones for TombstoneOverwhelmingException (CASSANDRA-9299)
 * Fix ReconnectableSnitch reconnecting to peers during upgrade (CASSANDRA-6702)
 * Include keyspace and table name in error log for collections over the size
   limit (CASSANDRA-9286)
 * Avoid potential overlap in LCS with single-partition sstables (CASSANDRA-9322)
 * Log warning message when a table is queried before the schema has fully
   propagated (CASSANDRA-9136)
 * Overload SecondaryIndex#indexes to accept the column definition (CASSANDRA-9314)
 * (cqlsh) Add SERIAL and LOCAL_SERIAL consistency levels (CASSANDRA-8051)
 * Fix index selection during rebuild with certain table layouts (CASSANDRA-9281)
 * Fix partition-level-delete-only workload accounting (CASSANDRA-9194)
 * Allow scrub to handle corrupted compressed chunks (CASSANDRA-9140)
 * Fix assertion error when resetlocalschema is run during repair (CASSANDRA-9249)
 * Disable single sstable tombstone compactions for DTCS by default (CASSANDRA-9234)
 * IncomingTcpConnection thread is not named (CASSANDRA-9262)
 * Close incoming connections when MessagingService is stopped (CASSANDRA-9238)
 * Fix streaming hang when retrying (CASSANDRA-9132)


2.1.5
 * Re-add deprecated cold_reads_to_omit param for backwards compat (CASSANDRA-9203)
 * Make anticompaction visible in compactionstats (CASSANDRA-9098)
 * Improve nodetool getendpoints documentation about the partition
   key parameter (CASSANDRA-6458)
 * Don't check other keyspaces for schema changes when an user-defined
   type is altered (CASSANDRA-9187)
 * Add generate-idea-files target to build.xml (CASSANDRA-9123)
 * Allow takeColumnFamilySnapshot to take a list of tables (CASSANDRA-8348)
 * Limit major sstable operations to their canonical representation (CASSANDRA-8669)
 * cqlsh: Add tests for INSERT and UPDATE tab completion (CASSANDRA-9125)
 * cqlsh: quote column names when needed in COPY FROM inserts (CASSANDRA-9080)
 * Do not load read meter for offline operations (CASSANDRA-9082)
 * cqlsh: Make CompositeType data readable (CASSANDRA-8919)
 * cqlsh: Fix display of triggers (CASSANDRA-9081)
 * Fix NullPointerException when deleting or setting an element by index on
   a null list collection (CASSANDRA-9077)
 * Buffer bloom filter serialization (CASSANDRA-9066)
 * Fix anti-compaction target bloom filter size (CASSANDRA-9060)
 * Make FROZEN and TUPLE unreserved keywords in CQL (CASSANDRA-9047)
 * Prevent AssertionError from SizeEstimatesRecorder (CASSANDRA-9034)
 * Avoid overwriting index summaries for sstables with an older format that
   does not support downsampling; rebuild summaries on startup when this
   is detected (CASSANDRA-8993)
 * Fix potential data loss in CompressedSequentialWriter (CASSANDRA-8949)
 * Make PasswordAuthenticator number of hashing rounds configurable (CASSANDRA-8085)
 * Fix AssertionError when binding nested collections in DELETE (CASSANDRA-8900)
 * Check for overlap with non-early sstables in LCS (CASSANDRA-8739)
 * Only calculate max purgable timestamp if we have to (CASSANDRA-8914)
 * (cqlsh) Greatly improve performance of COPY FROM (CASSANDRA-8225)
 * IndexSummary effectiveIndexInterval is now a guideline, not a rule (CASSANDRA-8993)
 * Use correct bounds for page cache eviction of compressed files (CASSANDRA-8746)
 * SSTableScanner enforces its bounds (CASSANDRA-8946)
 * Cleanup cell equality (CASSANDRA-8947)
 * Introduce intra-cluster message coalescing (CASSANDRA-8692)
 * DatabaseDescriptor throws NPE when rpc_interface is used (CASSANDRA-8839)
 * Don't check if an sstable is live for offline compactions (CASSANDRA-8841)
 * Don't set clientMode in SSTableLoader (CASSANDRA-8238)
 * Fix SSTableRewriter with disabled early open (CASSANDRA-8535)
 * Fix cassandra-stress so it respects the CL passed in user mode (CASSANDRA-8948)
 * Fix rare NPE in ColumnDefinition#hasIndexOption() (CASSANDRA-8786)
 * cassandra-stress reports per-operation statistics, plus misc (CASSANDRA-8769)
 * Add SimpleDate (cql date) and Time (cql time) types (CASSANDRA-7523)
 * Use long for key count in cfstats (CASSANDRA-8913)
 * Make SSTableRewriter.abort() more robust to failure (CASSANDRA-8832)
 * Remove cold_reads_to_omit from STCS (CASSANDRA-8860)
 * Make EstimatedHistogram#percentile() use ceil instead of floor (CASSANDRA-8883)
 * Fix top partitions reporting wrong cardinality (CASSANDRA-8834)
 * Fix rare NPE in KeyCacheSerializer (CASSANDRA-8067)
 * Pick sstables for validation as late as possible inc repairs (CASSANDRA-8366)
 * Fix commitlog getPendingTasks to not increment (CASSANDRA-8862)
 * Fix parallelism adjustment in range and secondary index queries
   when the first fetch does not satisfy the limit (CASSANDRA-8856)
 * Check if the filtered sstables is non-empty in STCS (CASSANDRA-8843)
 * Upgrade java-driver used for cassandra-stress (CASSANDRA-8842)
 * Fix CommitLog.forceRecycleAllSegments() memory access error (CASSANDRA-8812)
 * Improve assertions in Memory (CASSANDRA-8792)
 * Fix SSTableRewriter cleanup (CASSANDRA-8802)
 * Introduce SafeMemory for CompressionMetadata.Writer (CASSANDRA-8758)
 * 'nodetool info' prints exception against older node (CASSANDRA-8796)
 * Ensure SSTableReader.last corresponds exactly with the file end (CASSANDRA-8750)
 * Make SSTableWriter.openEarly more robust and obvious (CASSANDRA-8747)
 * Enforce SSTableReader.first/last (CASSANDRA-8744)
 * Cleanup SegmentedFile API (CASSANDRA-8749)
 * Avoid overlap with early compaction replacement (CASSANDRA-8683)
 * Safer Resource Management++ (CASSANDRA-8707)
 * Write partition size estimates into a system table (CASSANDRA-7688)
 * cqlsh: Fix keys() and full() collection indexes in DESCRIBE output
   (CASSANDRA-8154)
 * Show progress of streaming in nodetool netstats (CASSANDRA-8886)
 * IndexSummaryBuilder utilises offheap memory, and shares data between
   each IndexSummary opened from it (CASSANDRA-8757)
 * markCompacting only succeeds if the exact SSTableReader instances being 
   marked are in the live set (CASSANDRA-8689)
 * cassandra-stress support for varint (CASSANDRA-8882)
 * Fix Adler32 digest for compressed sstables (CASSANDRA-8778)
 * Add nodetool statushandoff/statusbackup (CASSANDRA-8912)
 * Use stdout for progress and stats in sstableloader (CASSANDRA-8982)
 * Correctly identify 2i datadir from older versions (CASSANDRA-9116)
Merged from 2.0:
 * Ignore gossip SYNs after shutdown (CASSANDRA-9238)
 * Avoid overflow when calculating max sstable size in LCS (CASSANDRA-9235)
 * Make sstable blacklisting work with compression (CASSANDRA-9138)
 * Do not attempt to rebuild indexes if no index accepts any column (CASSANDRA-9196)
 * Don't initiate snitch reconnection for dead states (CASSANDRA-7292)
 * Fix ArrayIndexOutOfBoundsException in CQLSSTableWriter (CASSANDRA-8978)
 * Add shutdown gossip state to prevent timeouts during rolling restarts (CASSANDRA-8336)
 * Fix running with java.net.preferIPv6Addresses=true (CASSANDRA-9137)
 * Fix failed bootstrap/replace attempts being persisted in system.peers (CASSANDRA-9180)
 * Flush system.IndexInfo after marking index built (CASSANDRA-9128)
 * Fix updates to min/max_compaction_threshold through cassandra-cli
   (CASSANDRA-8102)
 * Don't include tmp files when doing offline relevel (CASSANDRA-9088)
 * Use the proper CAS WriteType when finishing a previous round during Paxos
   preparation (CASSANDRA-8672)
 * Avoid race in cancelling compactions (CASSANDRA-9070)
 * More aggressive check for expired sstables in DTCS (CASSANDRA-8359)
 * Fix ignored index_interval change in ALTER TABLE statements (CASSANDRA-7976)
 * Do more aggressive compaction in old time windows in DTCS (CASSANDRA-8360)
 * java.lang.AssertionError when reading saved cache (CASSANDRA-8740)
 * "disk full" when running cleanup (CASSANDRA-9036)
 * Lower logging level from ERROR to DEBUG when a scheduled schema pull
   cannot be completed due to a node being down (CASSANDRA-9032)
 * Fix MOVED_NODE client event (CASSANDRA-8516)
 * Allow overriding MAX_OUTSTANDING_REPLAY_COUNT (CASSANDRA-7533)
 * Fix malformed JMX ObjectName containing IPv6 addresses (CASSANDRA-9027)
 * (cqlsh) Allow increasing CSV field size limit through
   cqlshrc config option (CASSANDRA-8934)
 * Stop logging range tombstones when exceeding the threshold
   (CASSANDRA-8559)
 * Fix NullPointerException when nodetool getendpoints is run
   against invalid keyspaces or tables (CASSANDRA-8950)
 * Allow specifying the tmp dir (CASSANDRA-7712)
 * Improve compaction estimated tasks estimation (CASSANDRA-8904)
 * Fix duplicate up/down messages sent to native clients (CASSANDRA-7816)
 * Expose commit log archive status via JMX (CASSANDRA-8734)
 * Provide better exceptions for invalid replication strategy parameters
   (CASSANDRA-8909)
 * Fix regression in mixed single and multi-column relation support for
   SELECT statements (CASSANDRA-8613)
 * Add ability to limit number of native connections (CASSANDRA-8086)
 * Fix CQLSSTableWriter throwing exception and spawning threads
   (CASSANDRA-8808)
 * Fix MT mismatch between empty and GC-able data (CASSANDRA-8979)
 * Fix incorrect validation when snapshotting single table (CASSANDRA-8056)
 * Add offline tool to relevel sstables (CASSANDRA-8301)
 * Preserve stream ID for more protocol errors (CASSANDRA-8848)
 * Fix combining token() function with multi-column relations on
   clustering columns (CASSANDRA-8797)
 * Make CFS.markReferenced() resistant to bad refcounting (CASSANDRA-8829)
 * Fix StreamTransferTask abort/complete bad refcounting (CASSANDRA-8815)
 * Fix AssertionError when querying a DESC clustering ordered
   table with ASC ordering and paging (CASSANDRA-8767)
 * AssertionError: "Memory was freed" when running cleanup (CASSANDRA-8716)
 * Make it possible to set max_sstable_age to fractional days (CASSANDRA-8406)
 * Fix some multi-column relations with indexes on some clustering
   columns (CASSANDRA-8275)
 * Fix memory leak in SSTableSimple*Writer and SSTableReader.validate()
   (CASSANDRA-8748)
 * Throw OOM if allocating memory fails to return a valid pointer (CASSANDRA-8726)
 * Fix SSTableSimpleUnsortedWriter ConcurrentModificationException (CASSANDRA-8619)
 * 'nodetool info' prints exception against older node (CASSANDRA-8796)
 * Ensure SSTableSimpleUnsortedWriter.close() terminates if
   disk writer has crashed (CASSANDRA-8807)


2.1.4
 * Bind JMX to localhost unless explicitly configured otherwise (CASSANDRA-9085)


2.1.3
 * Fix HSHA/offheap_objects corruption (CASSANDRA-8719)
 * Upgrade libthrift to 0.9.2 (CASSANDRA-8685)
 * Don't use the shared ref in sstableloader (CASSANDRA-8704)
 * Purge internal prepared statements if related tables or
   keyspaces are dropped (CASSANDRA-8693)
 * (cqlsh) Handle unicode BOM at start of files (CASSANDRA-8638)
 * Stop compactions before exiting offline tools (CASSANDRA-8623)
 * Update tools/stress/README.txt to match current behaviour (CASSANDRA-7933)
 * Fix schema from Thrift conversion with empty metadata (CASSANDRA-8695)
 * Safer Resource Management (CASSANDRA-7705)
 * Make sure we compact highly overlapping cold sstables with
   STCS (CASSANDRA-8635)
 * rpc_interface and listen_interface generate NPE on startup when specified
   interface doesn't exist (CASSANDRA-8677)
 * Fix ArrayIndexOutOfBoundsException in nodetool cfhistograms (CASSANDRA-8514)
 * Switch from yammer metrics for nodetool cf/proxy histograms (CASSANDRA-8662)
 * Make sure we don't add tmplink files to the compaction
   strategy (CASSANDRA-8580)
 * (cqlsh) Handle maps with blob keys (CASSANDRA-8372)
 * (cqlsh) Handle DynamicCompositeType schemas correctly (CASSANDRA-8563)
 * Duplicate rows returned when in clause has repeated values (CASSANDRA-6706)
 * Add tooling to detect hot partitions (CASSANDRA-7974)
 * Fix cassandra-stress user-mode truncation of partition generation (CASSANDRA-8608)
 * Only stream from unrepaired sstables during inc repair (CASSANDRA-8267)
 * Don't allow starting multiple inc repairs on the same sstables (CASSANDRA-8316)
 * Invalidate prepared BATCH statements when related tables
   or keyspaces are dropped (CASSANDRA-8652)
 * Fix missing results in secondary index queries on collections
   with ALLOW FILTERING (CASSANDRA-8421)
 * Expose EstimatedHistogram metrics for range slices (CASSANDRA-8627)
 * (cqlsh) Escape clqshrc passwords properly (CASSANDRA-8618)
 * Fix NPE when passing wrong argument in ALTER TABLE statement (CASSANDRA-8355)
 * Pig: Refactor and deprecate CqlStorage (CASSANDRA-8599)
 * Don't reuse the same cleanup strategy for all sstables (CASSANDRA-8537)
 * Fix case-sensitivity of index name on CREATE and DROP INDEX
   statements (CASSANDRA-8365)
 * Better detection/logging for corruption in compressed sstables (CASSANDRA-8192)
 * Use the correct repairedAt value when closing writer (CASSANDRA-8570)
 * (cqlsh) Handle a schema mismatch being detected on startup (CASSANDRA-8512)
 * Properly calculate expected write size during compaction (CASSANDRA-8532)
 * Invalidate affected prepared statements when a table's columns
   are altered (CASSANDRA-7910)
 * Stress - user defined writes should populate sequentally (CASSANDRA-8524)
 * Fix regression in SSTableRewriter causing some rows to become unreadable 
   during compaction (CASSANDRA-8429)
 * Run major compactions for repaired/unrepaired in parallel (CASSANDRA-8510)
 * (cqlsh) Fix compression options in DESCRIBE TABLE output when compression
   is disabled (CASSANDRA-8288)
 * (cqlsh) Fix DESCRIBE output after keyspaces are altered (CASSANDRA-7623)
 * Make sure we set lastCompactedKey correctly (CASSANDRA-8463)
 * (cqlsh) Fix output of CONSISTENCY command (CASSANDRA-8507)
 * (cqlsh) Fixed the handling of LIST statements (CASSANDRA-8370)
 * Make sstablescrub check leveled manifest again (CASSANDRA-8432)
 * Check first/last keys in sstable when giving out positions (CASSANDRA-8458)
 * Disable mmap on Windows (CASSANDRA-6993)
 * Add missing ConsistencyLevels to cassandra-stress (CASSANDRA-8253)
 * Add auth support to cassandra-stress (CASSANDRA-7985)
 * Fix ArrayIndexOutOfBoundsException when generating error message
   for some CQL syntax errors (CASSANDRA-8455)
 * Scale memtable slab allocation logarithmically (CASSANDRA-7882)
 * cassandra-stress simultaneous inserts over same seed (CASSANDRA-7964)
 * Reduce cassandra-stress sampling memory requirements (CASSANDRA-7926)
 * Ensure memtable flush cannot expire commit log entries from its future (CASSANDRA-8383)
 * Make read "defrag" async to reclaim memtables (CASSANDRA-8459)
 * Remove tmplink files for offline compactions (CASSANDRA-8321)
 * Reduce maxHintsInProgress (CASSANDRA-8415)
 * BTree updates may call provided update function twice (CASSANDRA-8018)
 * Release sstable references after anticompaction (CASSANDRA-8386)
 * Handle abort() in SSTableRewriter properly (CASSANDRA-8320)
 * Centralize shared executors (CASSANDRA-8055)
 * Fix filtering for CONTAINS (KEY) relations on frozen collection
   clustering columns when the query is restricted to a single
   partition (CASSANDRA-8203)
 * Do more aggressive entire-sstable TTL expiry checks (CASSANDRA-8243)
 * Add more log info if readMeter is null (CASSANDRA-8238)
 * add check of the system wall clock time at startup (CASSANDRA-8305)
 * Support for frozen collections (CASSANDRA-7859)
 * Fix overflow on histogram computation (CASSANDRA-8028)
 * Have paxos reuse the timestamp generation of normal queries (CASSANDRA-7801)
 * Fix incremental repair not remove parent session on remote (CASSANDRA-8291)
 * Improve JBOD disk utilization (CASSANDRA-7386)
 * Log failed host when preparing incremental repair (CASSANDRA-8228)
 * Force config client mode in CQLSSTableWriter (CASSANDRA-8281)
 * Fix sstableupgrade throws exception (CASSANDRA-8688)
 * Fix hang when repairing empty keyspace (CASSANDRA-8694)
Merged from 2.0:
 * Fix IllegalArgumentException in dynamic snitch (CASSANDRA-8448)
 * Add support for UPDATE ... IF EXISTS (CASSANDRA-8610)
 * Fix reversal of list prepends (CASSANDRA-8733)
 * Prevent non-zero default_time_to_live on tables with counters
   (CASSANDRA-8678)
 * Fix SSTableSimpleUnsortedWriter ConcurrentModificationException
   (CASSANDRA-8619)
 * Round up time deltas lower than 1ms in BulkLoader (CASSANDRA-8645)
 * Add batch remove iterator to ABSC (CASSANDRA-8414, 8666)
 * Round up time deltas lower than 1ms in BulkLoader (CASSANDRA-8645)
 * Fix isClientMode check in Keyspace (CASSANDRA-8687)
 * Use more efficient slice size for querying internal secondary
   index tables (CASSANDRA-8550)
 * Fix potentially returning deleted rows with range tombstone (CASSANDRA-8558)
 * Check for available disk space before starting a compaction (CASSANDRA-8562)
 * Fix DISTINCT queries with LIMITs or paging when some partitions
   contain only tombstones (CASSANDRA-8490)
 * Introduce background cache refreshing to permissions cache
   (CASSANDRA-8194)
 * Fix race condition in StreamTransferTask that could lead to
   infinite loops and premature sstable deletion (CASSANDRA-7704)
 * Add an extra version check to MigrationTask (CASSANDRA-8462)
 * Ensure SSTableWriter cleans up properly after failure (CASSANDRA-8499)
 * Increase bf true positive count on key cache hit (CASSANDRA-8525)
 * Move MeteredFlusher to its own thread (CASSANDRA-8485)
 * Fix non-distinct results in DISTNCT queries on static columns when
   paging is enabled (CASSANDRA-8087)
 * Move all hints related tasks to hints internal executor (CASSANDRA-8285)
 * Fix paging for multi-partition IN queries (CASSANDRA-8408)
 * Fix MOVED_NODE topology event never being emitted when a node
   moves its token (CASSANDRA-8373)
 * Fix validation of indexes in COMPACT tables (CASSANDRA-8156)
 * Avoid StackOverflowError when a large list of IN values
   is used for a clustering column (CASSANDRA-8410)
 * Fix NPE when writetime() or ttl() calls are wrapped by
   another function call (CASSANDRA-8451)
 * Fix NPE after dropping a keyspace (CASSANDRA-8332)
 * Fix error message on read repair timeouts (CASSANDRA-7947)
 * Default DTCS base_time_seconds changed to 60 (CASSANDRA-8417)
 * Refuse Paxos operation with more than one pending endpoint (CASSANDRA-8346, 8640)
 * Throw correct exception when trying to bind a keyspace or table
   name (CASSANDRA-6952)
 * Make HHOM.compact synchronized (CASSANDRA-8416)
 * cancel latency-sampling task when CF is dropped (CASSANDRA-8401)
 * don't block SocketThread for MessagingService (CASSANDRA-8188)
 * Increase quarantine delay on replacement (CASSANDRA-8260)
 * Expose off-heap memory usage stats (CASSANDRA-7897)
 * Ignore Paxos commits for truncated tables (CASSANDRA-7538)
 * Validate size of indexed column values (CASSANDRA-8280)
 * Make LCS split compaction results over all data directories (CASSANDRA-8329)
 * Fix some failing queries that use multi-column relations
   on COMPACT STORAGE tables (CASSANDRA-8264)
 * Fix InvalidRequestException with ORDER BY (CASSANDRA-8286)
 * Disable SSLv3 for POODLE (CASSANDRA-8265)
 * Fix millisecond timestamps in Tracing (CASSANDRA-8297)
 * Include keyspace name in error message when there are insufficient
   live nodes to stream from (CASSANDRA-8221)
 * Avoid overlap in L1 when L0 contains many nonoverlapping
   sstables (CASSANDRA-8211)
 * Improve PropertyFileSnitch logging (CASSANDRA-8183)
 * Add DC-aware sequential repair (CASSANDRA-8193)
 * Use live sstables in snapshot repair if possible (CASSANDRA-8312)
 * Fix hints serialized size calculation (CASSANDRA-8587)


2.1.2
 * (cqlsh) parse_for_table_meta errors out on queries with undefined
   grammars (CASSANDRA-8262)
 * (cqlsh) Fix SELECT ... TOKEN() function broken in C* 2.1.1 (CASSANDRA-8258)
 * Fix Cassandra crash when running on JDK8 update 40 (CASSANDRA-8209)
 * Optimize partitioner tokens (CASSANDRA-8230)
 * Improve compaction of repaired/unrepaired sstables (CASSANDRA-8004)
 * Make cache serializers pluggable (CASSANDRA-8096)
 * Fix issues with CONTAINS (KEY) queries on secondary indexes
   (CASSANDRA-8147)
 * Fix read-rate tracking of sstables for some queries (CASSANDRA-8239)
 * Fix default timestamp in QueryOptions (CASSANDRA-8246)
 * Set socket timeout when reading remote version (CASSANDRA-8188)
 * Refactor how we track live size (CASSANDRA-7852)
 * Make sure unfinished compaction files are removed (CASSANDRA-8124)
 * Fix shutdown when run as Windows service (CASSANDRA-8136)
 * Fix DESCRIBE TABLE with custom indexes (CASSANDRA-8031)
 * Fix race in RecoveryManagerTest (CASSANDRA-8176)
 * Avoid IllegalArgumentException while sorting sstables in
   IndexSummaryManager (CASSANDRA-8182)
 * Shutdown JVM on file descriptor exhaustion (CASSANDRA-7579)
 * Add 'die' policy for commit log and disk failure (CASSANDRA-7927)
 * Fix installing as service on Windows (CASSANDRA-8115)
 * Fix CREATE TABLE for CQL2 (CASSANDRA-8144)
 * Avoid boxing in ColumnStats min/max trackers (CASSANDRA-8109)
Merged from 2.0:
 * Correctly handle non-text column names in cql3 (CASSANDRA-8178)
 * Fix deletion for indexes on primary key columns (CASSANDRA-8206)
 * Add 'nodetool statusgossip' (CASSANDRA-8125)
 * Improve client notification that nodes are ready for requests (CASSANDRA-7510)
 * Handle negative timestamp in writetime method (CASSANDRA-8139)
 * Pig: Remove errant LIMIT clause in CqlNativeStorage (CASSANDRA-8166)
 * Throw ConfigurationException when hsha is used with the default
   rpc_max_threads setting of 'unlimited' (CASSANDRA-8116)
 * Allow concurrent writing of the same table in the same JVM using
   CQLSSTableWriter (CASSANDRA-7463)
 * Fix totalDiskSpaceUsed calculation (CASSANDRA-8205)


2.1.1
 * Fix spin loop in AtomicSortedColumns (CASSANDRA-7546)
 * Dont notify when replacing tmplink files (CASSANDRA-8157)
 * Fix validation with multiple CONTAINS clause (CASSANDRA-8131)
 * Fix validation of collections in TriggerExecutor (CASSANDRA-8146)
 * Fix IllegalArgumentException when a list of IN values containing tuples
   is passed as a single arg to a prepared statement with the v1 or v2
   protocol (CASSANDRA-8062)
 * Fix ClassCastException in DISTINCT query on static columns with
   query paging (CASSANDRA-8108)
 * Fix NPE on null nested UDT inside a set (CASSANDRA-8105)
 * Fix exception when querying secondary index on set items or map keys
   when some clustering columns are specified (CASSANDRA-8073)
 * Send proper error response when there is an error during native
   protocol message decode (CASSANDRA-8118)
 * Gossip should ignore generation numbers too far in the future (CASSANDRA-8113)
 * Fix NPE when creating a table with frozen sets, lists (CASSANDRA-8104)
 * Fix high memory use due to tracking reads on incrementally opened sstable
   readers (CASSANDRA-8066)
 * Fix EXECUTE request with skipMetadata=false returning no metadata
   (CASSANDRA-8054)
 * Allow concurrent use of CQLBulkOutputFormat (CASSANDRA-7776)
 * Shutdown JVM on OOM (CASSANDRA-7507)
 * Upgrade netty version and enable epoll event loop (CASSANDRA-7761)
 * Don't duplicate sstables smaller than split size when using
   the sstablesplitter tool (CASSANDRA-7616)
 * Avoid re-parsing already prepared statements (CASSANDRA-7923)
 * Fix some Thrift slice deletions and updates of COMPACT STORAGE
   tables with some clustering columns omitted (CASSANDRA-7990)
 * Fix filtering for CONTAINS on sets (CASSANDRA-8033)
 * Properly track added size (CASSANDRA-7239)
 * Allow compilation in java 8 (CASSANDRA-7208)
 * Fix Assertion error on RangeTombstoneList diff (CASSANDRA-8013)
 * Release references to overlapping sstables during compaction (CASSANDRA-7819)
 * Send notification when opening compaction results early (CASSANDRA-8034)
 * Make native server start block until properly bound (CASSANDRA-7885)
 * (cqlsh) Fix IPv6 support (CASSANDRA-7988)
 * Ignore fat clients when checking for endpoint collision (CASSANDRA-7939)
 * Make sstablerepairedset take a list of files (CASSANDRA-7995)
 * (cqlsh) Tab completeion for indexes on map keys (CASSANDRA-7972)
 * (cqlsh) Fix UDT field selection in select clause (CASSANDRA-7891)
 * Fix resource leak in event of corrupt sstable
 * (cqlsh) Add command line option for cqlshrc file path (CASSANDRA-7131)
 * Provide visibility into prepared statements churn (CASSANDRA-7921, CASSANDRA-7930)
 * Invalidate prepared statements when their keyspace or table is
   dropped (CASSANDRA-7566)
 * cassandra-stress: fix support for NetworkTopologyStrategy (CASSANDRA-7945)
 * Fix saving caches when a table is dropped (CASSANDRA-7784)
 * Add better error checking of new stress profile (CASSANDRA-7716)
 * Use ThreadLocalRandom and remove FBUtilities.threadLocalRandom (CASSANDRA-7934)
 * Prevent operator mistakes due to simultaneous bootstrap (CASSANDRA-7069)
 * cassandra-stress supports whitelist mode for node config (CASSANDRA-7658)
 * GCInspector more closely tracks GC; cassandra-stress and nodetool report it (CASSANDRA-7916)
 * nodetool won't output bogus ownership info without a keyspace (CASSANDRA-7173)
 * Add human readable option to nodetool commands (CASSANDRA-5433)
 * Don't try to set repairedAt on old sstables (CASSANDRA-7913)
 * Add metrics for tracking PreparedStatement use (CASSANDRA-7719)
 * (cqlsh) tab-completion for triggers (CASSANDRA-7824)
 * (cqlsh) Support for query paging (CASSANDRA-7514)
 * (cqlsh) Show progress of COPY operations (CASSANDRA-7789)
 * Add syntax to remove multiple elements from a map (CASSANDRA-6599)
 * Support non-equals conditions in lightweight transactions (CASSANDRA-6839)
 * Add IF [NOT] EXISTS to create/drop triggers (CASSANDRA-7606)
 * (cqlsh) Display the current logged-in user (CASSANDRA-7785)
 * (cqlsh) Don't ignore CTRL-C during COPY FROM execution (CASSANDRA-7815)
 * (cqlsh) Order UDTs according to cross-type dependencies in DESCRIBE
   output (CASSANDRA-7659)
 * (cqlsh) Fix handling of CAS statement results (CASSANDRA-7671)
 * (cqlsh) COPY TO/FROM improvements (CASSANDRA-7405)
 * Support list index operations with conditions (CASSANDRA-7499)
 * Add max live/tombstoned cells to nodetool cfstats output (CASSANDRA-7731)
 * Validate IPv6 wildcard addresses properly (CASSANDRA-7680)
 * (cqlsh) Error when tracing query (CASSANDRA-7613)
 * Avoid IOOBE when building SyntaxError message snippet (CASSANDRA-7569)
 * SSTableExport uses correct validator to create string representation of partition
   keys (CASSANDRA-7498)
 * Avoid NPEs when receiving type changes for an unknown keyspace (CASSANDRA-7689)
 * Add support for custom 2i validation (CASSANDRA-7575)
 * Pig support for hadoop CqlInputFormat (CASSANDRA-6454)
 * Add duration mode to cassandra-stress (CASSANDRA-7468)
 * Add listen_interface and rpc_interface options (CASSANDRA-7417)
 * Improve schema merge performance (CASSANDRA-7444)
 * Adjust MT depth based on # of partition validating (CASSANDRA-5263)
 * Optimise NativeCell comparisons (CASSANDRA-6755)
 * Configurable client timeout for cqlsh (CASSANDRA-7516)
 * Include snippet of CQL query near syntax error in messages (CASSANDRA-7111)
 * Make repair -pr work with -local (CASSANDRA-7450)
 * Fix error in sstableloader with -cph > 1 (CASSANDRA-8007)
 * Fix snapshot repair error on indexed tables (CASSANDRA-8020)
 * Do not exit nodetool repair when receiving JMX NOTIF_LOST (CASSANDRA-7909)
 * Stream to private IP when available (CASSANDRA-8084)
Merged from 2.0:
 * Reject conditions on DELETE unless full PK is given (CASSANDRA-6430)
 * Properly reject the token function DELETE (CASSANDRA-7747)
 * Force batchlog replay before decommissioning a node (CASSANDRA-7446)
 * Fix hint replay with many accumulated expired hints (CASSANDRA-6998)
 * Fix duplicate results in DISTINCT queries on static columns with query
   paging (CASSANDRA-8108)
 * Add DateTieredCompactionStrategy (CASSANDRA-6602)
 * Properly validate ascii and utf8 string literals in CQL queries (CASSANDRA-8101)
 * (cqlsh) Fix autocompletion for alter keyspace (CASSANDRA-8021)
 * Create backup directories for commitlog archiving during startup (CASSANDRA-8111)
 * Reduce totalBlockFor() for LOCAL_* consistency levels (CASSANDRA-8058)
 * Fix merging schemas with re-dropped keyspaces (CASSANDRA-7256)
 * Fix counters in supercolumns during live upgrades from 1.2 (CASSANDRA-7188)
 * Notify DT subscribers when a column family is truncated (CASSANDRA-8088)
 * Add sanity check of $JAVA on startup (CASSANDRA-7676)
 * Schedule fat client schema pull on join (CASSANDRA-7993)
 * Don't reset nodes' versions when closing IncomingTcpConnections
   (CASSANDRA-7734)
 * Record the real messaging version in all cases in OutboundTcpConnection
   (CASSANDRA-8057)
 * SSL does not work in cassandra-cli (CASSANDRA-7899)
 * Fix potential exception when using ReversedType in DynamicCompositeType
   (CASSANDRA-7898)
 * Better validation of collection values (CASSANDRA-7833)
 * Track min/max timestamps correctly (CASSANDRA-7969)
 * Fix possible overflow while sorting CL segments for replay (CASSANDRA-7992)
 * Increase nodetool Xmx (CASSANDRA-7956)
 * Archive any commitlog segments present at startup (CASSANDRA-6904)
 * CrcCheckChance should adjust based on live CFMetadata not 
   sstable metadata (CASSANDRA-7978)
 * token() should only accept columns in the partitioning
   key order (CASSANDRA-6075)
 * Add method to invalidate permission cache via JMX (CASSANDRA-7977)
 * Allow propagating multiple gossip states atomically (CASSANDRA-6125)
 * Log exceptions related to unclean native protocol client disconnects
   at DEBUG or INFO (CASSANDRA-7849)
 * Allow permissions cache to be set via JMX (CASSANDRA-7698)
 * Include schema_triggers CF in readable system resources (CASSANDRA-7967)
 * Fix RowIndexEntry to report correct serializedSize (CASSANDRA-7948)
 * Make CQLSSTableWriter sync within partitions (CASSANDRA-7360)
 * Potentially use non-local replicas in CqlConfigHelper (CASSANDRA-7906)
 * Explicitly disallow mixing multi-column and single-column
   relations on clustering columns (CASSANDRA-7711)
 * Better error message when condition is set on PK column (CASSANDRA-7804)
 * Don't send schema change responses and events for no-op DDL
   statements (CASSANDRA-7600)
 * (Hadoop) fix cluster initialisation for a split fetching (CASSANDRA-7774)
 * Throw InvalidRequestException when queries contain relations on entire
   collection columns (CASSANDRA-7506)
 * (cqlsh) enable CTRL-R history search with libedit (CASSANDRA-7577)
 * (Hadoop) allow ACFRW to limit nodes to local DC (CASSANDRA-7252)
 * (cqlsh) cqlsh should automatically disable tracing when selecting
   from system_traces (CASSANDRA-7641)
 * (Hadoop) Add CqlOutputFormat (CASSANDRA-6927)
 * Don't depend on cassandra config for nodetool ring (CASSANDRA-7508)
 * (cqlsh) Fix failing cqlsh formatting tests (CASSANDRA-7703)
 * Fix IncompatibleClassChangeError from hadoop2 (CASSANDRA-7229)
 * Add 'nodetool sethintedhandoffthrottlekb' (CASSANDRA-7635)
 * (cqlsh) Add tab-completion for CREATE/DROP USER IF [NOT] EXISTS (CASSANDRA-7611)
 * Catch errors when the JVM pulls the rug out from GCInspector (CASSANDRA-5345)
 * cqlsh fails when version number parts are not int (CASSANDRA-7524)
 * Fix NPE when table dropped during streaming (CASSANDRA-7946)
 * Fix wrong progress when streaming uncompressed (CASSANDRA-7878)
 * Fix possible infinite loop in creating repair range (CASSANDRA-7983)
 * Fix unit in nodetool for streaming throughput (CASSANDRA-7375)
Merged from 1.2:
 * Don't index tombstones (CASSANDRA-7828)
 * Improve PasswordAuthenticator default super user setup (CASSANDRA-7788)


2.1.0
 * (cqlsh) Removed "ALTER TYPE <name> RENAME TO <name>" from tab-completion
   (CASSANDRA-7895)
 * Fixed IllegalStateException in anticompaction (CASSANDRA-7892)
 * cqlsh: DESCRIBE support for frozen UDTs, tuples (CASSANDRA-7863)
 * Avoid exposing internal classes over JMX (CASSANDRA-7879)
 * Add null check for keys when freezing collection (CASSANDRA-7869)
 * Improve stress workload realism (CASSANDRA-7519)
Merged from 2.0:
 * Configure system.paxos with LeveledCompactionStrategy (CASSANDRA-7753)
 * Fix ALTER clustering column type from DateType to TimestampType when
   using DESC clustering order (CASSANRDA-7797)
 * Throw EOFException if we run out of chunks in compressed datafile
   (CASSANDRA-7664)
 * Fix PRSI handling of CQL3 row markers for row cleanup (CASSANDRA-7787)
 * Fix dropping collection when it's the last regular column (CASSANDRA-7744)
 * Make StreamReceiveTask thread safe and gc friendly (CASSANDRA-7795)
 * Validate empty cell names from counter updates (CASSANDRA-7798)
Merged from 1.2:
 * Don't allow compacted sstables to be marked as compacting (CASSANDRA-7145)
 * Track expired tombstones (CASSANDRA-7810)


2.1.0-rc7
 * Add frozen keyword and require UDT to be frozen (CASSANDRA-7857)
 * Track added sstable size correctly (CASSANDRA-7239)
 * (cqlsh) Fix case insensitivity (CASSANDRA-7834)
 * Fix failure to stream ranges when moving (CASSANDRA-7836)
 * Correctly remove tmplink files (CASSANDRA-7803)
 * (cqlsh) Fix column name formatting for functions, CAS operations,
   and UDT field selections (CASSANDRA-7806)
 * (cqlsh) Fix COPY FROM handling of null/empty primary key
   values (CASSANDRA-7792)
 * Fix ordering of static cells (CASSANDRA-7763)
Merged from 2.0:
 * Forbid re-adding dropped counter columns (CASSANDRA-7831)
 * Fix CFMetaData#isThriftCompatible() for PK-only tables (CASSANDRA-7832)
 * Always reject inequality on the partition key without token()
   (CASSANDRA-7722)
 * Always send Paxos commit to all replicas (CASSANDRA-7479)
 * Make disruptor_thrift_server invocation pool configurable (CASSANDRA-7594)
 * Make repair no-op when RF=1 (CASSANDRA-7864)


2.1.0-rc6
 * Fix OOM issue from netty caching over time (CASSANDRA-7743)
 * json2sstable couldn't import JSON for CQL table (CASSANDRA-7477)
 * Invalidate all caches on table drop (CASSANDRA-7561)
 * Skip strict endpoint selection for ranges if RF == nodes (CASSANRA-7765)
 * Fix Thrift range filtering without 2ary index lookups (CASSANDRA-7741)
 * Add tracing entries about concurrent range requests (CASSANDRA-7599)
 * (cqlsh) Fix DESCRIBE for NTS keyspaces (CASSANDRA-7729)
 * Remove netty buffer ref-counting (CASSANDRA-7735)
 * Pass mutated cf to index updater for use by PRSI (CASSANDRA-7742)
 * Include stress yaml example in release and deb (CASSANDRA-7717)
 * workaround for netty issue causing corrupted data off the wire (CASSANDRA-7695)
 * cqlsh DESC CLUSTER fails retrieving ring information (CASSANDRA-7687)
 * Fix binding null values inside UDT (CASSANDRA-7685)
 * Fix UDT field selection with empty fields (CASSANDRA-7670)
 * Bogus deserialization of static cells from sstable (CASSANDRA-7684)
 * Fix NPE on compaction leftover cleanup for dropped table (CASSANDRA-7770)
Merged from 2.0:
 * Fix race condition in StreamTransferTask that could lead to
   infinite loops and premature sstable deletion (CASSANDRA-7704)
 * (cqlsh) Wait up to 10 sec for a tracing session (CASSANDRA-7222)
 * Fix NPE in FileCacheService.sizeInBytes (CASSANDRA-7756)
 * Remove duplicates from StorageService.getJoiningNodes (CASSANDRA-7478)
 * Clone token map outside of hot gossip loops (CASSANDRA-7758)
 * Fix MS expiring map timeout for Paxos messages (CASSANDRA-7752)
 * Do not flush on truncate if durable_writes is false (CASSANDRA-7750)
 * Give CRR a default input_cql Statement (CASSANDRA-7226)
 * Better error message when adding a collection with the same name
   than a previously dropped one (CASSANDRA-6276)
 * Fix validation when adding static columns (CASSANDRA-7730)
 * (Thrift) fix range deletion of supercolumns (CASSANDRA-7733)
 * Fix potential AssertionError in RangeTombstoneList (CASSANDRA-7700)
 * Validate arguments of blobAs* functions (CASSANDRA-7707)
 * Fix potential AssertionError with 2ndary indexes (CASSANDRA-6612)
 * Avoid logging CompactionInterrupted at ERROR (CASSANDRA-7694)
 * Minor leak in sstable2jon (CASSANDRA-7709)
 * Add cassandra.auto_bootstrap system property (CASSANDRA-7650)
 * Update java driver (for hadoop) (CASSANDRA-7618)
 * Remove CqlPagingRecordReader/CqlPagingInputFormat (CASSANDRA-7570)
 * Support connecting to ipv6 jmx with nodetool (CASSANDRA-7669)


2.1.0-rc5
 * Reject counters inside user types (CASSANDRA-7672)
 * Switch to notification-based GCInspector (CASSANDRA-7638)
 * (cqlsh) Handle nulls in UDTs and tuples correctly (CASSANDRA-7656)
 * Don't use strict consistency when replacing (CASSANDRA-7568)
 * Fix min/max cell name collection on 2.0 SSTables with range
   tombstones (CASSANDRA-7593)
 * Tolerate min/max cell names of different lengths (CASSANDRA-7651)
 * Filter cached results correctly (CASSANDRA-7636)
 * Fix tracing on the new SEPExecutor (CASSANDRA-7644)
 * Remove shuffle and taketoken (CASSANDRA-7601)
 * Clean up Windows batch scripts (CASSANDRA-7619)
 * Fix native protocol drop user type notification (CASSANDRA-7571)
 * Give read access to system.schema_usertypes to all authenticated users
   (CASSANDRA-7578)
 * (cqlsh) Fix cqlsh display when zero rows are returned (CASSANDRA-7580)
 * Get java version correctly when JAVA_TOOL_OPTIONS is set (CASSANDRA-7572)
 * Fix NPE when dropping index from non-existent keyspace, AssertionError when
   dropping non-existent index with IF EXISTS (CASSANDRA-7590)
 * Fix sstablelevelresetter hang (CASSANDRA-7614)
 * (cqlsh) Fix deserialization of blobs (CASSANDRA-7603)
 * Use "keyspace updated" schema change message for UDT changes in v1 and
   v2 protocols (CASSANDRA-7617)
 * Fix tracing of range slices and secondary index lookups that are local
   to the coordinator (CASSANDRA-7599)
 * Set -Dcassandra.storagedir for all tool shell scripts (CASSANDRA-7587)
 * Don't swap max/min col names when mutating sstable metadata (CASSANDRA-7596)
 * (cqlsh) Correctly handle paged result sets (CASSANDRA-7625)
 * (cqlsh) Improve waiting for a trace to complete (CASSANDRA-7626)
 * Fix tracing of concurrent range slices and 2ary index queries (CASSANDRA-7626)
 * Fix scrub against collection type (CASSANDRA-7665)
Merged from 2.0:
 * Set gc_grace_seconds to seven days for system schema tables (CASSANDRA-7668)
 * SimpleSeedProvider no longer caches seeds forever (CASSANDRA-7663)
 * Always flush on truncate (CASSANDRA-7511)
 * Fix ReversedType(DateType) mapping to native protocol (CASSANDRA-7576)
 * Always merge ranges owned by a single node (CASSANDRA-6930)
 * Track max/min timestamps for range tombstones (CASSANDRA-7647)
 * Fix NPE when listing saved caches dir (CASSANDRA-7632)


2.1.0-rc4
 * Fix word count hadoop example (CASSANDRA-7200)
 * Updated memtable_cleanup_threshold and memtable_flush_writers defaults 
   (CASSANDRA-7551)
 * (Windows) fix startup when WMI memory query fails (CASSANDRA-7505)
 * Anti-compaction proceeds if any part of the repair failed (CASSANDRA-7521)
 * Add missing table name to DROP INDEX responses and notifications (CASSANDRA-7539)
 * Bump CQL version to 3.2.0 and update CQL documentation (CASSANDRA-7527)
 * Fix configuration error message when running nodetool ring (CASSANDRA-7508)
 * Support conditional updates, tuple type, and the v3 protocol in cqlsh (CASSANDRA-7509)
 * Handle queries on multiple secondary index types (CASSANDRA-7525)
 * Fix cqlsh authentication with v3 native protocol (CASSANDRA-7564)
 * Fix NPE when unknown prepared statement ID is used (CASSANDRA-7454)
Merged from 2.0:
 * (Windows) force range-based repair to non-sequential mode (CASSANDRA-7541)
 * Fix range merging when DES scores are zero (CASSANDRA-7535)
 * Warn when SSL certificates have expired (CASSANDRA-7528)
 * Fix error when doing reversed queries with static columns (CASSANDRA-7490)
Merged from 1.2:
 * Set correct stream ID on responses when non-Exception Throwables
   are thrown while handling native protocol messages (CASSANDRA-7470)


2.1.0-rc3
 * Consider expiry when reconciling otherwise equal cells (CASSANDRA-7403)
 * Introduce CQL support for stress tool (CASSANDRA-6146)
 * Fix ClassCastException processing expired messages (CASSANDRA-7496)
 * Fix prepared marker for collections inside UDT (CASSANDRA-7472)
 * Remove left-over populate_io_cache_on_flush and replicate_on_write
   uses (CASSANDRA-7493)
 * (Windows) handle spaces in path names (CASSANDRA-7451)
 * Ensure writes have completed after dropping a table, before recycling
   commit log segments (CASSANDRA-7437)
 * Remove left-over rows_per_partition_to_cache (CASSANDRA-7493)
 * Fix error when CONTAINS is used with a bind marker (CASSANDRA-7502)
 * Properly reject unknown UDT field (CASSANDRA-7484)
Merged from 2.0:
 * Fix CC#collectTimeOrderedData() tombstone optimisations (CASSANDRA-7394)
 * Support DISTINCT for static columns and fix behaviour when DISTINC is
   not use (CASSANDRA-7305).
 * Workaround JVM NPE on JMX bind failure (CASSANDRA-7254)
 * Fix race in FileCacheService RemovalListener (CASSANDRA-7278)
 * Fix inconsistent use of consistencyForCommit that allowed LOCAL_QUORUM
   operations to incorrect become full QUORUM (CASSANDRA-7345)
 * Properly handle unrecognized opcodes and flags (CASSANDRA-7440)
 * (Hadoop) close CqlRecordWriter clients when finished (CASSANDRA-7459)
 * Commit disk failure policy (CASSANDRA-7429)
 * Make sure high level sstables get compacted (CASSANDRA-7414)
 * Fix AssertionError when using empty clustering columns and static columns
   (CASSANDRA-7455)
 * Add option to disable STCS in L0 (CASSANDRA-6621)
 * Upgrade to snappy-java 1.0.5.2 (CASSANDRA-7476)


2.1.0-rc2
 * Fix heap size calculation for CompoundSparseCellName and 
   CompoundSparseCellName.WithCollection (CASSANDRA-7421)
 * Allow counter mutations in UNLOGGED batches (CASSANDRA-7351)
 * Modify reconcile logic to always pick a tombstone over a counter cell
   (CASSANDRA-7346)
 * Avoid incremental compaction on Windows (CASSANDRA-7365)
 * Fix exception when querying a composite-keyed table with a collection index
   (CASSANDRA-7372)
 * Use node's host id in place of counter ids (CASSANDRA-7366)
 * Fix error when doing reversed queries with static columns (CASSANDRA-7490)
 * Backport CASSANDRA-6747 (CASSANDRA-7560)
 * Track max/min timestamps for range tombstones (CASSANDRA-7647)
 * Fix NPE when listing saved caches dir (CASSANDRA-7632)
 * Fix sstableloader unable to connect encrypted node (CASSANDRA-7585)
Merged from 1.2:
 * Clone token map outside of hot gossip loops (CASSANDRA-7758)
 * Add stop method to EmbeddedCassandraService (CASSANDRA-7595)
 * Support connecting to ipv6 jmx with nodetool (CASSANDRA-7669)
 * Set gc_grace_seconds to seven days for system schema tables (CASSANDRA-7668)
 * SimpleSeedProvider no longer caches seeds forever (CASSANDRA-7663)
 * Set correct stream ID on responses when non-Exception Throwables
   are thrown while handling native protocol messages (CASSANDRA-7470)
 * Fix row size miscalculation in LazilyCompactedRow (CASSANDRA-7543)
 * Fix race in background compaction check (CASSANDRA-7745)
 * Don't clear out range tombstones during compaction (CASSANDRA-7808)


2.1.0-rc1
 * Revert flush directory (CASSANDRA-6357)
 * More efficient executor service for fast operations (CASSANDRA-4718)
 * Move less common tools into a new cassandra-tools package (CASSANDRA-7160)
 * Support more concurrent requests in native protocol (CASSANDRA-7231)
 * Add tab-completion to debian nodetool packaging (CASSANDRA-6421)
 * Change concurrent_compactors defaults (CASSANDRA-7139)
 * Add PowerShell Windows launch scripts (CASSANDRA-7001)
 * Make commitlog archive+restore more robust (CASSANDRA-6974)
 * Fix marking commitlogsegments clean (CASSANDRA-6959)
 * Add snapshot "manifest" describing files included (CASSANDRA-6326)
 * Parallel streaming for sstableloader (CASSANDRA-3668)
 * Fix bugs in supercolumns handling (CASSANDRA-7138)
 * Fix ClassClassException on composite dense tables (CASSANDRA-7112)
 * Cleanup and optimize collation and slice iterators (CASSANDRA-7107)
 * Upgrade NBHM lib (CASSANDRA-7128)
 * Optimize netty server (CASSANDRA-6861)
 * Fix repair hang when given CF does not exist (CASSANDRA-7189)
 * Allow c* to be shutdown in an embedded mode (CASSANDRA-5635)
 * Add server side batching to native transport (CASSANDRA-5663)
 * Make batchlog replay asynchronous (CASSANDRA-6134)
 * remove unused classes (CASSANDRA-7197)
 * Limit user types to the keyspace they are defined in (CASSANDRA-6643)
 * Add validate method to CollectionType (CASSANDRA-7208)
 * New serialization format for UDT values (CASSANDRA-7209, CASSANDRA-7261)
 * Fix nodetool netstats (CASSANDRA-7270)
 * Fix potential ClassCastException in HintedHandoffManager (CASSANDRA-7284)
 * Use prepared statements internally (CASSANDRA-6975)
 * Fix broken paging state with prepared statement (CASSANDRA-7120)
 * Fix IllegalArgumentException in CqlStorage (CASSANDRA-7287)
 * Allow nulls/non-existant fields in UDT (CASSANDRA-7206)
 * Add Thrift MultiSliceRequest (CASSANDRA-6757, CASSANDRA-7027)
 * Handle overlapping MultiSlices (CASSANDRA-7279)
 * Fix DataOutputTest on Windows (CASSANDRA-7265)
 * Embedded sets in user defined data-types are not updating (CASSANDRA-7267)
 * Add tuple type to CQL/native protocol (CASSANDRA-7248)
 * Fix CqlPagingRecordReader on tables with few rows (CASSANDRA-7322)
Merged from 2.0:
 * Copy compaction options to make sure they are reloaded (CASSANDRA-7290)
 * Add option to do more aggressive tombstone compactions (CASSANDRA-6563)
 * Don't try to compact already-compacting files in HHOM (CASSANDRA-7288)
 * Always reallocate buffers in HSHA (CASSANDRA-6285)
 * (Hadoop) support authentication in CqlRecordReader (CASSANDRA-7221)
 * (Hadoop) Close java driver Cluster in CQLRR.close (CASSANDRA-7228)
 * Warn when 'USING TIMESTAMP' is used on a CAS BATCH (CASSANDRA-7067)
 * return all cpu values from BackgroundActivityMonitor.readAndCompute (CASSANDRA-7183)
 * Correctly delete scheduled range xfers (CASSANDRA-7143)
 * return all cpu values from BackgroundActivityMonitor.readAndCompute (CASSANDRA-7183)  
 * reduce garbage creation in calculatePendingRanges (CASSANDRA-7191)
 * fix c* launch issues on Russian os's due to output of linux 'free' cmd (CASSANDRA-6162)
 * Fix disabling autocompaction (CASSANDRA-7187)
 * Fix potential NumberFormatException when deserializing IntegerType (CASSANDRA-7088)
 * cqlsh can't tab-complete disabling compaction (CASSANDRA-7185)
 * cqlsh: Accept and execute CQL statement(s) from command-line parameter (CASSANDRA-7172)
 * Fix IllegalStateException in CqlPagingRecordReader (CASSANDRA-7198)
 * Fix the InvertedIndex trigger example (CASSANDRA-7211)
 * Add --resolve-ip option to 'nodetool ring' (CASSANDRA-7210)
 * reduce garbage on codec flag deserialization (CASSANDRA-7244) 
 * Fix duplicated error messages on directory creation error at startup (CASSANDRA-5818)
 * Proper null handle for IF with map element access (CASSANDRA-7155)
 * Improve compaction visibility (CASSANDRA-7242)
 * Correctly delete scheduled range xfers (CASSANDRA-7143)
 * Make batchlog replica selection rack-aware (CASSANDRA-6551)
 * Fix CFMetaData#getColumnDefinitionFromColumnName() (CASSANDRA-7074)
 * Fix writetime/ttl functions for static columns (CASSANDRA-7081)
 * Suggest CTRL-C or semicolon after three blank lines in cqlsh (CASSANDRA-7142)
 * Fix 2ndary index queries with DESC clustering order (CASSANDRA-6950)
 * Invalid key cache entries on DROP (CASSANDRA-6525)
 * Fix flapping RecoveryManagerTest (CASSANDRA-7084)
 * Add missing iso8601 patterns for date strings (CASSANDRA-6973)
 * Support selecting multiple rows in a partition using IN (CASSANDRA-6875)
 * Add authentication support to shuffle (CASSANDRA-6484)
 * Swap local and global default read repair chances (CASSANDRA-7320)
 * Add conditional CREATE/DROP USER support (CASSANDRA-7264)
 * Cqlsh counts non-empty lines for "Blank lines" warning (CASSANDRA-7325)
Merged from 1.2:
 * Add Cloudstack snitch (CASSANDRA-7147)
 * Update system.peers correctly when relocating tokens (CASSANDRA-7126)
 * Add Google Compute Engine snitch (CASSANDRA-7132)
 * remove duplicate query for local tokens (CASSANDRA-7182)
 * exit CQLSH with error status code if script fails (CASSANDRA-6344)
 * Fix bug with some IN queries missig results (CASSANDRA-7105)
 * Fix availability validation for LOCAL_ONE CL (CASSANDRA-7319)
 * Hint streaming can cause decommission to fail (CASSANDRA-7219)


2.1.0-beta2
 * Increase default CL space to 8GB (CASSANDRA-7031)
 * Add range tombstones to read repair digests (CASSANDRA-6863)
 * Fix BTree.clear for large updates (CASSANDRA-6943)
 * Fail write instead of logging a warning when unable to append to CL
   (CASSANDRA-6764)
 * Eliminate possibility of CL segment appearing twice in active list 
   (CASSANDRA-6557)
 * Apply DONTNEED fadvise to commitlog segments (CASSANDRA-6759)
 * Switch CRC component to Adler and include it for compressed sstables 
   (CASSANDRA-4165)
 * Allow cassandra-stress to set compaction strategy options (CASSANDRA-6451)
 * Add broadcast_rpc_address option to cassandra.yaml (CASSANDRA-5899)
 * Auto reload GossipingPropertyFileSnitch config (CASSANDRA-5897)
 * Fix overflow of memtable_total_space_in_mb (CASSANDRA-6573)
 * Fix ABTC NPE and apply update function correctly (CASSANDRA-6692)
 * Allow nodetool to use a file or prompt for password (CASSANDRA-6660)
 * Fix AIOOBE when concurrently accessing ABSC (CASSANDRA-6742)
 * Fix assertion error in ALTER TYPE RENAME (CASSANDRA-6705)
 * Scrub should not always clear out repaired status (CASSANDRA-5351)
 * Improve handling of range tombstone for wide partitions (CASSANDRA-6446)
 * Fix ClassCastException for compact table with composites (CASSANDRA-6738)
 * Fix potentially repairing with wrong nodes (CASSANDRA-6808)
 * Change caching option syntax (CASSANDRA-6745)
 * Fix stress to do proper counter reads (CASSANDRA-6835)
 * Fix help message for stress counter_write (CASSANDRA-6824)
 * Fix stress smart Thrift client to pick servers correctly (CASSANDRA-6848)
 * Add logging levels (minimal, normal or verbose) to stress tool (CASSANDRA-6849)
 * Fix race condition in Batch CLE (CASSANDRA-6860)
 * Improve cleanup/scrub/upgradesstables failure handling (CASSANDRA-6774)
 * ByteBuffer write() methods for serializing sstables (CASSANDRA-6781)
 * Proper compare function for CollectionType (CASSANDRA-6783)
 * Update native server to Netty 4 (CASSANDRA-6236)
 * Fix off-by-one error in stress (CASSANDRA-6883)
 * Make OpOrder AutoCloseable (CASSANDRA-6901)
 * Remove sync repair JMX interface (CASSANDRA-6900)
 * Add multiple memory allocation options for memtables (CASSANDRA-6689, 6694)
 * Remove adjusted op rate from stress output (CASSANDRA-6921)
 * Add optimized CF.hasColumns() implementations (CASSANDRA-6941)
 * Serialize batchlog mutations with the version of the target node
   (CASSANDRA-6931)
 * Optimize CounterColumn#reconcile() (CASSANDRA-6953)
 * Properly remove 1.2 sstable support in 2.1 (CASSANDRA-6869)
 * Lock counter cells, not partitions (CASSANDRA-6880)
 * Track presence of legacy counter shards in sstables (CASSANDRA-6888)
 * Ensure safe resource cleanup when replacing sstables (CASSANDRA-6912)
 * Add failure handler to async callback (CASSANDRA-6747)
 * Fix AE when closing SSTable without releasing reference (CASSANDRA-7000)
 * Clean up IndexInfo on keyspace/table drops (CASSANDRA-6924)
 * Only snapshot relative SSTables when sequential repair (CASSANDRA-7024)
 * Require nodetool rebuild_index to specify index names (CASSANDRA-7038)
 * fix cassandra stress errors on reads with native protocol (CASSANDRA-7033)
 * Use OpOrder to guard sstable references for reads (CASSANDRA-6919)
 * Preemptive opening of compaction result (CASSANDRA-6916)
 * Multi-threaded scrub/cleanup/upgradesstables (CASSANDRA-5547)
 * Optimize cellname comparison (CASSANDRA-6934)
 * Native protocol v3 (CASSANDRA-6855)
 * Optimize Cell liveness checks and clean up Cell (CASSANDRA-7119)
 * Support consistent range movements (CASSANDRA-2434)
 * Display min timestamp in sstablemetadata viewer (CASSANDRA-6767)
Merged from 2.0:
 * Avoid race-prone second "scrub" of system keyspace (CASSANDRA-6797)
 * Pool CqlRecordWriter clients by inetaddress rather than Range
   (CASSANDRA-6665)
 * Fix compaction_history timestamps (CASSANDRA-6784)
 * Compare scores of full replica ordering in DES (CASSANDRA-6683)
 * fix CME in SessionInfo updateProgress affecting netstats (CASSANDRA-6577)
 * Allow repairing between specific replicas (CASSANDRA-6440)
 * Allow per-dc enabling of hints (CASSANDRA-6157)
 * Add compatibility for Hadoop 0.2.x (CASSANDRA-5201)
 * Fix EstimatedHistogram races (CASSANDRA-6682)
 * Failure detector correctly converts initial value to nanos (CASSANDRA-6658)
 * Add nodetool taketoken to relocate vnodes (CASSANDRA-4445)
 * Expose bulk loading progress over JMX (CASSANDRA-4757)
 * Correctly handle null with IF conditions and TTL (CASSANDRA-6623)
 * Account for range/row tombstones in tombstone drop
   time histogram (CASSANDRA-6522)
 * Stop CommitLogSegment.close() from calling sync() (CASSANDRA-6652)
 * Make commitlog failure handling configurable (CASSANDRA-6364)
 * Avoid overlaps in LCS (CASSANDRA-6688)
 * Improve support for paginating over composites (CASSANDRA-4851)
 * Fix count(*) queries in a mixed cluster (CASSANDRA-6707)
 * Improve repair tasks(snapshot, differencing) concurrency (CASSANDRA-6566)
 * Fix replaying pre-2.0 commit logs (CASSANDRA-6714)
 * Add static columns to CQL3 (CASSANDRA-6561)
 * Optimize single partition batch statements (CASSANDRA-6737)
 * Disallow post-query re-ordering when paging (CASSANDRA-6722)
 * Fix potential paging bug with deleted columns (CASSANDRA-6748)
 * Fix NPE on BulkLoader caused by losing StreamEvent (CASSANDRA-6636)
 * Fix truncating compression metadata (CASSANDRA-6791)
 * Add CMSClassUnloadingEnabled JVM option (CASSANDRA-6541)
 * Catch memtable flush exceptions during shutdown (CASSANDRA-6735)
 * Fix upgradesstables NPE for non-CF-based indexes (CASSANDRA-6645)
 * Fix UPDATE updating PRIMARY KEY columns implicitly (CASSANDRA-6782)
 * Fix IllegalArgumentException when updating from 1.2 with SuperColumns
   (CASSANDRA-6733)
 * FBUtilities.singleton() should use the CF comparator (CASSANDRA-6778)
 * Fix CQLSStableWriter.addRow(Map<String, Object>) (CASSANDRA-6526)
 * Fix HSHA server introducing corrupt data (CASSANDRA-6285)
 * Fix CAS conditions for COMPACT STORAGE tables (CASSANDRA-6813)
 * Starting threads in OutboundTcpConnectionPool constructor causes race conditions (CASSANDRA-7177)
 * Allow overriding cassandra-rackdc.properties file (CASSANDRA-7072)
 * Set JMX RMI port to 7199 (CASSANDRA-7087)
 * Use LOCAL_QUORUM for data reads at LOCAL_SERIAL (CASSANDRA-6939)
 * Log a warning for large batches (CASSANDRA-6487)
 * Put nodes in hibernate when join_ring is false (CASSANDRA-6961)
 * Avoid early loading of non-system keyspaces before compaction-leftovers 
   cleanup at startup (CASSANDRA-6913)
 * Restrict Windows to parallel repairs (CASSANDRA-6907)
 * (Hadoop) Allow manually specifying start/end tokens in CFIF (CASSANDRA-6436)
 * Fix NPE in MeteredFlusher (CASSANDRA-6820)
 * Fix race processing range scan responses (CASSANDRA-6820)
 * Allow deleting snapshots from dropped keyspaces (CASSANDRA-6821)
 * Add uuid() function (CASSANDRA-6473)
 * Omit tombstones from schema digests (CASSANDRA-6862)
 * Include correct consistencyLevel in LWT timeout (CASSANDRA-6884)
 * Lower chances for losing new SSTables during nodetool refresh and
   ColumnFamilyStore.loadNewSSTables (CASSANDRA-6514)
 * Add support for DELETE ... IF EXISTS to CQL3 (CASSANDRA-5708)
 * Update hadoop_cql3_word_count example (CASSANDRA-6793)
 * Fix handling of RejectedExecution in sync Thrift server (CASSANDRA-6788)
 * Log more information when exceeding tombstone_warn_threshold (CASSANDRA-6865)
 * Fix truncate to not abort due to unreachable fat clients (CASSANDRA-6864)
 * Fix schema concurrency exceptions (CASSANDRA-6841)
 * Fix leaking validator FH in StreamWriter (CASSANDRA-6832)
 * Fix saving triggers to schema (CASSANDRA-6789)
 * Fix trigger mutations when base mutation list is immutable (CASSANDRA-6790)
 * Fix accounting in FileCacheService to allow re-using RAR (CASSANDRA-6838)
 * Fix static counter columns (CASSANDRA-6827)
 * Restore expiring->deleted (cell) compaction optimization (CASSANDRA-6844)
 * Fix CompactionManager.needsCleanup (CASSANDRA-6845)
 * Correctly compare BooleanType values other than 0 and 1 (CASSANDRA-6779)
 * Read message id as string from earlier versions (CASSANDRA-6840)
 * Properly use the Paxos consistency for (non-protocol) batch (CASSANDRA-6837)
 * Add paranoid disk failure option (CASSANDRA-6646)
 * Improve PerRowSecondaryIndex performance (CASSANDRA-6876)
 * Extend triggers to support CAS updates (CASSANDRA-6882)
 * Static columns with IF NOT EXISTS don't always work as expected (CASSANDRA-6873)
 * Fix paging with SELECT DISTINCT (CASSANDRA-6857)
 * Fix UnsupportedOperationException on CAS timeout (CASSANDRA-6923)
 * Improve MeteredFlusher handling of MF-unaffected column families
   (CASSANDRA-6867)
 * Add CqlRecordReader using native pagination (CASSANDRA-6311)
 * Add QueryHandler interface (CASSANDRA-6659)
 * Track liveRatio per-memtable, not per-CF (CASSANDRA-6945)
 * Make sure upgradesstables keeps sstable level (CASSANDRA-6958)
 * Fix LIMIT with static columns (CASSANDRA-6956)
 * Fix clash with CQL column name in thrift validation (CASSANDRA-6892)
 * Fix error with super columns in mixed 1.2-2.0 clusters (CASSANDRA-6966)
 * Fix bad skip of sstables on slice query with composite start/finish (CASSANDRA-6825)
 * Fix unintended update with conditional statement (CASSANDRA-6893)
 * Fix map element access in IF (CASSANDRA-6914)
 * Avoid costly range calculations for range queries on system keyspaces
   (CASSANDRA-6906)
 * Fix SSTable not released if stream session fails (CASSANDRA-6818)
 * Avoid build failure due to ANTLR timeout (CASSANDRA-6991)
 * Queries on compact tables can return more rows that requested (CASSANDRA-7052)
 * USING TIMESTAMP for batches does not work (CASSANDRA-7053)
 * Fix performance regression from CASSANDRA-5614 (CASSANDRA-6949)
 * Ensure that batchlog and hint timeouts do not produce hints (CASSANDRA-7058)
 * Merge groupable mutations in TriggerExecutor#execute() (CASSANDRA-7047)
 * Plug holes in resource release when wiring up StreamSession (CASSANDRA-7073)
 * Re-add parameter columns to tracing session (CASSANDRA-6942)
 * Preserves CQL metadata when updating table from thrift (CASSANDRA-6831)
Merged from 1.2:
 * Fix nodetool display with vnodes (CASSANDRA-7082)
 * Add UNLOGGED, COUNTER options to BATCH documentation (CASSANDRA-6816)
 * add extra SSL cipher suites (CASSANDRA-6613)
 * fix nodetool getsstables for blob PK (CASSANDRA-6803)
 * Fix BatchlogManager#deleteBatch() use of millisecond timestamps
   (CASSANDRA-6822)
 * Continue assassinating even if the endpoint vanishes (CASSANDRA-6787)
 * Schedule schema pulls on change (CASSANDRA-6971)
 * Non-droppable verbs shouldn't be dropped from OTC (CASSANDRA-6980)
 * Shutdown batchlog executor in SS#drain() (CASSANDRA-7025)
 * Fix batchlog to account for CF truncation records (CASSANDRA-6999)
 * Fix CQLSH parsing of functions and BLOB literals (CASSANDRA-7018)
 * Properly load trustore in the native protocol (CASSANDRA-6847)
 * Always clean up references in SerializingCache (CASSANDRA-6994)
 * Don't shut MessagingService down when replacing a node (CASSANDRA-6476)
 * fix npe when doing -Dcassandra.fd_initial_value_ms (CASSANDRA-6751)


2.1.0-beta1
 * Add flush directory distinct from compaction directories (CASSANDRA-6357)
 * Require JNA by default (CASSANDRA-6575)
 * add listsnapshots command to nodetool (CASSANDRA-5742)
 * Introduce AtomicBTreeColumns (CASSANDRA-6271, 6692)
 * Multithreaded commitlog (CASSANDRA-3578)
 * allocate fixed index summary memory pool and resample cold index summaries 
   to use less memory (CASSANDRA-5519)
 * Removed multithreaded compaction (CASSANDRA-6142)
 * Parallelize fetching rows for low-cardinality indexes (CASSANDRA-1337)
 * change logging from log4j to logback (CASSANDRA-5883)
 * switch to LZ4 compression for internode communication (CASSANDRA-5887)
 * Stop using Thrift-generated Index* classes internally (CASSANDRA-5971)
 * Remove 1.2 network compatibility code (CASSANDRA-5960)
 * Remove leveled json manifest migration code (CASSANDRA-5996)
 * Remove CFDefinition (CASSANDRA-6253)
 * Use AtomicIntegerFieldUpdater in RefCountedMemory (CASSANDRA-6278)
 * User-defined types for CQL3 (CASSANDRA-5590)
 * Use of o.a.c.metrics in nodetool (CASSANDRA-5871, 6406)
 * Batch read from OTC's queue and cleanup (CASSANDRA-1632)
 * Secondary index support for collections (CASSANDRA-4511, 6383)
 * SSTable metadata(Stats.db) format change (CASSANDRA-6356)
 * Push composites support in the storage engine
   (CASSANDRA-5417, CASSANDRA-6520)
 * Add snapshot space used to cfstats (CASSANDRA-6231)
 * Add cardinality estimator for key count estimation (CASSANDRA-5906)
 * CF id is changed to be non-deterministic. Data dir/key cache are created
   uniquely for CF id (CASSANDRA-5202)
 * New counters implementation (CASSANDRA-6504)
 * Replace UnsortedColumns, EmptyColumns, TreeMapBackedSortedColumns with new
   ArrayBackedSortedColumns (CASSANDRA-6630, CASSANDRA-6662, CASSANDRA-6690)
 * Add option to use row cache with a given amount of rows (CASSANDRA-5357)
 * Avoid repairing already repaired data (CASSANDRA-5351)
 * Reject counter updates with USING TTL/TIMESTAMP (CASSANDRA-6649)
 * Replace index_interval with min/max_index_interval (CASSANDRA-6379)
 * Lift limitation that order by columns must be selected for IN queries (CASSANDRA-4911)


2.0.5
 * Reduce garbage generated by bloom filter lookups (CASSANDRA-6609)
 * Add ks.cf names to tombstone logging (CASSANDRA-6597)
 * Use LOCAL_QUORUM for LWT operations at LOCAL_SERIAL (CASSANDRA-6495)
 * Wait for gossip to settle before accepting client connections (CASSANDRA-4288)
 * Delete unfinished compaction incrementally (CASSANDRA-6086)
 * Allow specifying custom secondary index options in CQL3 (CASSANDRA-6480)
 * Improve replica pinning for cache efficiency in DES (CASSANDRA-6485)
 * Fix LOCAL_SERIAL from thrift (CASSANDRA-6584)
 * Don't special case received counts in CAS timeout exceptions (CASSANDRA-6595)
 * Add support for 2.1 global counter shards (CASSANDRA-6505)
 * Fix NPE when streaming connection is not yet established (CASSANDRA-6210)
 * Avoid rare duplicate read repair triggering (CASSANDRA-6606)
 * Fix paging discardFirst (CASSANDRA-6555)
 * Fix ArrayIndexOutOfBoundsException in 2ndary index query (CASSANDRA-6470)
 * Release sstables upon rebuilding 2i (CASSANDRA-6635)
 * Add AbstractCompactionStrategy.startup() method (CASSANDRA-6637)
 * SSTableScanner may skip rows during cleanup (CASSANDRA-6638)
 * sstables from stalled repair sessions can resurrect deleted data (CASSANDRA-6503)
 * Switch stress to use ITransportFactory (CASSANDRA-6641)
 * Fix IllegalArgumentException during prepare (CASSANDRA-6592)
 * Fix possible loss of 2ndary index entries during compaction (CASSANDRA-6517)
 * Fix direct Memory on architectures that do not support unaligned long access
   (CASSANDRA-6628)
 * Let scrub optionally skip broken counter partitions (CASSANDRA-5930)
Merged from 1.2:
 * fsync compression metadata (CASSANDRA-6531)
 * Validate CF existence on execution for prepared statement (CASSANDRA-6535)
 * Add ability to throttle batchlog replay (CASSANDRA-6550)
 * Fix executing LOCAL_QUORUM with SimpleStrategy (CASSANDRA-6545)
 * Avoid StackOverflow when using large IN queries (CASSANDRA-6567)
 * Nodetool upgradesstables includes secondary indexes (CASSANDRA-6598)
 * Paginate batchlog replay (CASSANDRA-6569)
 * skip blocking on streaming during drain (CASSANDRA-6603)
 * Improve error message when schema doesn't match loaded sstable (CASSANDRA-6262)
 * Add properties to adjust FD initial value and max interval (CASSANDRA-4375)
 * Fix preparing with batch and delete from collection (CASSANDRA-6607)
 * Fix ABSC reverse iterator's remove() method (CASSANDRA-6629)
 * Handle host ID conflicts properly (CASSANDRA-6615)
 * Move handling of migration event source to solve bootstrap race. (CASSANDRA-6648)
 * Make sure compaction throughput value doesn't overflow with int math (CASSANDRA-6647)


2.0.4
 * Allow removing snapshots of no-longer-existing CFs (CASSANDRA-6418)
 * add StorageService.stopDaemon() (CASSANDRA-4268)
 * add IRE for invalid CF supplied to get_count (CASSANDRA-5701)
 * add client encryption support to sstableloader (CASSANDRA-6378)
 * Fix accept() loop for SSL sockets post-shutdown (CASSANDRA-6468)
 * Fix size-tiered compaction in LCS L0 (CASSANDRA-6496)
 * Fix assertion failure in filterColdSSTables (CASSANDRA-6483)
 * Fix row tombstones in larger-than-memory compactions (CASSANDRA-6008)
 * Fix cleanup ClassCastException (CASSANDRA-6462)
 * Reduce gossip memory use by interning VersionedValue strings (CASSANDRA-6410)
 * Allow specifying datacenters to participate in a repair (CASSANDRA-6218)
 * Fix divide-by-zero in PCI (CASSANDRA-6403)
 * Fix setting last compacted key in the wrong level for LCS (CASSANDRA-6284)
 * Add millisecond precision formats to the timestamp parser (CASSANDRA-6395)
 * Expose a total memtable size metric for a CF (CASSANDRA-6391)
 * cqlsh: handle symlinks properly (CASSANDRA-6425)
 * Fix potential infinite loop when paging query with IN (CASSANDRA-6464)
 * Fix assertion error in AbstractQueryPager.discardFirst (CASSANDRA-6447)
 * Fix streaming older SSTable yields unnecessary tombstones (CASSANDRA-6527)
Merged from 1.2:
 * Improved error message on bad properties in DDL queries (CASSANDRA-6453)
 * Randomize batchlog candidates selection (CASSANDRA-6481)
 * Fix thundering herd on endpoint cache invalidation (CASSANDRA-6345, 6485)
 * Improve batchlog write performance with vnodes (CASSANDRA-6488)
 * cqlsh: quote single quotes in strings inside collections (CASSANDRA-6172)
 * Improve gossip performance for typical messages (CASSANDRA-6409)
 * Throw IRE if a prepared statement has more markers than supported 
   (CASSANDRA-5598)
 * Expose Thread metrics for the native protocol server (CASSANDRA-6234)
 * Change snapshot response message verb to INTERNAL to avoid dropping it 
   (CASSANDRA-6415)
 * Warn when collection read has > 65K elements (CASSANDRA-5428)
 * Fix cache persistence when both row and key cache are enabled 
   (CASSANDRA-6413)
 * (Hadoop) add describe_local_ring (CASSANDRA-6268)
 * Fix handling of concurrent directory creation failure (CASSANDRA-6459)
 * Allow executing CREATE statements multiple times (CASSANDRA-6471)
 * Don't send confusing info with timeouts (CASSANDRA-6491)
 * Don't resubmit counter mutation runnables internally (CASSANDRA-6427)
 * Don't drop local mutations without a hint (CASSANDRA-6510)
 * Don't allow null max_hint_window_in_ms (CASSANDRA-6419)
 * Validate SliceRange start and finish lengths (CASSANDRA-6521)


2.0.3
 * Fix FD leak on slice read path (CASSANDRA-6275)
 * Cancel read meter task when closing SSTR (CASSANDRA-6358)
 * free off-heap IndexSummary during bulk (CASSANDRA-6359)
 * Recover from IOException in accept() thread (CASSANDRA-6349)
 * Improve Gossip tolerance of abnormally slow tasks (CASSANDRA-6338)
 * Fix trying to hint timed out counter writes (CASSANDRA-6322)
 * Allow restoring specific columnfamilies from archived CL (CASSANDRA-4809)
 * Avoid flushing compaction_history after each operation (CASSANDRA-6287)
 * Fix repair assertion error when tombstones expire (CASSANDRA-6277)
 * Skip loading corrupt key cache (CASSANDRA-6260)
 * Fixes for compacting larger-than-memory rows (CASSANDRA-6274)
 * Compact hottest sstables first and optionally omit coldest from
   compaction entirely (CASSANDRA-6109)
 * Fix modifying column_metadata from thrift (CASSANDRA-6182)
 * cqlsh: fix LIST USERS output (CASSANDRA-6242)
 * Add IRequestSink interface (CASSANDRA-6248)
 * Update memtable size while flushing (CASSANDRA-6249)
 * Provide hooks around CQL2/CQL3 statement execution (CASSANDRA-6252)
 * Require Permission.SELECT for CAS updates (CASSANDRA-6247)
 * New CQL-aware SSTableWriter (CASSANDRA-5894)
 * Reject CAS operation when the protocol v1 is used (CASSANDRA-6270)
 * Correctly throw error when frame too large (CASSANDRA-5981)
 * Fix serialization bug in PagedRange with 2ndary indexes (CASSANDRA-6299)
 * Fix CQL3 table validation in Thrift (CASSANDRA-6140)
 * Fix bug missing results with IN clauses (CASSANDRA-6327)
 * Fix paging with reversed slices (CASSANDRA-6343)
 * Set minTimestamp correctly to be able to drop expired sstables (CASSANDRA-6337)
 * Support NaN and Infinity as float literals (CASSANDRA-6003)
 * Remove RF from nodetool ring output (CASSANDRA-6289)
 * Fix attempting to flush empty rows (CASSANDRA-6374)
 * Fix potential out of bounds exception when paging (CASSANDRA-6333)
Merged from 1.2:
 * Optimize FD phi calculation (CASSANDRA-6386)
 * Improve initial FD phi estimate when starting up (CASSANDRA-6385)
 * Don't list CQL3 table in CLI describe even if named explicitely 
   (CASSANDRA-5750)
 * Invalidate row cache when dropping CF (CASSANDRA-6351)
 * add non-jamm path for cached statements (CASSANDRA-6293)
 * add windows bat files for shell commands (CASSANDRA-6145)
 * Require logging in for Thrift CQL2/3 statement preparation (CASSANDRA-6254)
 * restrict max_num_tokens to 1536 (CASSANDRA-6267)
 * Nodetool gets default JMX port from cassandra-env.sh (CASSANDRA-6273)
 * make calculatePendingRanges asynchronous (CASSANDRA-6244)
 * Remove blocking flushes in gossip thread (CASSANDRA-6297)
 * Fix potential socket leak in connectionpool creation (CASSANDRA-6308)
 * Allow LOCAL_ONE/LOCAL_QUORUM to work with SimpleStrategy (CASSANDRA-6238)
 * cqlsh: handle 'null' as session duration (CASSANDRA-6317)
 * Fix json2sstable handling of range tombstones (CASSANDRA-6316)
 * Fix missing one row in reverse query (CASSANDRA-6330)
 * Fix reading expired row value from row cache (CASSANDRA-6325)
 * Fix AssertionError when doing set element deletion (CASSANDRA-6341)
 * Make CL code for the native protocol match the one in C* 2.0
   (CASSANDRA-6347)
 * Disallow altering CQL3 table from thrift (CASSANDRA-6370)
 * Fix size computation of prepared statement (CASSANDRA-6369)


2.0.2
 * Update FailureDetector to use nanontime (CASSANDRA-4925)
 * Fix FileCacheService regressions (CASSANDRA-6149)
 * Never return WriteTimeout for CL.ANY (CASSANDRA-6132)
 * Fix race conditions in bulk loader (CASSANDRA-6129)
 * Add configurable metrics reporting (CASSANDRA-4430)
 * drop queries exceeding a configurable number of tombstones (CASSANDRA-6117)
 * Track and persist sstable read activity (CASSANDRA-5515)
 * Fixes for speculative retry (CASSANDRA-5932, CASSANDRA-6194)
 * Improve memory usage of metadata min/max column names (CASSANDRA-6077)
 * Fix thrift validation refusing row markers on CQL3 tables (CASSANDRA-6081)
 * Fix insertion of collections with CAS (CASSANDRA-6069)
 * Correctly send metadata on SELECT COUNT (CASSANDRA-6080)
 * Track clients' remote addresses in ClientState (CASSANDRA-6070)
 * Create snapshot dir if it does not exist when migrating
   leveled manifest (CASSANDRA-6093)
 * make sequential nodetool repair the default (CASSANDRA-5950)
 * Add more hooks for compaction strategy implementations (CASSANDRA-6111)
 * Fix potential NPE on composite 2ndary indexes (CASSANDRA-6098)
 * Delete can potentially be skipped in batch (CASSANDRA-6115)
 * Allow alter keyspace on system_traces (CASSANDRA-6016)
 * Disallow empty column names in cql (CASSANDRA-6136)
 * Use Java7 file-handling APIs and fix file moving on Windows (CASSANDRA-5383)
 * Save compaction history to system keyspace (CASSANDRA-5078)
 * Fix NPE if StorageService.getOperationMode() is executed before full startup (CASSANDRA-6166)
 * CQL3: support pre-epoch longs for TimestampType (CASSANDRA-6212)
 * Add reloadtriggers command to nodetool (CASSANDRA-4949)
 * cqlsh: ignore empty 'value alias' in DESCRIBE (CASSANDRA-6139)
 * Fix sstable loader (CASSANDRA-6205)
 * Reject bootstrapping if the node already exists in gossip (CASSANDRA-5571)
 * Fix NPE while loading paxos state (CASSANDRA-6211)
 * cqlsh: add SHOW SESSION <tracing-session> command (CASSANDRA-6228)
Merged from 1.2:
 * (Hadoop) Require CFRR batchSize to be at least 2 (CASSANDRA-6114)
 * Add a warning for small LCS sstable size (CASSANDRA-6191)
 * Add ability to list specific KS/CF combinations in nodetool cfstats (CASSANDRA-4191)
 * Mark CF clean if a mutation raced the drop and got it marked dirty (CASSANDRA-5946)
 * Add a LOCAL_ONE consistency level (CASSANDRA-6202)
 * Limit CQL prepared statement cache by size instead of count (CASSANDRA-6107)
 * Tracing should log write failure rather than raw exceptions (CASSANDRA-6133)
 * lock access to TM.endpointToHostIdMap (CASSANDRA-6103)
 * Allow estimated memtable size to exceed slab allocator size (CASSANDRA-6078)
 * Start MeteredFlusher earlier to prevent OOM during CL replay (CASSANDRA-6087)
 * Avoid sending Truncate command to fat clients (CASSANDRA-6088)
 * Allow where clause conditions to be in parenthesis (CASSANDRA-6037)
 * Do not open non-ssl storage port if encryption option is all (CASSANDRA-3916)
 * Move batchlog replay to its own executor (CASSANDRA-6079)
 * Add tombstone debug threshold and histogram (CASSANDRA-6042, 6057)
 * Enable tcp keepalive on incoming connections (CASSANDRA-4053)
 * Fix fat client schema pull NPE (CASSANDRA-6089)
 * Fix memtable flushing for indexed tables (CASSANDRA-6112)
 * Fix skipping columns with multiple slices (CASSANDRA-6119)
 * Expose connected thrift + native client counts (CASSANDRA-5084)
 * Optimize auth setup (CASSANDRA-6122)
 * Trace index selection (CASSANDRA-6001)
 * Update sstablesPerReadHistogram to use biased sampling (CASSANDRA-6164)
 * Log UnknownColumnfamilyException when closing socket (CASSANDRA-5725)
 * Properly error out on CREATE INDEX for counters table (CASSANDRA-6160)
 * Handle JMX notification failure for repair (CASSANDRA-6097)
 * (Hadoop) Fetch no more than 128 splits in parallel (CASSANDRA-6169)
 * stress: add username/password authentication support (CASSANDRA-6068)
 * Fix indexed queries with row cache enabled on parent table (CASSANDRA-5732)
 * Fix compaction race during columnfamily drop (CASSANDRA-5957)
 * Fix validation of empty column names for compact tables (CASSANDRA-6152)
 * Skip replaying mutations that pass CRC but fail to deserialize (CASSANDRA-6183)
 * Rework token replacement to use replace_address (CASSANDRA-5916)
 * Fix altering column types (CASSANDRA-6185)
 * cqlsh: fix CREATE/ALTER WITH completion (CASSANDRA-6196)
 * add windows bat files for shell commands (CASSANDRA-6145)
 * Fix potential stack overflow during range tombstones insertion (CASSANDRA-6181)
 * (Hadoop) Make LOCAL_ONE the default consistency level (CASSANDRA-6214)


2.0.1
 * Fix bug that could allow reading deleted data temporarily (CASSANDRA-6025)
 * Improve memory use defaults (CASSANDRA-6059)
 * Make ThriftServer more easlly extensible (CASSANDRA-6058)
 * Remove Hadoop dependency from ITransportFactory (CASSANDRA-6062)
 * add file_cache_size_in_mb setting (CASSANDRA-5661)
 * Improve error message when yaml contains invalid properties (CASSANDRA-5958)
 * Improve leveled compaction's ability to find non-overlapping L0 compactions
   to work on concurrently (CASSANDRA-5921)
 * Notify indexer of columns shadowed by range tombstones (CASSANDRA-5614)
 * Log Merkle tree stats (CASSANDRA-2698)
 * Switch from crc32 to adler32 for compressed sstable checksums (CASSANDRA-5862)
 * Improve offheap memcpy performance (CASSANDRA-5884)
 * Use a range aware scanner for cleanup (CASSANDRA-2524)
 * Cleanup doesn't need to inspect sstables that contain only local data
   (CASSANDRA-5722)
 * Add ability for CQL3 to list partition keys (CASSANDRA-4536)
 * Improve native protocol serialization (CASSANDRA-5664)
 * Upgrade Thrift to 0.9.1 (CASSANDRA-5923)
 * Require superuser status for adding triggers (CASSANDRA-5963)
 * Make standalone scrubber handle old and new style leveled manifest
   (CASSANDRA-6005)
 * Fix paxos bugs (CASSANDRA-6012, 6013, 6023)
 * Fix paged ranges with multiple replicas (CASSANDRA-6004)
 * Fix potential AssertionError during tracing (CASSANDRA-6041)
 * Fix NPE in sstablesplit (CASSANDRA-6027)
 * Migrate pre-2.0 key/value/column aliases to system.schema_columns
   (CASSANDRA-6009)
 * Paging filter empty rows too agressively (CASSANDRA-6040)
 * Support variadic parameters for IN clauses (CASSANDRA-4210)
 * cqlsh: return the result of CAS writes (CASSANDRA-5796)
 * Fix validation of IN clauses with 2ndary indexes (CASSANDRA-6050)
 * Support named bind variables in CQL (CASSANDRA-6033)
Merged from 1.2:
 * Allow cache-keys-to-save to be set at runtime (CASSANDRA-5980)
 * Avoid second-guessing out-of-space state (CASSANDRA-5605)
 * Tuning knobs for dealing with large blobs and many CFs (CASSANDRA-5982)
 * (Hadoop) Fix CQLRW for thrift tables (CASSANDRA-6002)
 * Fix possible divide-by-zero in HHOM (CASSANDRA-5990)
 * Allow local batchlog writes for CL.ANY (CASSANDRA-5967)
 * Upgrade metrics-core to version 2.2.0 (CASSANDRA-5947)
 * Fix CqlRecordWriter with composite keys (CASSANDRA-5949)
 * Add snitch, schema version, cluster, partitioner to JMX (CASSANDRA-5881)
 * Allow disabling SlabAllocator (CASSANDRA-5935)
 * Make user-defined compaction JMX blocking (CASSANDRA-4952)
 * Fix streaming does not transfer wrapped range (CASSANDRA-5948)
 * Fix loading index summary containing empty key (CASSANDRA-5965)
 * Correctly handle limits in CompositesSearcher (CASSANDRA-5975)
 * Pig: handle CQL collections (CASSANDRA-5867)
 * Pass the updated cf to the PRSI index() method (CASSANDRA-5999)
 * Allow empty CQL3 batches (as no-op) (CASSANDRA-5994)
 * Support null in CQL3 functions (CASSANDRA-5910)
 * Replace the deprecated MapMaker with CacheLoader (CASSANDRA-6007)
 * Add SSTableDeletingNotification to DataTracker (CASSANDRA-6010)
 * Fix snapshots in use get deleted during snapshot repair (CASSANDRA-6011)
 * Move hints and exception count to o.a.c.metrics (CASSANDRA-6017)
 * Fix memory leak in snapshot repair (CASSANDRA-6047)
 * Fix sstable2sjon for CQL3 tables (CASSANDRA-5852)


2.0.0
 * Fix thrift validation when inserting into CQL3 tables (CASSANDRA-5138)
 * Fix periodic memtable flushing behavior with clean memtables (CASSANDRA-5931)
 * Fix dateOf() function for pre-2.0 timestamp columns (CASSANDRA-5928)
 * Fix SSTable unintentionally loads BF when opened for batch (CASSANDRA-5938)
 * Add stream session progress to JMX (CASSANDRA-4757)
 * Fix NPE during CAS operation (CASSANDRA-5925)
Merged from 1.2:
 * Fix getBloomFilterDiskSpaceUsed for AlwaysPresentFilter (CASSANDRA-5900)
 * Don't announce schema version until we've loaded the changes locally
   (CASSANDRA-5904)
 * Fix to support off heap bloom filters size greater than 2 GB (CASSANDRA-5903)
 * Properly handle parsing huge map and set literals (CASSANDRA-5893)


2.0.0-rc2
 * enable vnodes by default (CASSANDRA-5869)
 * fix CAS contention timeout (CASSANDRA-5830)
 * fix HsHa to respect max frame size (CASSANDRA-4573)
 * Fix (some) 2i on composite components omissions (CASSANDRA-5851)
 * cqlsh: add DESCRIBE FULL SCHEMA variant (CASSANDRA-5880)
Merged from 1.2:
 * Correctly validate sparse composite cells in scrub (CASSANDRA-5855)
 * Add KeyCacheHitRate metric to CF metrics (CASSANDRA-5868)
 * cqlsh: add support for multiline comments (CASSANDRA-5798)
 * Handle CQL3 SELECT duplicate IN restrictions on clustering columns
   (CASSANDRA-5856)


2.0.0-rc1
 * improve DecimalSerializer performance (CASSANDRA-5837)
 * fix potential spurious wakeup in AsyncOneResponse (CASSANDRA-5690)
 * fix schema-related trigger issues (CASSANDRA-5774)
 * Better validation when accessing CQL3 table from thrift (CASSANDRA-5138)
 * Fix assertion error during repair (CASSANDRA-5801)
 * Fix range tombstone bug (CASSANDRA-5805)
 * DC-local CAS (CASSANDRA-5797)
 * Add a native_protocol_version column to the system.local table (CASSANRDA-5819)
 * Use index_interval from cassandra.yaml when upgraded (CASSANDRA-5822)
 * Fix buffer underflow on socket close (CASSANDRA-5792)
Merged from 1.2:
 * Fix reading DeletionTime from 1.1-format sstables (CASSANDRA-5814)
 * cqlsh: add collections support to COPY (CASSANDRA-5698)
 * retry important messages for any IOException (CASSANDRA-5804)
 * Allow empty IN relations in SELECT/UPDATE/DELETE statements (CASSANDRA-5626)
 * cqlsh: fix crashing on Windows due to libedit detection (CASSANDRA-5812)
 * fix bulk-loading compressed sstables (CASSANDRA-5820)
 * (Hadoop) fix quoting in CqlPagingRecordReader and CqlRecordWriter 
   (CASSANDRA-5824)
 * update default LCS sstable size to 160MB (CASSANDRA-5727)
 * Allow compacting 2Is via nodetool (CASSANDRA-5670)
 * Hex-encode non-String keys in OPP (CASSANDRA-5793)
 * nodetool history logging (CASSANDRA-5823)
 * (Hadoop) fix support for Thrift tables in CqlPagingRecordReader 
   (CASSANDRA-5752)
 * add "all time blocked" to StatusLogger output (CASSANDRA-5825)
 * Future-proof inter-major-version schema migrations (CASSANDRA-5845)
 * (Hadoop) add CqlPagingRecordReader support for ReversedType in Thrift table
   (CASSANDRA-5718)
 * Add -no-snapshot option to scrub (CASSANDRA-5891)
 * Fix to support off heap bloom filters size greater than 2 GB (CASSANDRA-5903)
 * Properly handle parsing huge map and set literals (CASSANDRA-5893)
 * Fix LCS L0 compaction may overlap in L1 (CASSANDRA-5907)
 * New sstablesplit tool to split large sstables offline (CASSANDRA-4766)
 * Fix potential deadlock in native protocol server (CASSANDRA-5926)
 * Disallow incompatible type change in CQL3 (CASSANDRA-5882)
Merged from 1.1:
 * Correctly validate sparse composite cells in scrub (CASSANDRA-5855)


2.0.0-beta2
 * Replace countPendingHints with Hints Created metric (CASSANDRA-5746)
 * Allow nodetool with no args, and with help to run without a server (CASSANDRA-5734)
 * Cleanup AbstractType/TypeSerializer classes (CASSANDRA-5744)
 * Remove unimplemented cli option schema-mwt (CASSANDRA-5754)
 * Support range tombstones in thrift (CASSANDRA-5435)
 * Normalize table-manipulating CQL3 statements' class names (CASSANDRA-5759)
 * cqlsh: add missing table options to DESCRIBE output (CASSANDRA-5749)
 * Fix assertion error during repair (CASSANDRA-5757)
 * Fix bulkloader (CASSANDRA-5542)
 * Add LZ4 compression to the native protocol (CASSANDRA-5765)
 * Fix bugs in the native protocol v2 (CASSANDRA-5770)
 * CAS on 'primary key only' table (CASSANDRA-5715)
 * Support streaming SSTables of old versions (CASSANDRA-5772)
 * Always respect protocol version in native protocol (CASSANDRA-5778)
 * Fix ConcurrentModificationException during streaming (CASSANDRA-5782)
 * Update deletion timestamp in Commit#updatesWithPaxosTime (CASSANDRA-5787)
 * Thrift cas() method crashes if input columns are not sorted (CASSANDRA-5786)
 * Order columns names correctly when querying for CAS (CASSANDRA-5788)
 * Fix streaming retry (CASSANDRA-5775)
Merged from 1.2:
 * if no seeds can be a reached a node won't start in a ring by itself (CASSANDRA-5768)
 * add cassandra.unsafesystem property (CASSANDRA-5704)
 * (Hadoop) quote identifiers in CqlPagingRecordReader (CASSANDRA-5763)
 * Add replace_node functionality for vnodes (CASSANDRA-5337)
 * Add timeout events to query traces (CASSANDRA-5520)
 * Fix serialization of the LEFT gossip value (CASSANDRA-5696)
 * Pig: support for cql3 tables (CASSANDRA-5234)
 * Fix skipping range tombstones with reverse queries (CASSANDRA-5712)
 * Expire entries out of ThriftSessionManager (CASSANDRA-5719)
 * Don't keep ancestor information in memory (CASSANDRA-5342)
 * Expose native protocol server status in nodetool info (CASSANDRA-5735)
 * Fix pathetic performance of range tombstones (CASSANDRA-5677)
 * Fix querying with an empty (impossible) range (CASSANDRA-5573)
 * cqlsh: handle CUSTOM 2i in DESCRIBE output (CASSANDRA-5760)
 * Fix minor bug in Range.intersects(Bound) (CASSANDRA-5771)
 * cqlsh: handle disabled compression in DESCRIBE output (CASSANDRA-5766)
 * Ensure all UP events are notified on the native protocol (CASSANDRA-5769)
 * Fix formatting of sstable2json with multiple -k arguments (CASSANDRA-5781)
 * Don't rely on row marker for queries in general to hide lost markers
   after TTL expires (CASSANDRA-5762)
 * Sort nodetool help output (CASSANDRA-5776)
 * Fix column expiring during 2 phases compaction (CASSANDRA-5799)
 * now() is being rejected in INSERTs when inside collections (CASSANDRA-5795)


2.0.0-beta1
 * Add support for indexing clustered columns (CASSANDRA-5125)
 * Removed on-heap row cache (CASSANDRA-5348)
 * use nanotime consistently for node-local timeouts (CASSANDRA-5581)
 * Avoid unnecessary second pass on name-based queries (CASSANDRA-5577)
 * Experimental triggers (CASSANDRA-1311)
 * JEMalloc support for off-heap allocation (CASSANDRA-3997)
 * Single-pass compaction (CASSANDRA-4180)
 * Removed token range bisection (CASSANDRA-5518)
 * Removed compatibility with pre-1.2.5 sstables and network messages
   (CASSANDRA-5511)
 * removed PBSPredictor (CASSANDRA-5455)
 * CAS support (CASSANDRA-5062, 5441, 5442, 5443, 5619, 5667)
 * Leveled compaction performs size-tiered compactions in L0 
   (CASSANDRA-5371, 5439)
 * Add yaml network topology snitch for mixed ec2/other envs (CASSANDRA-5339)
 * Log when a node is down longer than the hint window (CASSANDRA-4554)
 * Optimize tombstone creation for ExpiringColumns (CASSANDRA-4917)
 * Improve LeveledScanner work estimation (CASSANDRA-5250, 5407)
 * Replace compaction lock with runWithCompactionsDisabled (CASSANDRA-3430)
 * Change Message IDs to ints (CASSANDRA-5307)
 * Move sstable level information into the Stats component, removing the
   need for a separate Manifest file (CASSANDRA-4872)
 * avoid serializing to byte[] on commitlog append (CASSANDRA-5199)
 * make index_interval configurable per columnfamily (CASSANDRA-3961, CASSANDRA-5650)
 * add default_time_to_live (CASSANDRA-3974)
 * add memtable_flush_period_in_ms (CASSANDRA-4237)
 * replace supercolumns internally by composites (CASSANDRA-3237, 5123)
 * upgrade thrift to 0.9.0 (CASSANDRA-3719)
 * drop unnecessary keyspace parameter from user-defined compaction API 
   (CASSANDRA-5139)
 * more robust solution to incomplete compactions + counters (CASSANDRA-5151)
 * Change order of directory searching for c*.in.sh (CASSANDRA-3983)
 * Add tool to reset SSTable compaction level for LCS (CASSANDRA-5271)
 * Allow custom configuration loader (CASSANDRA-5045)
 * Remove memory emergency pressure valve logic (CASSANDRA-3534)
 * Reduce request latency with eager retry (CASSANDRA-4705)
 * cqlsh: Remove ASSUME command (CASSANDRA-5331)
 * Rebuild BF when loading sstables if bloom_filter_fp_chance
   has changed since compaction (CASSANDRA-5015)
 * remove row-level bloom filters (CASSANDRA-4885)
 * Change Kernel Page Cache skipping into row preheating (disabled by default)
   (CASSANDRA-4937)
 * Improve repair by deciding on a gcBefore before sending
   out TreeRequests (CASSANDRA-4932)
 * Add an official way to disable compactions (CASSANDRA-5074)
 * Reenable ALTER TABLE DROP with new semantics (CASSANDRA-3919)
 * Add binary protocol versioning (CASSANDRA-5436)
 * Swap THshaServer for TThreadedSelectorServer (CASSANDRA-5530)
 * Add alias support to SELECT statement (CASSANDRA-5075)
 * Don't create empty RowMutations in CommitLogReplayer (CASSANDRA-5541)
 * Use range tombstones when dropping cfs/columns from schema (CASSANDRA-5579)
 * cqlsh: drop CQL2/CQL3-beta support (CASSANDRA-5585)
 * Track max/min column names in sstables to be able to optimize slice
   queries (CASSANDRA-5514, CASSANDRA-5595, CASSANDRA-5600)
 * Binary protocol: allow batching already prepared statements (CASSANDRA-4693)
 * Allow preparing timestamp, ttl and limit in CQL3 queries (CASSANDRA-4450)
 * Support native link w/o JNA in Java7 (CASSANDRA-3734)
 * Use SASL authentication in binary protocol v2 (CASSANDRA-5545)
 * Replace Thrift HsHa with LMAX Disruptor based implementation (CASSANDRA-5582)
 * cqlsh: Add row count to SELECT output (CASSANDRA-5636)
 * Include a timestamp with all read commands to determine column expiration
   (CASSANDRA-5149)
 * Streaming 2.0 (CASSANDRA-5286, 5699)
 * Conditional create/drop ks/table/index statements in CQL3 (CASSANDRA-2737)
 * more pre-table creation property validation (CASSANDRA-5693)
 * Redesign repair messages (CASSANDRA-5426)
 * Fix ALTER RENAME post-5125 (CASSANDRA-5702)
 * Disallow renaming a 2ndary indexed column (CASSANDRA-5705)
 * Rename Table to Keyspace (CASSANDRA-5613)
 * Ensure changing column_index_size_in_kb on different nodes don't corrupt the
   sstable (CASSANDRA-5454)
 * Move resultset type information into prepare, not execute (CASSANDRA-5649)
 * Auto paging in binary protocol (CASSANDRA-4415, 5714)
 * Don't tie client side use of AbstractType to JDBC (CASSANDRA-4495)
 * Adds new TimestampType to replace DateType (CASSANDRA-5723, CASSANDRA-5729)
Merged from 1.2:
 * make starting native protocol server idempotent (CASSANDRA-5728)
 * Fix loading key cache when a saved entry is no longer valid (CASSANDRA-5706)
 * Fix serialization of the LEFT gossip value (CASSANDRA-5696)
 * cqlsh: Don't show 'null' in place of empty values (CASSANDRA-5675)
 * Race condition in detecting version on a mixed 1.1/1.2 cluster
   (CASSANDRA-5692)
 * Fix skipping range tombstones with reverse queries (CASSANDRA-5712)
 * Expire entries out of ThriftSessionManager (CASSANRDA-5719)
 * Don't keep ancestor information in memory (CASSANDRA-5342)
 * cqlsh: fix handling of semicolons inside BATCH queries (CASSANDRA-5697)


1.2.6
 * Fix tracing when operation completes before all responses arrive 
   (CASSANDRA-5668)
 * Fix cross-DC mutation forwarding (CASSANDRA-5632)
 * Reduce SSTableLoader memory usage (CASSANDRA-5555)
 * Scale hinted_handoff_throttle_in_kb to cluster size (CASSANDRA-5272)
 * (Hadoop) Add CQL3 input/output formats (CASSANDRA-4421, 5622)
 * (Hadoop) Fix InputKeyRange in CFIF (CASSANDRA-5536)
 * Fix dealing with ridiculously large max sstable sizes in LCS (CASSANDRA-5589)
 * Ignore pre-truncate hints (CASSANDRA-4655)
 * Move System.exit on OOM into a separate thread (CASSANDRA-5273)
 * Write row markers when serializing schema (CASSANDRA-5572)
 * Check only SSTables for the requested range when streaming (CASSANDRA-5569)
 * Improve batchlog replay behavior and hint ttl handling (CASSANDRA-5314)
 * Exclude localTimestamp from validation for tombstones (CASSANDRA-5398)
 * cqlsh: add custom prompt support (CASSANDRA-5539)
 * Reuse prepared statements in hot auth queries (CASSANDRA-5594)
 * cqlsh: add vertical output option (see EXPAND) (CASSANDRA-5597)
 * Add a rate limit option to stress (CASSANDRA-5004)
 * have BulkLoader ignore snapshots directories (CASSANDRA-5587) 
 * fix SnitchProperties logging context (CASSANDRA-5602)
 * Expose whether jna is enabled and memory is locked via JMX (CASSANDRA-5508)
 * cqlsh: fix COPY FROM with ReversedType (CASSANDRA-5610)
 * Allow creating CUSTOM indexes on collections (CASSANDRA-5615)
 * Evaluate now() function at execution time (CASSANDRA-5616)
 * Expose detailed read repair metrics (CASSANDRA-5618)
 * Correct blob literal + ReversedType parsing (CASSANDRA-5629)
 * Allow GPFS to prefer the internal IP like EC2MRS (CASSANDRA-5630)
 * fix help text for -tspw cassandra-cli (CASSANDRA-5643)
 * don't throw away initial causes exceptions for internode encryption issues 
   (CASSANDRA-5644)
 * Fix message spelling errors for cql select statements (CASSANDRA-5647)
 * Suppress custom exceptions thru jmx (CASSANDRA-5652)
 * Update CREATE CUSTOM INDEX syntax (CASSANDRA-5639)
 * Fix PermissionDetails.equals() method (CASSANDRA-5655)
 * Never allow partition key ranges in CQL3 without token() (CASSANDRA-5666)
 * Gossiper incorrectly drops AppState for an upgrading node (CASSANDRA-5660)
 * Connection thrashing during multi-region ec2 during upgrade, due to 
   messaging version (CASSANDRA-5669)
 * Avoid over reconnecting in EC2MRS (CASSANDRA-5678)
 * Fix ReadResponseSerializer.serializedSize() for digest reads (CASSANDRA-5476)
 * allow sstable2json on 2i CFs (CASSANDRA-5694)
Merged from 1.1:
 * Remove buggy thrift max message length option (CASSANDRA-5529)
 * Fix NPE in Pig's widerow mode (CASSANDRA-5488)
 * Add split size parameter to Pig and disable split combination (CASSANDRA-5544)


1.2.5
 * make BytesToken.toString only return hex bytes (CASSANDRA-5566)
 * Ensure that submitBackground enqueues at least one task (CASSANDRA-5554)
 * fix 2i updates with identical values and timestamps (CASSANDRA-5540)
 * fix compaction throttling bursty-ness (CASSANDRA-4316)
 * reduce memory consumption of IndexSummary (CASSANDRA-5506)
 * remove per-row column name bloom filters (CASSANDRA-5492)
 * Include fatal errors in trace events (CASSANDRA-5447)
 * Ensure that PerRowSecondaryIndex is notified of row-level deletes
   (CASSANDRA-5445)
 * Allow empty blob literals in CQL3 (CASSANDRA-5452)
 * Fix streaming RangeTombstones at column index boundary (CASSANDRA-5418)
 * Fix preparing statements when current keyspace is not set (CASSANDRA-5468)
 * Fix SemanticVersion.isSupportedBy minor/patch handling (CASSANDRA-5496)
 * Don't provide oldCfId for post-1.1 system cfs (CASSANDRA-5490)
 * Fix primary range ignores replication strategy (CASSANDRA-5424)
 * Fix shutdown of binary protocol server (CASSANDRA-5507)
 * Fix repair -snapshot not working (CASSANDRA-5512)
 * Set isRunning flag later in binary protocol server (CASSANDRA-5467)
 * Fix use of CQL3 functions with descending clustering order (CASSANDRA-5472)
 * Disallow renaming columns one at a time for thrift table in CQL3
   (CASSANDRA-5531)
 * cqlsh: add CLUSTERING ORDER BY support to DESCRIBE (CASSANDRA-5528)
 * Add custom secondary index support to CQL3 (CASSANDRA-5484)
 * Fix repair hanging silently on unexpected error (CASSANDRA-5229)
 * Fix Ec2Snitch regression introduced by CASSANDRA-5171 (CASSANDRA-5432)
 * Add nodetool enablebackup/disablebackup (CASSANDRA-5556)
 * cqlsh: fix DESCRIBE after case insensitive USE (CASSANDRA-5567)
Merged from 1.1
 * Add retry mechanism to OTC for non-droppable_verbs (CASSANDRA-5393)
 * Use allocator information to improve memtable memory usage estimate
   (CASSANDRA-5497)
 * Fix trying to load deleted row into row cache on startup (CASSANDRA-4463)
 * fsync leveled manifest to avoid corruption (CASSANDRA-5535)
 * Fix Bound intersection computation (CASSANDRA-5551)
 * sstablescrub now respects max memory size in cassandra.in.sh (CASSANDRA-5562)


1.2.4
 * Ensure that PerRowSecondaryIndex updates see the most recent values
   (CASSANDRA-5397)
 * avoid duplicate index entries ind PrecompactedRow and 
   ParallelCompactionIterable (CASSANDRA-5395)
 * remove the index entry on oldColumn when new column is a tombstone 
   (CASSANDRA-5395)
 * Change default stream throughput from 400 to 200 mbps (CASSANDRA-5036)
 * Gossiper logs DOWN for symmetry with UP (CASSANDRA-5187)
 * Fix mixing prepared statements between keyspaces (CASSANDRA-5352)
 * Fix consistency level during bootstrap - strike 3 (CASSANDRA-5354)
 * Fix transposed arguments in AlreadyExistsException (CASSANDRA-5362)
 * Improve asynchronous hint delivery (CASSANDRA-5179)
 * Fix Guava dependency version (12.0 -> 13.0.1) for Maven (CASSANDRA-5364)
 * Validate that provided CQL3 collection value are < 64K (CASSANDRA-5355)
 * Make upgradeSSTable skip current version sstables by default (CASSANDRA-5366)
 * Optimize min/max timestamp collection (CASSANDRA-5373)
 * Invalid streamId in cql binary protocol when using invalid CL 
   (CASSANDRA-5164)
 * Fix validation for IN where clauses with collections (CASSANDRA-5376)
 * Copy resultSet on count query to avoid ConcurrentModificationException 
   (CASSANDRA-5382)
 * Correctly typecheck in CQL3 even with ReversedType (CASSANDRA-5386)
 * Fix streaming compressed files when using encryption (CASSANDRA-5391)
 * cassandra-all 1.2.0 pom missing netty dependency (CASSANDRA-5392)
 * Fix writetime/ttl functions on null values (CASSANDRA-5341)
 * Fix NPE during cql3 select with token() (CASSANDRA-5404)
 * IndexHelper.skipBloomFilters won't skip non-SHA filters (CASSANDRA-5385)
 * cqlsh: Print maps ordered by key, sort sets (CASSANDRA-5413)
 * Add null syntax support in CQL3 for inserts (CASSANDRA-3783)
 * Allow unauthenticated set_keyspace() calls (CASSANDRA-5423)
 * Fix potential incremental backups race (CASSANDRA-5410)
 * Fix prepared BATCH statements with batch-level timestamps (CASSANDRA-5415)
 * Allow overriding superuser setup delay (CASSANDRA-5430)
 * cassandra-shuffle with JMX usernames and passwords (CASSANDRA-5431)
Merged from 1.1:
 * cli: Quote ks and cf names in schema output when needed (CASSANDRA-5052)
 * Fix bad default for min/max timestamp in SSTableMetadata (CASSANDRA-5372)
 * Fix cf name extraction from manifest in Directories.migrateFile() 
   (CASSANDRA-5242)
 * Support pluggable internode authentication (CASSANDRA-5401)


1.2.3
 * add check for sstable overlap within a level on startup (CASSANDRA-5327)
 * replace ipv6 colons in jmx object names (CASSANDRA-5298, 5328)
 * Avoid allocating SSTableBoundedScanner during repair when the range does 
   not intersect the sstable (CASSANDRA-5249)
 * Don't lowercase property map keys (this breaks NTS) (CASSANDRA-5292)
 * Fix composite comparator with super columns (CASSANDRA-5287)
 * Fix insufficient validation of UPDATE queries against counter cfs
   (CASSANDRA-5300)
 * Fix PropertyFileSnitch default DC/Rack behavior (CASSANDRA-5285)
 * Handle null values when executing prepared statement (CASSANDRA-5081)
 * Add netty to pom dependencies (CASSANDRA-5181)
 * Include type arguments in Thrift CQLPreparedResult (CASSANDRA-5311)
 * Fix compaction not removing columns when bf_fp_ratio is 1 (CASSANDRA-5182)
 * cli: Warn about missing CQL3 tables in schema descriptions (CASSANDRA-5309)
 * Re-enable unknown option in replication/compaction strategies option for
   backward compatibility (CASSANDRA-4795)
 * Add binary protocol support to stress (CASSANDRA-4993)
 * cqlsh: Fix COPY FROM value quoting and null handling (CASSANDRA-5305)
 * Fix repair -pr for vnodes (CASSANDRA-5329)
 * Relax CL for auth queries for non-default users (CASSANDRA-5310)
 * Fix AssertionError during repair (CASSANDRA-5245)
 * Don't announce migrations to pre-1.2 nodes (CASSANDRA-5334)
Merged from 1.1:
 * Update offline scrub for 1.0 -> 1.1 directory structure (CASSANDRA-5195)
 * add tmp flag to Descriptor hashcode (CASSANDRA-4021)
 * fix logging of "Found table data in data directories" when only system tables
   are present (CASSANDRA-5289)
 * cli: Add JMX authentication support (CASSANDRA-5080)
 * nodetool: ability to repair specific range (CASSANDRA-5280)
 * Fix possible assertion triggered in SliceFromReadCommand (CASSANDRA-5284)
 * cqlsh: Add inet type support on Windows (ipv4-only) (CASSANDRA-4801)
 * Fix race when initializing ColumnFamilyStore (CASSANDRA-5350)
 * Add UseTLAB JVM flag (CASSANDRA-5361)


1.2.2
 * fix potential for multiple concurrent compactions of the same sstables
   (CASSANDRA-5256)
 * avoid no-op caching of byte[] on commitlog append (CASSANDRA-5199)
 * fix symlinks under data dir not working (CASSANDRA-5185)
 * fix bug in compact storage metadata handling (CASSANDRA-5189)
 * Validate login for USE queries (CASSANDRA-5207)
 * cli: remove default username and password (CASSANDRA-5208)
 * configure populate_io_cache_on_flush per-CF (CASSANDRA-4694)
 * allow configuration of internode socket buffer (CASSANDRA-3378)
 * Make sstable directory picking blacklist-aware again (CASSANDRA-5193)
 * Correctly expire gossip states for edge cases (CASSANDRA-5216)
 * Improve handling of directory creation failures (CASSANDRA-5196)
 * Expose secondary indicies to the rest of nodetool (CASSANDRA-4464)
 * Binary protocol: avoid sending notification for 0.0.0.0 (CASSANDRA-5227)
 * add UseCondCardMark XX jvm settings on jdk 1.7 (CASSANDRA-4366)
 * CQL3 refactor to allow conversion function (CASSANDRA-5226)
 * Fix drop of sstables in some circumstance (CASSANDRA-5232)
 * Implement caching of authorization results (CASSANDRA-4295)
 * Add support for LZ4 compression (CASSANDRA-5038)
 * Fix missing columns in wide rows queries (CASSANDRA-5225)
 * Simplify auth setup and make system_auth ks alterable (CASSANDRA-5112)
 * Stop compactions from hanging during bootstrap (CASSANDRA-5244)
 * fix compressed streaming sending extra chunk (CASSANDRA-5105)
 * Add CQL3-based implementations of IAuthenticator and IAuthorizer
   (CASSANDRA-4898)
 * Fix timestamp-based tomstone removal logic (CASSANDRA-5248)
 * cli: Add JMX authentication support (CASSANDRA-5080)
 * Fix forceFlush behavior (CASSANDRA-5241)
 * cqlsh: Add username autocompletion (CASSANDRA-5231)
 * Fix CQL3 composite partition key error (CASSANDRA-5240)
 * Allow IN clause on last clustering key (CASSANDRA-5230)
Merged from 1.1:
 * fix start key/end token validation for wide row iteration (CASSANDRA-5168)
 * add ConfigHelper support for Thrift frame and max message sizes (CASSANDRA-5188)
 * fix nodetool repair not fail on node down (CASSANDRA-5203)
 * always collect tombstone hints (CASSANDRA-5068)
 * Fix error when sourcing file in cqlsh (CASSANDRA-5235)


1.2.1
 * stream undelivered hints on decommission (CASSANDRA-5128)
 * GossipingPropertyFileSnitch loads saved dc/rack info if needed (CASSANDRA-5133)
 * drain should flush system CFs too (CASSANDRA-4446)
 * add inter_dc_tcp_nodelay setting (CASSANDRA-5148)
 * re-allow wrapping ranges for start_token/end_token range pairitspwng (CASSANDRA-5106)
 * fix validation compaction of empty rows (CASSANDRA-5136)
 * nodetool methods to enable/disable hint storage/delivery (CASSANDRA-4750)
 * disallow bloom filter false positive chance of 0 (CASSANDRA-5013)
 * add threadpool size adjustment methods to JMXEnabledThreadPoolExecutor and 
   CompactionManagerMBean (CASSANDRA-5044)
 * fix hinting for dropped local writes (CASSANDRA-4753)
 * off-heap cache doesn't need mutable column container (CASSANDRA-5057)
 * apply disk_failure_policy to bad disks on initial directory creation 
   (CASSANDRA-4847)
 * Optimize name-based queries to use ArrayBackedSortedColumns (CASSANDRA-5043)
 * Fall back to old manifest if most recent is unparseable (CASSANDRA-5041)
 * pool [Compressed]RandomAccessReader objects on the partitioned read path
   (CASSANDRA-4942)
 * Add debug logging to list filenames processed by Directories.migrateFile 
   method (CASSANDRA-4939)
 * Expose black-listed directories via JMX (CASSANDRA-4848)
 * Log compaction merge counts (CASSANDRA-4894)
 * Minimize byte array allocation by AbstractData{Input,Output} (CASSANDRA-5090)
 * Add SSL support for the binary protocol (CASSANDRA-5031)
 * Allow non-schema system ks modification for shuffle to work (CASSANDRA-5097)
 * cqlsh: Add default limit to SELECT statements (CASSANDRA-4972)
 * cqlsh: fix DESCRIBE for 1.1 cfs in CQL3 (CASSANDRA-5101)
 * Correctly gossip with nodes >= 1.1.7 (CASSANDRA-5102)
 * Ensure CL guarantees on digest mismatch (CASSANDRA-5113)
 * Validate correctly selects on composite partition key (CASSANDRA-5122)
 * Fix exception when adding collection (CASSANDRA-5117)
 * Handle states for non-vnode clusters correctly (CASSANDRA-5127)
 * Refuse unrecognized replication and compaction strategy options (CASSANDRA-4795)
 * Pick the correct value validator in sstable2json for cql3 tables (CASSANDRA-5134)
 * Validate login for describe_keyspace, describe_keyspaces and set_keyspace
   (CASSANDRA-5144)
 * Fix inserting empty maps (CASSANDRA-5141)
 * Don't remove tokens from System table for node we know (CASSANDRA-5121)
 * fix streaming progress report for compresed files (CASSANDRA-5130)
 * Coverage analysis for low-CL queries (CASSANDRA-4858)
 * Stop interpreting dates as valid timeUUID value (CASSANDRA-4936)
 * Adds E notation for floating point numbers (CASSANDRA-4927)
 * Detect (and warn) unintentional use of the cql2 thrift methods when cql3 was
   intended (CASSANDRA-5172)
 * cli: Quote ks and cf names in schema output when needed (CASSANDRA-5052)
 * Fix cf name extraction from manifest in Directories.migrateFile() (CASSANDRA-5242)
 * Replace mistaken usage of commons-logging with slf4j (CASSANDRA-5464)
 * Ensure Jackson dependency matches lib (CASSANDRA-5126)
 * Expose droppable tombstone ratio stats over JMX (CASSANDRA-5159)
Merged from 1.1:
 * Simplify CompressedRandomAccessReader to work around JDK FD bug (CASSANDRA-5088)
 * Improve handling a changing target throttle rate mid-compaction (CASSANDRA-5087)
 * Pig: correctly decode row keys in widerow mode (CASSANDRA-5098)
 * nodetool repair command now prints progress (CASSANDRA-4767)
 * fix user defined compaction to run against 1.1 data directory (CASSANDRA-5118)
 * Fix CQL3 BATCH authorization caching (CASSANDRA-5145)
 * fix get_count returns incorrect value with TTL (CASSANDRA-5099)
 * better handling for mid-compaction failure (CASSANDRA-5137)
 * convert default marshallers list to map for better readability (CASSANDRA-5109)
 * fix ConcurrentModificationException in getBootstrapSource (CASSANDRA-5170)
 * fix sstable maxtimestamp for row deletes and pre-1.1.1 sstables (CASSANDRA-5153)
 * Fix thread growth on node removal (CASSANDRA-5175)
 * Make Ec2Region's datacenter name configurable (CASSANDRA-5155)


1.2.0
 * Disallow counters in collections (CASSANDRA-5082)
 * cqlsh: add unit tests (CASSANDRA-3920)
 * fix default bloom_filter_fp_chance for LeveledCompactionStrategy (CASSANDRA-5093)
Merged from 1.1:
 * add validation for get_range_slices with start_key and end_token (CASSANDRA-5089)


1.2.0-rc2
 * fix nodetool ownership display with vnodes (CASSANDRA-5065)
 * cqlsh: add DESCRIBE KEYSPACES command (CASSANDRA-5060)
 * Fix potential infinite loop when reloading CFS (CASSANDRA-5064)
 * Fix SimpleAuthorizer example (CASSANDRA-5072)
 * cqlsh: force CL.ONE for tracing and system.schema* queries (CASSANDRA-5070)
 * Includes cassandra-shuffle in the debian package (CASSANDRA-5058)
Merged from 1.1:
 * fix multithreaded compaction deadlock (CASSANDRA-4492)
 * fix temporarily missing schema after upgrade from pre-1.1.5 (CASSANDRA-5061)
 * Fix ALTER TABLE overriding compression options with defaults
   (CASSANDRA-4996, 5066)
 * fix specifying and altering crc_check_chance (CASSANDRA-5053)
 * fix Murmur3Partitioner ownership% calculation (CASSANDRA-5076)
 * Don't expire columns sooner than they should in 2ndary indexes (CASSANDRA-5079)


1.2-rc1
 * rename rpc_timeout settings to request_timeout (CASSANDRA-5027)
 * add BF with 0.1 FP to LCS by default (CASSANDRA-5029)
 * Fix preparing insert queries (CASSANDRA-5016)
 * Fix preparing queries with counter increment (CASSANDRA-5022)
 * Fix preparing updates with collections (CASSANDRA-5017)
 * Don't generate UUID based on other node address (CASSANDRA-5002)
 * Fix message when trying to alter a clustering key type (CASSANDRA-5012)
 * Update IAuthenticator to match the new IAuthorizer (CASSANDRA-5003)
 * Fix inserting only a key in CQL3 (CASSANDRA-5040)
 * Fix CQL3 token() function when used with strings (CASSANDRA-5050)
Merged from 1.1:
 * reduce log spam from invalid counter shards (CASSANDRA-5026)
 * Improve schema propagation performance (CASSANDRA-5025)
 * Fix for IndexHelper.IndexFor throws OOB Exception (CASSANDRA-5030)
 * cqlsh: make it possible to describe thrift CFs (CASSANDRA-4827)
 * cqlsh: fix timestamp formatting on some platforms (CASSANDRA-5046)


1.2-beta3
 * make consistency level configurable in cqlsh (CASSANDRA-4829)
 * fix cqlsh rendering of blob fields (CASSANDRA-4970)
 * fix cqlsh DESCRIBE command (CASSANDRA-4913)
 * save truncation position in system table (CASSANDRA-4906)
 * Move CompressionMetadata off-heap (CASSANDRA-4937)
 * allow CLI to GET cql3 columnfamily data (CASSANDRA-4924)
 * Fix rare race condition in getExpireTimeForEndpoint (CASSANDRA-4402)
 * acquire references to overlapping sstables during compaction so bloom filter
   doesn't get free'd prematurely (CASSANDRA-4934)
 * Don't share slice query filter in CQL3 SelectStatement (CASSANDRA-4928)
 * Separate tracing from Log4J (CASSANDRA-4861)
 * Exclude gcable tombstones from merkle-tree computation (CASSANDRA-4905)
 * Better printing of AbstractBounds for tracing (CASSANDRA-4931)
 * Optimize mostRecentTombstone check in CC.collectAllData (CASSANDRA-4883)
 * Change stream session ID to UUID to avoid collision from same node (CASSANDRA-4813)
 * Use Stats.db when bulk loading if present (CASSANDRA-4957)
 * Skip repair on system_trace and keyspaces with RF=1 (CASSANDRA-4956)
 * (cql3) Remove arbitrary SELECT limit (CASSANDRA-4918)
 * Correctly handle prepared operation on collections (CASSANDRA-4945)
 * Fix CQL3 LIMIT (CASSANDRA-4877)
 * Fix Stress for CQL3 (CASSANDRA-4979)
 * Remove cassandra specific exceptions from JMX interface (CASSANDRA-4893)
 * (CQL3) Force using ALLOW FILTERING on potentially inefficient queries (CASSANDRA-4915)
 * (cql3) Fix adding column when the table has collections (CASSANDRA-4982)
 * (cql3) Fix allowing collections with compact storage (CASSANDRA-4990)
 * (cql3) Refuse ttl/writetime function on collections (CASSANDRA-4992)
 * Replace IAuthority with new IAuthorizer (CASSANDRA-4874)
 * clqsh: fix KEY pseudocolumn escaping when describing Thrift tables
   in CQL3 mode (CASSANDRA-4955)
 * add basic authentication support for Pig CassandraStorage (CASSANDRA-3042)
 * fix CQL2 ALTER TABLE compaction_strategy_class altering (CASSANDRA-4965)
Merged from 1.1:
 * Fall back to old describe_splits if d_s_ex is not available (CASSANDRA-4803)
 * Improve error reporting when streaming ranges fail (CASSANDRA-5009)
 * Fix cqlsh timestamp formatting of timezone info (CASSANDRA-4746)
 * Fix assertion failure with leveled compaction (CASSANDRA-4799)
 * Check for null end_token in get_range_slice (CASSANDRA-4804)
 * Remove all remnants of removed nodes (CASSANDRA-4840)
 * Add aut-reloading of the log4j file in debian package (CASSANDRA-4855)
 * Fix estimated row cache entry size (CASSANDRA-4860)
 * reset getRangeSlice filter after finishing a row for get_paged_slice
   (CASSANDRA-4919)
 * expunge row cache post-truncate (CASSANDRA-4940)
 * Allow static CF definition with compact storage (CASSANDRA-4910)
 * Fix endless loop/compaction of schema_* CFs due to broken timestamps (CASSANDRA-4880)
 * Fix 'wrong class type' assertion in CounterColumn (CASSANDRA-4976)


1.2-beta2
 * fp rate of 1.0 disables BF entirely; LCS defaults to 1.0 (CASSANDRA-4876)
 * off-heap bloom filters for row keys (CASSANDRA_4865)
 * add extension point for sstable components (CASSANDRA-4049)
 * improve tracing output (CASSANDRA-4852, 4862)
 * make TRACE verb droppable (CASSANDRA-4672)
 * fix BulkLoader recognition of CQL3 columnfamilies (CASSANDRA-4755)
 * Sort commitlog segments for replay by id instead of mtime (CASSANDRA-4793)
 * Make hint delivery asynchronous (CASSANDRA-4761)
 * Pluggable Thrift transport factories for CLI and cqlsh (CASSANDRA-4609, 4610)
 * cassandra-cli: allow Double value type to be inserted to a column (CASSANDRA-4661)
 * Add ability to use custom TServerFactory implementations (CASSANDRA-4608)
 * optimize batchlog flushing to skip successful batches (CASSANDRA-4667)
 * include metadata for system keyspace itself in schema tables (CASSANDRA-4416)
 * add check to PropertyFileSnitch to verify presence of location for
   local node (CASSANDRA-4728)
 * add PBSPredictor consistency modeler (CASSANDRA-4261)
 * remove vestiges of Thrift unframed mode (CASSANDRA-4729)
 * optimize single-row PK lookups (CASSANDRA-4710)
 * adjust blockFor calculation to account for pending ranges due to node 
   movement (CASSANDRA-833)
 * Change CQL version to 3.0.0 and stop accepting 3.0.0-beta1 (CASSANDRA-4649)
 * (CQL3) Make prepared statement global instead of per connection 
   (CASSANDRA-4449)
 * Fix scrubbing of CQL3 created tables (CASSANDRA-4685)
 * (CQL3) Fix validation when using counter and regular columns in the same 
   table (CASSANDRA-4706)
 * Fix bug starting Cassandra with simple authentication (CASSANDRA-4648)
 * Add support for batchlog in CQL3 (CASSANDRA-4545, 4738)
 * Add support for multiple column family outputs in CFOF (CASSANDRA-4208)
 * Support repairing only the local DC nodes (CASSANDRA-4747)
 * Use rpc_address for binary protocol and change default port (CASSANDRA-4751)
 * Fix use of collections in prepared statements (CASSANDRA-4739)
 * Store more information into peers table (CASSANDRA-4351, 4814)
 * Configurable bucket size for size tiered compaction (CASSANDRA-4704)
 * Run leveled compaction in parallel (CASSANDRA-4310)
 * Fix potential NPE during CFS reload (CASSANDRA-4786)
 * Composite indexes may miss results (CASSANDRA-4796)
 * Move consistency level to the protocol level (CASSANDRA-4734, 4824)
 * Fix Subcolumn slice ends not respected (CASSANDRA-4826)
 * Fix Assertion error in cql3 select (CASSANDRA-4783)
 * Fix list prepend logic (CQL3) (CASSANDRA-4835)
 * Add booleans as literals in CQL3 (CASSANDRA-4776)
 * Allow renaming PK columns in CQL3 (CASSANDRA-4822)
 * Fix binary protocol NEW_NODE event (CASSANDRA-4679)
 * Fix potential infinite loop in tombstone compaction (CASSANDRA-4781)
 * Remove system tables accounting from schema (CASSANDRA-4850)
 * (cql3) Force provided columns in clustering key order in 
   'CLUSTERING ORDER BY' (CASSANDRA-4881)
 * Fix composite index bug (CASSANDRA-4884)
 * Fix short read protection for CQL3 (CASSANDRA-4882)
 * Add tracing support to the binary protocol (CASSANDRA-4699)
 * (cql3) Don't allow prepared marker inside collections (CASSANDRA-4890)
 * Re-allow order by on non-selected columns (CASSANDRA-4645)
 * Bug when composite index is created in a table having collections (CASSANDRA-4909)
 * log index scan subject in CompositesSearcher (CASSANDRA-4904)
Merged from 1.1:
 * add get[Row|Key]CacheEntries to CacheServiceMBean (CASSANDRA-4859)
 * fix get_paged_slice to wrap to next row correctly (CASSANDRA-4816)
 * fix indexing empty column values (CASSANDRA-4832)
 * allow JdbcDate to compose null Date objects (CASSANDRA-4830)
 * fix possible stackoverflow when compacting 1000s of sstables
   (CASSANDRA-4765)
 * fix wrong leveled compaction progress calculation (CASSANDRA-4807)
 * add a close() method to CRAR to prevent leaking file descriptors (CASSANDRA-4820)
 * fix potential infinite loop in get_count (CASSANDRA-4833)
 * fix compositeType.{get/from}String methods (CASSANDRA-4842)
 * (CQL) fix CREATE COLUMNFAMILY permissions check (CASSANDRA-4864)
 * Fix DynamicCompositeType same type comparison (CASSANDRA-4711)
 * Fix duplicate SSTable reference when stream session failed (CASSANDRA-3306)
 * Allow static CF definition with compact storage (CASSANDRA-4910)
 * Fix endless loop/compaction of schema_* CFs due to broken timestamps (CASSANDRA-4880)
 * Fix 'wrong class type' assertion in CounterColumn (CASSANDRA-4976)


1.2-beta1
 * add atomic_batch_mutate (CASSANDRA-4542, -4635)
 * increase default max_hint_window_in_ms to 3h (CASSANDRA-4632)
 * include message initiation time to replicas so they can more
   accurately drop timed-out requests (CASSANDRA-2858)
 * fix clientutil.jar dependencies (CASSANDRA-4566)
 * optimize WriteResponse (CASSANDRA-4548)
 * new metrics (CASSANDRA-4009)
 * redesign KEYS indexes to avoid read-before-write (CASSANDRA-2897)
 * debug tracing (CASSANDRA-1123)
 * parallelize row cache loading (CASSANDRA-4282)
 * Make compaction, flush JBOD-aware (CASSANDRA-4292)
 * run local range scans on the read stage (CASSANDRA-3687)
 * clean up ioexceptions (CASSANDRA-2116)
 * add disk_failure_policy (CASSANDRA-2118)
 * Introduce new json format with row level deletion (CASSANDRA-4054)
 * remove redundant "name" column from schema_keyspaces (CASSANDRA-4433)
 * improve "nodetool ring" handling of multi-dc clusters (CASSANDRA-3047)
 * update NTS calculateNaturalEndpoints to be O(N log N) (CASSANDRA-3881)
 * split up rpc timeout by operation type (CASSANDRA-2819)
 * rewrite key cache save/load to use only sequential i/o (CASSANDRA-3762)
 * update MS protocol with a version handshake + broadcast address id
   (CASSANDRA-4311)
 * multithreaded hint replay (CASSANDRA-4189)
 * add inter-node message compression (CASSANDRA-3127)
 * remove COPP (CASSANDRA-2479)
 * Track tombstone expiration and compact when tombstone content is
   higher than a configurable threshold, default 20% (CASSANDRA-3442, 4234)
 * update MurmurHash to version 3 (CASSANDRA-2975)
 * (CLI) track elapsed time for `delete' operation (CASSANDRA-4060)
 * (CLI) jline version is bumped to 1.0 to properly  support
   'delete' key function (CASSANDRA-4132)
 * Save IndexSummary into new SSTable 'Summary' component (CASSANDRA-2392, 4289)
 * Add support for range tombstones (CASSANDRA-3708)
 * Improve MessagingService efficiency (CASSANDRA-3617)
 * Avoid ID conflicts from concurrent schema changes (CASSANDRA-3794)
 * Set thrift HSHA server thread limit to unlimited by default (CASSANDRA-4277)
 * Avoids double serialization of CF id in RowMutation messages
   (CASSANDRA-4293)
 * stream compressed sstables directly with java nio (CASSANDRA-4297)
 * Support multiple ranges in SliceQueryFilter (CASSANDRA-3885)
 * Add column metadata to system column families (CASSANDRA-4018)
 * (cql3) Always use composite types by default (CASSANDRA-4329)
 * (cql3) Add support for set, map and list (CASSANDRA-3647)
 * Validate date type correctly (CASSANDRA-4441)
 * (cql3) Allow definitions with only a PK (CASSANDRA-4361)
 * (cql3) Add support for row key composites (CASSANDRA-4179)
 * improve DynamicEndpointSnitch by using reservoir sampling (CASSANDRA-4038)
 * (cql3) Add support for 2ndary indexes (CASSANDRA-3680)
 * (cql3) fix defining more than one PK to be invalid (CASSANDRA-4477)
 * remove schema agreement checking from all external APIs (Thrift, CQL and CQL3) (CASSANDRA-4487)
 * add Murmur3Partitioner and make it default for new installations (CASSANDRA-3772, 4621)
 * (cql3) update pseudo-map syntax to use map syntax (CASSANDRA-4497)
 * Finer grained exceptions hierarchy and provides error code with exceptions (CASSANDRA-3979)
 * Adds events push to binary protocol (CASSANDRA-4480)
 * Rewrite nodetool help (CASSANDRA-2293)
 * Make CQL3 the default for CQL (CASSANDRA-4640)
 * update stress tool to be able to use CQL3 (CASSANDRA-4406)
 * Accept all thrift update on CQL3 cf but don't expose their metadata (CASSANDRA-4377)
 * Replace Throttle with Guava's RateLimiter for HintedHandOff (CASSANDRA-4541)
 * fix counter add/get using CQL2 and CQL3 in stress tool (CASSANDRA-4633)
 * Add sstable count per level to cfstats (CASSANDRA-4537)
 * (cql3) Add ALTER KEYSPACE statement (CASSANDRA-4611)
 * (cql3) Allow defining default consistency levels (CASSANDRA-4448)
 * (cql3) Fix queries using LIMIT missing results (CASSANDRA-4579)
 * fix cross-version gossip messaging (CASSANDRA-4576)
 * added inet data type (CASSANDRA-4627)


1.1.6
 * Wait for writes on synchronous read digest mismatch (CASSANDRA-4792)
 * fix commitlog replay for nanotime-infected sstables (CASSANDRA-4782)
 * preflight check ttl for maximum of 20 years (CASSANDRA-4771)
 * (Pig) fix widerow input with single column rows (CASSANDRA-4789)
 * Fix HH to compact with correct gcBefore, which avoids wiping out
   undelivered hints (CASSANDRA-4772)
 * LCS will merge up to 32 L0 sstables as intended (CASSANDRA-4778)
 * NTS will default unconfigured DC replicas to zero (CASSANDRA-4675)
 * use default consistency level in counter validation if none is
   explicitly provide (CASSANDRA-4700)
 * Improve IAuthority interface by introducing fine-grained
   access permissions and grant/revoke commands (CASSANDRA-4490, 4644)
 * fix assumption error in CLI when updating/describing keyspace 
   (CASSANDRA-4322)
 * Adds offline sstablescrub to debian packaging (CASSANDRA-4642)
 * Automatic fixing of overlapping leveled sstables (CASSANDRA-4644)
 * fix error when using ORDER BY with extended selections (CASSANDRA-4689)
 * (CQL3) Fix validation for IN queries for non-PK cols (CASSANDRA-4709)
 * fix re-created keyspace disappering after 1.1.5 upgrade 
   (CASSANDRA-4698, 4752)
 * (CLI) display elapsed time in 2 fraction digits (CASSANDRA-3460)
 * add authentication support to sstableloader (CASSANDRA-4712)
 * Fix CQL3 'is reversed' logic (CASSANDRA-4716, 4759)
 * (CQL3) Don't return ReversedType in result set metadata (CASSANDRA-4717)
 * Backport adding AlterKeyspace statement (CASSANDRA-4611)
 * (CQL3) Correcty accept upper-case data types (CASSANDRA-4770)
 * Add binary protocol events for schema changes (CASSANDRA-4684)
Merged from 1.0:
 * Switch from NBHM to CHM in MessagingService's callback map, which
   prevents OOM in long-running instances (CASSANDRA-4708)


1.1.5
 * add SecondaryIndex.reload API (CASSANDRA-4581)
 * use millis + atomicint for commitlog segment creation instead of
   nanotime, which has issues under some hypervisors (CASSANDRA-4601)
 * fix FD leak in slice queries (CASSANDRA-4571)
 * avoid recursion in leveled compaction (CASSANDRA-4587)
 * increase stack size under Java7 to 180K
 * Log(info) schema changes (CASSANDRA-4547)
 * Change nodetool setcachecapcity to manipulate global caches (CASSANDRA-4563)
 * (cql3) fix setting compaction strategy (CASSANDRA-4597)
 * fix broken system.schema_* timestamps on system startup (CASSANDRA-4561)
 * fix wrong skip of cache saving (CASSANDRA-4533)
 * Avoid NPE when lost+found is in data dir (CASSANDRA-4572)
 * Respect five-minute flush moratorium after initial CL replay (CASSANDRA-4474)
 * Adds ntp as recommended in debian packaging (CASSANDRA-4606)
 * Configurable transport in CF Record{Reader|Writer} (CASSANDRA-4558)
 * (cql3) fix potential NPE with both equal and unequal restriction (CASSANDRA-4532)
 * (cql3) improves ORDER BY validation (CASSANDRA-4624)
 * Fix potential deadlock during counter writes (CASSANDRA-4578)
 * Fix cql error with ORDER BY when using IN (CASSANDRA-4612)
Merged from 1.0:
 * increase Xss to 160k to accomodate latest 1.6 JVMs (CASSANDRA-4602)
 * fix toString of hint destination tokens (CASSANDRA-4568)
 * Fix multiple values for CurrentLocal NodeID (CASSANDRA-4626)


1.1.4
 * fix offline scrub to catch >= out of order rows (CASSANDRA-4411)
 * fix cassandra-env.sh on RHEL and other non-dash-based systems 
   (CASSANDRA-4494)
Merged from 1.0:
 * (Hadoop) fix setting key length for old-style mapred api (CASSANDRA-4534)
 * (Hadoop) fix iterating through a resultset consisting entirely
   of tombstoned rows (CASSANDRA-4466)


1.1.3
 * (cqlsh) add COPY TO (CASSANDRA-4434)
 * munmap commitlog segments before rename (CASSANDRA-4337)
 * (JMX) rename getRangeKeySample to sampleKeyRange to avoid returning
   multi-MB results as an attribute (CASSANDRA-4452)
 * flush based on data size, not throughput; overwritten columns no 
   longer artificially inflate liveRatio (CASSANDRA-4399)
 * update default commitlog segment size to 32MB and total commitlog
   size to 32/1024 MB for 32/64 bit JVMs, respectively (CASSANDRA-4422)
 * avoid using global partitioner to estimate ranges in index sstables
   (CASSANDRA-4403)
 * restore pre-CASSANDRA-3862 approach to removing expired tombstones
   from row cache during compaction (CASSANDRA-4364)
 * (stress) support for CQL prepared statements (CASSANDRA-3633)
 * Correctly catch exception when Snappy cannot be loaded (CASSANDRA-4400)
 * (cql3) Support ORDER BY when IN condition is given in WHERE clause (CASSANDRA-4327)
 * (cql3) delete "component_index" column on DROP TABLE call (CASSANDRA-4420)
 * change nanoTime() to currentTimeInMillis() in schema related code (CASSANDRA-4432)
 * add a token generation tool (CASSANDRA-3709)
 * Fix LCS bug with sstable containing only 1 row (CASSANDRA-4411)
 * fix "Can't Modify Index Name" problem on CF update (CASSANDRA-4439)
 * Fix assertion error in getOverlappingSSTables during repair (CASSANDRA-4456)
 * fix nodetool's setcompactionthreshold command (CASSANDRA-4455)
 * Ensure compacted files are never used, to avoid counter overcount (CASSANDRA-4436)
Merged from 1.0:
 * Push the validation of secondary index values to the SecondaryIndexManager (CASSANDRA-4240)
 * allow dropping columns shadowed by not-yet-expired supercolumn or row
   tombstones in PrecompactedRow (CASSANDRA-4396)


1.1.2
 * Fix cleanup not deleting index entries (CASSANDRA-4379)
 * Use correct partitioner when saving + loading caches (CASSANDRA-4331)
 * Check schema before trying to export sstable (CASSANDRA-2760)
 * Raise a meaningful exception instead of NPE when PFS encounters
   an unconfigured node + no default (CASSANDRA-4349)
 * fix bug in sstable blacklisting with LCS (CASSANDRA-4343)
 * LCS no longer promotes tiny sstables out of L0 (CASSANDRA-4341)
 * skip tombstones during hint replay (CASSANDRA-4320)
 * fix NPE in compactionstats (CASSANDRA-4318)
 * enforce 1m min keycache for auto (CASSANDRA-4306)
 * Have DeletedColumn.isMFD always return true (CASSANDRA-4307)
 * (cql3) exeption message for ORDER BY constraints said primary filter can be
    an IN clause, which is misleading (CASSANDRA-4319)
 * (cql3) Reject (not yet supported) creation of 2ndardy indexes on tables with
   composite primary keys (CASSANDRA-4328)
 * Set JVM stack size to 160k for java 7 (CASSANDRA-4275)
 * cqlsh: add COPY command to load data from CSV flat files (CASSANDRA-4012)
 * CFMetaData.fromThrift to throw ConfigurationException upon error (CASSANDRA-4353)
 * Use CF comparator to sort indexed columns in SecondaryIndexManager
   (CASSANDRA-4365)
 * add strategy_options to the KSMetaData.toString() output (CASSANDRA-4248)
 * (cql3) fix range queries containing unqueried results (CASSANDRA-4372)
 * (cql3) allow updating column_alias types (CASSANDRA-4041)
 * (cql3) Fix deletion bug (CASSANDRA-4193)
 * Fix computation of overlapping sstable for leveled compaction (CASSANDRA-4321)
 * Improve scrub and allow to run it offline (CASSANDRA-4321)
 * Fix assertionError in StorageService.bulkLoad (CASSANDRA-4368)
 * (cqlsh) add option to authenticate to a keyspace at startup (CASSANDRA-4108)
 * (cqlsh) fix ASSUME functionality (CASSANDRA-4352)
 * Fix ColumnFamilyRecordReader to not return progress > 100% (CASSANDRA-3942)
Merged from 1.0:
 * Set gc_grace on index CF to 0 (CASSANDRA-4314)


1.1.1
 * add populate_io_cache_on_flush option (CASSANDRA-2635)
 * allow larger cache capacities than 2GB (CASSANDRA-4150)
 * add getsstables command to nodetool (CASSANDRA-4199)
 * apply parent CF compaction settings to secondary index CFs (CASSANDRA-4280)
 * preserve commitlog size cap when recycling segments at startup
   (CASSANDRA-4201)
 * (Hadoop) fix split generation regression (CASSANDRA-4259)
 * ignore min/max compactions settings in LCS, while preserving
   behavior that min=max=0 disables autocompaction (CASSANDRA-4233)
 * log number of rows read from saved cache (CASSANDRA-4249)
 * calculate exact size required for cleanup operations (CASSANDRA-1404)
 * avoid blocking additional writes during flush when the commitlog
   gets behind temporarily (CASSANDRA-1991)
 * enable caching on index CFs based on data CF cache setting (CASSANDRA-4197)
 * warn on invalid replication strategy creation options (CASSANDRA-4046)
 * remove [Freeable]Memory finalizers (CASSANDRA-4222)
 * include tombstone size in ColumnFamily.size, which can prevent OOM
   during sudden mass delete operations by yielding a nonzero liveRatio
   (CASSANDRA-3741)
 * Open 1 sstableScanner per level for leveled compaction (CASSANDRA-4142)
 * Optimize reads when row deletion timestamps allow us to restrict
   the set of sstables we check (CASSANDRA-4116)
 * add support for commitlog archiving and point-in-time recovery
   (CASSANDRA-3690)
 * avoid generating redundant compaction tasks during streaming
   (CASSANDRA-4174)
 * add -cf option to nodetool snapshot, and takeColumnFamilySnapshot to
   StorageService mbean (CASSANDRA-556)
 * optimize cleanup to drop entire sstables where possible (CASSANDRA-4079)
 * optimize truncate when autosnapshot is disabled (CASSANDRA-4153)
 * update caches to use byte[] keys to reduce memory overhead (CASSANDRA-3966)
 * add column limit to cli (CASSANDRA-3012, 4098)
 * clean up and optimize DataOutputBuffer, used by CQL compression and
   CompositeType (CASSANDRA-4072)
 * optimize commitlog checksumming (CASSANDRA-3610)
 * identify and blacklist corrupted SSTables from future compactions 
   (CASSANDRA-2261)
 * Move CfDef and KsDef validation out of thrift (CASSANDRA-4037)
 * Expose API to repair a user provided range (CASSANDRA-3912)
 * Add way to force the cassandra-cli to refresh its schema (CASSANDRA-4052)
 * Avoid having replicate on write tasks stacking up at CL.ONE (CASSANDRA-2889)
 * (cql3) Backwards compatibility for composite comparators in non-cql3-aware
   clients (CASSANDRA-4093)
 * (cql3) Fix order by for reversed queries (CASSANDRA-4160)
 * (cql3) Add ReversedType support (CASSANDRA-4004)
 * (cql3) Add timeuuid type (CASSANDRA-4194)
 * (cql3) Minor fixes (CASSANDRA-4185)
 * (cql3) Fix prepared statement in BATCH (CASSANDRA-4202)
 * (cql3) Reduce the list of reserved keywords (CASSANDRA-4186)
 * (cql3) Move max/min compaction thresholds to compaction strategy options
   (CASSANDRA-4187)
 * Fix exception during move when localhost is the only source (CASSANDRA-4200)
 * (cql3) Allow paging through non-ordered partitioner results (CASSANDRA-3771)
 * (cql3) Fix drop index (CASSANDRA-4192)
 * (cql3) Don't return range ghosts anymore (CASSANDRA-3982)
 * fix re-creating Keyspaces/ColumnFamilies with the same name as dropped
   ones (CASSANDRA-4219)
 * fix SecondaryIndex LeveledManifest save upon snapshot (CASSANDRA-4230)
 * fix missing arrayOffset in FBUtilities.hash (CASSANDRA-4250)
 * (cql3) Add name of parameters in CqlResultSet (CASSANDRA-4242)
 * (cql3) Correctly validate order by queries (CASSANDRA-4246)
 * rename stress to cassandra-stress for saner packaging (CASSANDRA-4256)
 * Fix exception on colum metadata with non-string comparator (CASSANDRA-4269)
 * Check for unknown/invalid compression options (CASSANDRA-4266)
 * (cql3) Adds simple access to column timestamp and ttl (CASSANDRA-4217)
 * (cql3) Fix range queries with secondary indexes (CASSANDRA-4257)
 * Better error messages from improper input in cli (CASSANDRA-3865)
 * Try to stop all compaction upon Keyspace or ColumnFamily drop (CASSANDRA-4221)
 * (cql3) Allow keyspace properties to contain hyphens (CASSANDRA-4278)
 * (cql3) Correctly validate keyspace access in create table (CASSANDRA-4296)
 * Avoid deadlock in migration stage (CASSANDRA-3882)
 * Take supercolumn names and deletion info into account in memtable throughput
   (CASSANDRA-4264)
 * Add back backward compatibility for old style replication factor (CASSANDRA-4294)
 * Preserve compatibility with pre-1.1 index queries (CASSANDRA-4262)
Merged from 1.0:
 * Fix super columns bug where cache is not updated (CASSANDRA-4190)
 * fix maxTimestamp to include row tombstones (CASSANDRA-4116)
 * (CLI) properly handle quotes in create/update keyspace commands (CASSANDRA-4129)
 * Avoids possible deadlock during bootstrap (CASSANDRA-4159)
 * fix stress tool that hangs forever on timeout or error (CASSANDRA-4128)
 * stress tool to return appropriate exit code on failure (CASSANDRA-4188)
 * fix compaction NPE when out of disk space and assertions disabled
   (CASSANDRA-3985)
 * synchronize LCS getEstimatedTasks to avoid CME (CASSANDRA-4255)
 * ensure unique streaming session id's (CASSANDRA-4223)
 * kick off background compaction when min/max thresholds change 
   (CASSANDRA-4279)
 * improve ability of STCS.getBuckets to deal with 100s of 1000s of
   sstables, such as when convertinb back from LCS (CASSANDRA-4287)
 * Oversize integer in CQL throws NumberFormatException (CASSANDRA-4291)
 * fix 1.0.x node join to mixed version cluster, other nodes >= 1.1 (CASSANDRA-4195)
 * Fix LCS splitting sstable base on uncompressed size (CASSANDRA-4419)
 * Push the validation of secondary index values to the SecondaryIndexManager (CASSANDRA-4240)
 * Don't purge columns during upgradesstables (CASSANDRA-4462)
 * Make cqlsh work with piping (CASSANDRA-4113)
 * Validate arguments for nodetool decommission (CASSANDRA-4061)
 * Report thrift status in nodetool info (CASSANDRA-4010)


1.1.0-final
 * average a reduced liveRatio estimate with the previous one (CASSANDRA-4065)
 * Allow KS and CF names up to 48 characters (CASSANDRA-4157)
 * fix stress build (CASSANDRA-4140)
 * add time remaining estimate to nodetool compactionstats (CASSANDRA-4167)
 * (cql) fix NPE in cql3 ALTER TABLE (CASSANDRA-4163)
 * (cql) Add support for CL.TWO and CL.THREE in CQL (CASSANDRA-4156)
 * (cql) Fix type in CQL3 ALTER TABLE preventing update (CASSANDRA-4170)
 * (cql) Throw invalid exception from CQL3 on obsolete options (CASSANDRA-4171)
 * (cqlsh) fix recognizing uppercase SELECT keyword (CASSANDRA-4161)
 * Pig: wide row support (CASSANDRA-3909)
Merged from 1.0:
 * avoid streaming empty files with bulk loader if sstablewriter errors out
   (CASSANDRA-3946)


1.1-rc1
 * Include stress tool in binary builds (CASSANDRA-4103)
 * (Hadoop) fix wide row iteration when last row read was deleted
   (CASSANDRA-4154)
 * fix read_repair_chance to really default to 0.1 in the cli (CASSANDRA-4114)
 * Adds caching and bloomFilterFpChange to CQL options (CASSANDRA-4042)
 * Adds posibility to autoconfigure size of the KeyCache (CASSANDRA-4087)
 * fix KEYS index from skipping results (CASSANDRA-3996)
 * Remove sliced_buffer_size_in_kb dead option (CASSANDRA-4076)
 * make loadNewSStable preserve sstable version (CASSANDRA-4077)
 * Respect 1.0 cache settings as much as possible when upgrading 
   (CASSANDRA-4088)
 * relax path length requirement for sstable files when upgrading on 
   non-Windows platforms (CASSANDRA-4110)
 * fix terminination of the stress.java when errors were encountered
   (CASSANDRA-4128)
 * Move CfDef and KsDef validation out of thrift (CASSANDRA-4037)
 * Fix get_paged_slice (CASSANDRA-4136)
 * CQL3: Support slice with exclusive start and stop (CASSANDRA-3785)
Merged from 1.0:
 * support PropertyFileSnitch in bulk loader (CASSANDRA-4145)
 * add auto_snapshot option allowing disabling snapshot before drop/truncate
   (CASSANDRA-3710)
 * allow short snitch names (CASSANDRA-4130)


1.1-beta2
 * rename loaded sstables to avoid conflicts with local snapshots
   (CASSANDRA-3967)
 * start hint replay as soon as FD notifies that the target is back up
   (CASSANDRA-3958)
 * avoid unproductive deserializing of cached rows during compaction
   (CASSANDRA-3921)
 * fix concurrency issues with CQL keyspace creation (CASSANDRA-3903)
 * Show Effective Owership via Nodetool ring <keyspace> (CASSANDRA-3412)
 * Update ORDER BY syntax for CQL3 (CASSANDRA-3925)
 * Fix BulkRecordWriter to not throw NPE if reducer gets no map data from Hadoop (CASSANDRA-3944)
 * Fix bug with counters in super columns (CASSANDRA-3821)
 * Remove deprecated merge_shard_chance (CASSANDRA-3940)
 * add a convenient way to reset a node's schema (CASSANDRA-2963)
 * fix for intermittent SchemaDisagreementException (CASSANDRA-3884)
 * CLI `list <CF>` to limit number of columns and their order (CASSANDRA-3012)
 * ignore deprecated KsDef/CfDef/ColumnDef fields in native schema (CASSANDRA-3963)
 * CLI to report when unsupported column_metadata pair was given (CASSANDRA-3959)
 * reincarnate removed and deprecated KsDef/CfDef attributes (CASSANDRA-3953)
 * Fix race between writes and read for cache (CASSANDRA-3862)
 * perform static initialization of StorageProxy on start-up (CASSANDRA-3797)
 * support trickling fsync() on writes (CASSANDRA-3950)
 * expose counters for unavailable/timeout exceptions given to thrift clients (CASSANDRA-3671)
 * avoid quadratic startup time in LeveledManifest (CASSANDRA-3952)
 * Add type information to new schema_ columnfamilies and remove thrift
   serialization for schema (CASSANDRA-3792)
 * add missing column validator options to the CLI help (CASSANDRA-3926)
 * skip reading saved key cache if CF's caching strategy is NONE or ROWS_ONLY (CASSANDRA-3954)
 * Unify migration code (CASSANDRA-4017)
Merged from 1.0:
 * cqlsh: guess correct version of Python for Arch Linux (CASSANDRA-4090)
 * (CLI) properly handle quotes in create/update keyspace commands (CASSANDRA-4129)
 * Avoids possible deadlock during bootstrap (CASSANDRA-4159)
 * fix stress tool that hangs forever on timeout or error (CASSANDRA-4128)
 * Fix super columns bug where cache is not updated (CASSANDRA-4190)
 * stress tool to return appropriate exit code on failure (CASSANDRA-4188)


1.0.9
 * improve index sampling performance (CASSANDRA-4023)
 * always compact away deleted hints immediately after handoff (CASSANDRA-3955)
 * delete hints from dropped ColumnFamilies on handoff instead of
   erroring out (CASSANDRA-3975)
 * add CompositeType ref to the CLI doc for create/update column family (CASSANDRA-3980)
 * Pig: support Counter ColumnFamilies (CASSANDRA-3973)
 * Pig: Composite column support (CASSANDRA-3684)
 * Avoid NPE during repair when a keyspace has no CFs (CASSANDRA-3988)
 * Fix division-by-zero error on get_slice (CASSANDRA-4000)
 * don't change manifest level for cleanup, scrub, and upgradesstables
   operations under LeveledCompactionStrategy (CASSANDRA-3989, 4112)
 * fix race leading to super columns assertion failure (CASSANDRA-3957)
 * fix NPE on invalid CQL delete command (CASSANDRA-3755)
 * allow custom types in CLI's assume command (CASSANDRA-4081)
 * fix totalBytes count for parallel compactions (CASSANDRA-3758)
 * fix intermittent NPE in get_slice (CASSANDRA-4095)
 * remove unnecessary asserts in native code interfaces (CASSANDRA-4096)
 * Validate blank keys in CQL to avoid assertion errors (CASSANDRA-3612)
 * cqlsh: fix bad decoding of some column names (CASSANDRA-4003)
 * cqlsh: fix incorrect padding with unicode chars (CASSANDRA-4033)
 * Fix EC2 snitch incorrectly reporting region (CASSANDRA-4026)
 * Shut down thrift during decommission (CASSANDRA-4086)
 * Expose nodetool cfhistograms for 2ndary indexes (CASSANDRA-4063)
Merged from 0.8:
 * Fix ConcurrentModificationException in gossiper (CASSANDRA-4019)


1.1-beta1
 * (cqlsh)
   + add SOURCE and CAPTURE commands, and --file option (CASSANDRA-3479)
   + add ALTER COLUMNFAMILY WITH (CASSANDRA-3523)
   + bundle Python dependencies with Cassandra (CASSANDRA-3507)
   + added to Debian package (CASSANDRA-3458)
   + display byte data instead of erroring out on decode failure 
     (CASSANDRA-3874)
 * add nodetool rebuild_index (CASSANDRA-3583)
 * add nodetool rangekeysample (CASSANDRA-2917)
 * Fix streaming too much data during move operations (CASSANDRA-3639)
 * Nodetool and CLI connect to localhost by default (CASSANDRA-3568)
 * Reduce memory used by primary index sample (CASSANDRA-3743)
 * (Hadoop) separate input/output configurations (CASSANDRA-3197, 3765)
 * avoid returning internal Cassandra classes over JMX (CASSANDRA-2805)
 * add row-level isolation via SnapTree (CASSANDRA-2893)
 * Optimize key count estimation when opening sstable on startup
   (CASSANDRA-2988)
 * multi-dc replication optimization supporting CL > ONE (CASSANDRA-3577)
 * add command to stop compactions (CASSANDRA-1740, 3566, 3582)
 * multithreaded streaming (CASSANDRA-3494)
 * removed in-tree redhat spec (CASSANDRA-3567)
 * "defragment" rows for name-based queries under STCS, again (CASSANDRA-2503)
 * Recycle commitlog segments for improved performance 
   (CASSANDRA-3411, 3543, 3557, 3615)
 * update size-tiered compaction to prioritize small tiers (CASSANDRA-2407)
 * add message expiration logic to OutboundTcpConnection (CASSANDRA-3005)
 * off-heap cache to use sun.misc.Unsafe instead of JNA (CASSANDRA-3271)
 * EACH_QUORUM is only supported for writes (CASSANDRA-3272)
 * replace compactionlock use in schema migration by checking CFS.isValid
   (CASSANDRA-3116)
 * recognize that "SELECT first ... *" isn't really "SELECT *" (CASSANDRA-3445)
 * Use faster bytes comparison (CASSANDRA-3434)
 * Bulk loader is no longer a fat client, (HADOOP) bulk load output format
   (CASSANDRA-3045)
 * (Hadoop) add support for KeyRange.filter
 * remove assumption that keys and token are in bijection
   (CASSANDRA-1034, 3574, 3604)
 * always remove endpoints from delevery queue in HH (CASSANDRA-3546)
 * fix race between cf flush and its 2ndary indexes flush (CASSANDRA-3547)
 * fix potential race in AES when a repair fails (CASSANDRA-3548)
 * Remove columns shadowed by a deleted container even when we cannot purge
   (CASSANDRA-3538)
 * Improve memtable slice iteration performance (CASSANDRA-3545)
 * more efficient allocation of small bloom filters (CASSANDRA-3618)
 * Use separate writer thread in SSTableSimpleUnsortedWriter (CASSANDRA-3619)
 * fsync the directory after new sstable or commitlog segment are created (CASSANDRA-3250)
 * fix minor issues reported by FindBugs (CASSANDRA-3658)
 * global key/row caches (CASSANDRA-3143, 3849)
 * optimize memtable iteration during range scan (CASSANDRA-3638)
 * introduce 'crc_check_chance' in CompressionParameters to support
   a checksum percentage checking chance similarly to read-repair (CASSANDRA-3611)
 * a way to deactivate global key/row cache on per-CF basis (CASSANDRA-3667)
 * fix LeveledCompactionStrategy broken because of generation pre-allocation
   in LeveledManifest (CASSANDRA-3691)
 * finer-grained control over data directories (CASSANDRA-2749)
 * Fix ClassCastException during hinted handoff (CASSANDRA-3694)
 * Upgrade Thrift to 0.7 (CASSANDRA-3213)
 * Make stress.java insert operation to use microseconds (CASSANDRA-3725)
 * Allows (internally) doing a range query with a limit of columns instead of
   rows (CASSANDRA-3742)
 * Allow rangeSlice queries to be start/end inclusive/exclusive (CASSANDRA-3749)
 * Fix BulkLoader to support new SSTable layout and add stream
   throttling to prevent an NPE when there is no yaml config (CASSANDRA-3752)
 * Allow concurrent schema migrations (CASSANDRA-1391, 3832)
 * Add SnapshotCommand to trigger snapshot on remote node (CASSANDRA-3721)
 * Make CFMetaData conversions to/from thrift/native schema inverses
   (CASSANDRA_3559)
 * Add initial code for CQL 3.0-beta (CASSANDRA-2474, 3781, 3753)
 * Add wide row support for ColumnFamilyInputFormat (CASSANDRA-3264)
 * Allow extending CompositeType comparator (CASSANDRA-3657)
 * Avoids over-paging during get_count (CASSANDRA-3798)
 * Add new command to rebuild a node without (repair) merkle tree calculations
   (CASSANDRA-3483, 3922)
 * respect not only row cache capacity but caching mode when
   trying to read data (CASSANDRA-3812)
 * fix system tests (CASSANDRA-3827)
 * CQL support for altering row key type in ALTER TABLE (CASSANDRA-3781)
 * turn compression on by default (CASSANDRA-3871)
 * make hexToBytes refuse invalid input (CASSANDRA-2851)
 * Make secondary indexes CF inherit compression and compaction from their
   parent CF (CASSANDRA-3877)
 * Finish cleanup up tombstone purge code (CASSANDRA-3872)
 * Avoid NPE on aboarted stream-out sessions (CASSANDRA-3904)
 * BulkRecordWriter throws NPE for counter columns (CASSANDRA-3906)
 * Support compression using BulkWriter (CASSANDRA-3907)


1.0.8
 * fix race between cleanup and flush on secondary index CFSes (CASSANDRA-3712)
 * avoid including non-queried nodes in rangeslice read repair
   (CASSANDRA-3843)
 * Only snapshot CF being compacted for snapshot_before_compaction 
   (CASSANDRA-3803)
 * Log active compactions in StatusLogger (CASSANDRA-3703)
 * Compute more accurate compaction score per level (CASSANDRA-3790)
 * Return InvalidRequest when using a keyspace that doesn't exist
   (CASSANDRA-3764)
 * disallow user modification of System keyspace (CASSANDRA-3738)
 * allow using sstable2json on secondary index data (CASSANDRA-3738)
 * (cqlsh) add DESCRIBE COLUMNFAMILIES (CASSANDRA-3586)
 * (cqlsh) format blobs correctly and use colors to improve output
   readability (CASSANDRA-3726)
 * synchronize BiMap of bootstrapping tokens (CASSANDRA-3417)
 * show index options in CLI (CASSANDRA-3809)
 * add optional socket timeout for streaming (CASSANDRA-3838)
 * fix truncate not to leave behind non-CFS backed secondary indexes
   (CASSANDRA-3844)
 * make CLI `show schema` to use output stream directly instead
   of StringBuilder (CASSANDRA-3842)
 * remove the wait on hint future during write (CASSANDRA-3870)
 * (cqlsh) ignore missing CfDef opts (CASSANDRA-3933)
 * (cqlsh) look for cqlshlib relative to realpath (CASSANDRA-3767)
 * Fix short read protection (CASSANDRA-3934)
 * Make sure infered and actual schema match (CASSANDRA-3371)
 * Fix NPE during HH delivery (CASSANDRA-3677)
 * Don't put boostrapping node in 'hibernate' status (CASSANDRA-3737)
 * Fix double quotes in windows bat files (CASSANDRA-3744)
 * Fix bad validator lookup (CASSANDRA-3789)
 * Fix soft reset in EC2MultiRegionSnitch (CASSANDRA-3835)
 * Don't leave zombie connections with THSHA thrift server (CASSANDRA-3867)
 * (cqlsh) fix deserialization of data (CASSANDRA-3874)
 * Fix removetoken force causing an inconsistent state (CASSANDRA-3876)
 * Fix ahndling of some types with Pig (CASSANDRA-3886)
 * Don't allow to drop the system keyspace (CASSANDRA-3759)
 * Make Pig deletes disabled by default and configurable (CASSANDRA-3628)
Merged from 0.8:
 * (Pig) fix CassandraStorage to use correct comparator in Super ColumnFamily
   case (CASSANDRA-3251)
 * fix thread safety issues in commitlog replay, primarily affecting
   systems with many (100s) of CF definitions (CASSANDRA-3751)
 * Fix relevant tombstone ignored with super columns (CASSANDRA-3875)


1.0.7
 * fix regression in HH page size calculation (CASSANDRA-3624)
 * retry failed stream on IOException (CASSANDRA-3686)
 * allow configuring bloom_filter_fp_chance (CASSANDRA-3497)
 * attempt hint delivery every ten minutes, or when failure detector
   notifies us that a node is back up, whichever comes first.  hint
   handoff throttle delay default changed to 1ms, from 50 (CASSANDRA-3554)
 * add nodetool setstreamthroughput (CASSANDRA-3571)
 * fix assertion when dropping a columnfamily with no sstables (CASSANDRA-3614)
 * more efficient allocation of small bloom filters (CASSANDRA-3618)
 * CLibrary.createHardLinkWithExec() to check for errors (CASSANDRA-3101)
 * Avoid creating empty and non cleaned writer during compaction (CASSANDRA-3616)
 * stop thrift service in shutdown hook so we can quiesce MessagingService
   (CASSANDRA-3335)
 * (CQL) compaction_strategy_options and compression_parameters for
   CREATE COLUMNFAMILY statement (CASSANDRA-3374)
 * Reset min/max compaction threshold when creating size tiered compaction
   strategy (CASSANDRA-3666)
 * Don't ignore IOException during compaction (CASSANDRA-3655)
 * Fix assertion error for CF with gc_grace=0 (CASSANDRA-3579)
 * Shutdown ParallelCompaction reducer executor after use (CASSANDRA-3711)
 * Avoid < 0 value for pending tasks in leveled compaction (CASSANDRA-3693)
 * (Hadoop) Support TimeUUID in Pig CassandraStorage (CASSANDRA-3327)
 * Check schema is ready before continuing boostrapping (CASSANDRA-3629)
 * Catch overflows during parsing of chunk_length_kb (CASSANDRA-3644)
 * Improve stream protocol mismatch errors (CASSANDRA-3652)
 * Avoid multiple thread doing HH to the same target (CASSANDRA-3681)
 * Add JMX property for rp_timeout_in_ms (CASSANDRA-2940)
 * Allow DynamicCompositeType to compare component of different types
   (CASSANDRA-3625)
 * Flush non-cfs backed secondary indexes (CASSANDRA-3659)
 * Secondary Indexes should report memory consumption (CASSANDRA-3155)
 * fix for SelectStatement start/end key are not set correctly
   when a key alias is involved (CASSANDRA-3700)
 * fix CLI `show schema` command insert of an extra comma in
   column_metadata (CASSANDRA-3714)
Merged from 0.8:
 * avoid logging (harmless) exception when GC takes < 1ms (CASSANDRA-3656)
 * prevent new nodes from thinking down nodes are up forever (CASSANDRA-3626)
 * use correct list of replicas for LOCAL_QUORUM reads when read repair
   is disabled (CASSANDRA-3696)
 * block on flush before compacting hints (may prevent OOM) (CASSANDRA-3733)


1.0.6
 * (CQL) fix cqlsh support for replicate_on_write (CASSANDRA-3596)
 * fix adding to leveled manifest after streaming (CASSANDRA-3536)
 * filter out unavailable cipher suites when using encryption (CASSANDRA-3178)
 * (HADOOP) add old-style api support for CFIF and CFRR (CASSANDRA-2799)
 * Support TimeUUIDType column names in Stress.java tool (CASSANDRA-3541)
 * (CQL) INSERT/UPDATE/DELETE/TRUNCATE commands should allow CF names to
   be qualified by keyspace (CASSANDRA-3419)
 * always remove endpoints from delevery queue in HH (CASSANDRA-3546)
 * fix race between cf flush and its 2ndary indexes flush (CASSANDRA-3547)
 * fix potential race in AES when a repair fails (CASSANDRA-3548)
 * fix default value validation usage in CLI SET command (CASSANDRA-3553)
 * Optimize componentsFor method for compaction and startup time
   (CASSANDRA-3532)
 * (CQL) Proper ColumnFamily metadata validation on CREATE COLUMNFAMILY 
   (CASSANDRA-3565)
 * fix compression "chunk_length_kb" option to set correct kb value for 
   thrift/avro (CASSANDRA-3558)
 * fix missing response during range slice repair (CASSANDRA-3551)
 * 'describe ring' moved from CLI to nodetool and available through JMX (CASSANDRA-3220)
 * add back partitioner to sstable metadata (CASSANDRA-3540)
 * fix NPE in get_count for counters (CASSANDRA-3601)
Merged from 0.8:
 * remove invalid assertion that table was opened before dropping it
   (CASSANDRA-3580)
 * range and index scans now only send requests to enough replicas to
   satisfy requested CL + RR (CASSANDRA-3598)
 * use cannonical host for local node in nodetool info (CASSANDRA-3556)
 * remove nonlocal DC write optimization since it only worked with
   CL.ONE or CL.LOCAL_QUORUM (CASSANDRA-3577, 3585)
 * detect misuses of CounterColumnType (CASSANDRA-3422)
 * turn off string interning in json2sstable, take 2 (CASSANDRA-2189)
 * validate compression parameters on add/update of the ColumnFamily 
   (CASSANDRA-3573)
 * Check for 0.0.0.0 is incorrect in CFIF (CASSANDRA-3584)
 * Increase vm.max_map_count in debian packaging (CASSANDRA-3563)
 * gossiper will never add itself to saved endpoints (CASSANDRA-3485)


1.0.5
 * revert CASSANDRA-3407 (see CASSANDRA-3540)
 * fix assertion error while forwarding writes to local nodes (CASSANDRA-3539)


1.0.4
 * fix self-hinting of timed out read repair updates and make hinted handoff
   less prone to OOMing a coordinator (CASSANDRA-3440)
 * expose bloom filter sizes via JMX (CASSANDRA-3495)
 * enforce RP tokens 0..2**127 (CASSANDRA-3501)
 * canonicalize paths exposed through JMX (CASSANDRA-3504)
 * fix "liveSize" stat when sstables are removed (CASSANDRA-3496)
 * add bloom filter FP rates to nodetool cfstats (CASSANDRA-3347)
 * record partitioner in sstable metadata component (CASSANDRA-3407)
 * add new upgradesstables nodetool command (CASSANDRA-3406)
 * skip --debug requirement to see common exceptions in CLI (CASSANDRA-3508)
 * fix incorrect query results due to invalid max timestamp (CASSANDRA-3510)
 * make sstableloader recognize compressed sstables (CASSANDRA-3521)
 * avoids race in OutboundTcpConnection in multi-DC setups (CASSANDRA-3530)
 * use SETLOCAL in cassandra.bat (CASSANDRA-3506)
 * fix ConcurrentModificationException in Table.all() (CASSANDRA-3529)
Merged from 0.8:
 * fix concurrence issue in the FailureDetector (CASSANDRA-3519)
 * fix array out of bounds error in counter shard removal (CASSANDRA-3514)
 * avoid dropping tombstones when they might still be needed to shadow
   data in a different sstable (CASSANDRA-2786)


1.0.3
 * revert name-based query defragmentation aka CASSANDRA-2503 (CASSANDRA-3491)
 * fix invalidate-related test failures (CASSANDRA-3437)
 * add next-gen cqlsh to bin/ (CASSANDRA-3188, 3131, 3493)
 * (CQL) fix handling of rows with no columns (CASSANDRA-3424, 3473)
 * fix querying supercolumns by name returning only a subset of
   subcolumns or old subcolumn versions (CASSANDRA-3446)
 * automatically compute sha1 sum for uncompressed data files (CASSANDRA-3456)
 * fix reading metadata/statistics component for version < h (CASSANDRA-3474)
 * add sstable forward-compatibility (CASSANDRA-3478)
 * report compression ratio in CFSMBean (CASSANDRA-3393)
 * fix incorrect size exception during streaming of counters (CASSANDRA-3481)
 * (CQL) fix for counter decrement syntax (CASSANDRA-3418)
 * Fix race introduced by CASSANDRA-2503 (CASSANDRA-3482)
 * Fix incomplete deletion of delivered hints (CASSANDRA-3466)
 * Avoid rescheduling compactions when no compaction was executed 
   (CASSANDRA-3484)
 * fix handling of the chunk_length_kb compression options (CASSANDRA-3492)
Merged from 0.8:
 * fix updating CF row_cache_provider (CASSANDRA-3414)
 * CFMetaData.convertToThrift method to set RowCacheProvider (CASSANDRA-3405)
 * acquire compactionlock during truncate (CASSANDRA-3399)
 * fix displaying cfdef entries for super columnfamilies (CASSANDRA-3415)
 * Make counter shard merging thread safe (CASSANDRA-3178)
 * Revert CASSANDRA-2855
 * Fix bug preventing the use of efficient cross-DC writes (CASSANDRA-3472)
 * `describe ring` command for CLI (CASSANDRA-3220)
 * (Hadoop) skip empty rows when entire row is requested, redux (CASSANDRA-2855)


1.0.2
 * "defragment" rows for name-based queries under STCS (CASSANDRA-2503)
 * Add timing information to cassandra-cli GET/SET/LIST queries (CASSANDRA-3326)
 * Only create one CompressionMetadata object per sstable (CASSANDRA-3427)
 * cleanup usage of StorageService.setMode() (CASSANDRA-3388)
 * Avoid large array allocation for compressed chunk offsets (CASSANDRA-3432)
 * fix DecimalType bytebuffer marshalling (CASSANDRA-3421)
 * fix bug that caused first column in per row indexes to be ignored 
   (CASSANDRA-3441)
 * add JMX call to clean (failed) repair sessions (CASSANDRA-3316)
 * fix sstableloader reference acquisition bug (CASSANDRA-3438)
 * fix estimated row size regression (CASSANDRA-3451)
 * make sure we don't return more columns than asked (CASSANDRA-3303, 3395)
Merged from 0.8:
 * acquire compactionlock during truncate (CASSANDRA-3399)
 * fix displaying cfdef entries for super columnfamilies (CASSANDRA-3415)


1.0.1
 * acquire references during index build to prevent delete problems
   on Windows (CASSANDRA-3314)
 * describe_ring should include datacenter/topology information (CASSANDRA-2882)
 * Thrift sockets are not properly buffered (CASSANDRA-3261)
 * performance improvement for bytebufferutil compare function (CASSANDRA-3286)
 * add system.versions ColumnFamily (CASSANDRA-3140)
 * reduce network copies (CASSANDRA-3333, 3373)
 * limit nodetool to 32MB of heap (CASSANDRA-3124)
 * (CQL) update parser to accept "timestamp" instead of "date" (CASSANDRA-3149)
 * Fix CLI `show schema` to include "compression_options" (CASSANDRA-3368)
 * Snapshot to include manifest under LeveledCompactionStrategy (CASSANDRA-3359)
 * (CQL) SELECT query should allow CF name to be qualified by keyspace (CASSANDRA-3130)
 * (CQL) Fix internal application error specifying 'using consistency ...'
   in lower case (CASSANDRA-3366)
 * fix Deflate compression when compression actually makes the data bigger
   (CASSANDRA-3370)
 * optimize UUIDGen to avoid lock contention on InetAddress.getLocalHost 
   (CASSANDRA-3387)
 * tolerate index being dropped mid-mutation (CASSANDRA-3334, 3313)
 * CompactionManager is now responsible for checking for new candidates
   post-task execution, enabling more consistent leveled compaction 
   (CASSANDRA-3391)
 * Cache HSHA threads (CASSANDRA-3372)
 * use CF/KS names as snapshot prefix for drop + truncate operations
   (CASSANDRA-2997)
 * Break bloom filters up to avoid heap fragmentation (CASSANDRA-2466)
 * fix cassandra hanging on jsvc stop (CASSANDRA-3302)
 * Avoid leveled compaction getting blocked on errors (CASSANDRA-3408)
 * Make reloading the compaction strategy safe (CASSANDRA-3409)
 * ignore 0.8 hints even if compaction begins before we try to purge
   them (CASSANDRA-3385)
 * remove procrun (bin\daemon) from Cassandra source tree and 
   artifacts (CASSANDRA-3331)
 * make cassandra compile under JDK7 (CASSANDRA-3275)
 * remove dependency of clientutil.jar to FBUtilities (CASSANDRA-3299)
 * avoid truncation errors by using long math on long values (CASSANDRA-3364)
 * avoid clock drift on some Windows machine (CASSANDRA-3375)
 * display cache provider in cli 'describe keyspace' command (CASSANDRA-3384)
 * fix incomplete topology information in describe_ring (CASSANDRA-3403)
 * expire dead gossip states based on time (CASSANDRA-2961)
 * improve CompactionTask extensibility (CASSANDRA-3330)
 * Allow one leveled compaction task to kick off another (CASSANDRA-3363)
 * allow encryption only between datacenters (CASSANDRA-2802)
Merged from 0.8:
 * fix truncate allowing data to be replayed post-restart (CASSANDRA-3297)
 * make iwriter final in IndexWriter to avoid NPE (CASSANDRA-2863)
 * (CQL) update grammar to require key clause in DELETE statement
   (CASSANDRA-3349)
 * (CQL) allow numeric keyspace names in USE statement (CASSANDRA-3350)
 * (Hadoop) skip empty rows when slicing the entire row (CASSANDRA-2855)
 * Fix handling of tombstone by SSTableExport/Import (CASSANDRA-3357)
 * fix ColumnIndexer to use long offsets (CASSANDRA-3358)
 * Improved CLI exceptions (CASSANDRA-3312)
 * Fix handling of tombstone by SSTableExport/Import (CASSANDRA-3357)
 * Only count compaction as active (for throttling) when they have
   successfully acquired the compaction lock (CASSANDRA-3344)
 * Display CLI version string on startup (CASSANDRA-3196)
 * (Hadoop) make CFIF try rpc_address or fallback to listen_address
   (CASSANDRA-3214)
 * (Hadoop) accept comma delimited lists of initial thrift connections
   (CASSANDRA-3185)
 * ColumnFamily min_compaction_threshold should be >= 2 (CASSANDRA-3342)
 * (Pig) add 0.8+ types and key validation type in schema (CASSANDRA-3280)
 * Fix completely removing column metadata using CLI (CASSANDRA-3126)
 * CLI `describe cluster;` output should be on separate lines for separate versions
   (CASSANDRA-3170)
 * fix changing durable_writes keyspace option during CF creation
   (CASSANDRA-3292)
 * avoid locking on update when no indexes are involved (CASSANDRA-3386)
 * fix assertionError during repair with ordered partitioners (CASSANDRA-3369)
 * correctly serialize key_validation_class for avro (CASSANDRA-3391)
 * don't expire counter tombstone after streaming (CASSANDRA-3394)
 * prevent nodes that failed to join from hanging around forever 
   (CASSANDRA-3351)
 * remove incorrect optimization from slice read path (CASSANDRA-3390)
 * Fix race in AntiEntropyService (CASSANDRA-3400)


1.0.0-final
 * close scrubbed sstable fd before deleting it (CASSANDRA-3318)
 * fix bug preventing obsolete commitlog segments from being removed
   (CASSANDRA-3269)
 * tolerate whitespace in seed CDL (CASSANDRA-3263)
 * Change default heap thresholds to max(min(1/2 ram, 1G), min(1/4 ram, 8GB))
   (CASSANDRA-3295)
 * Fix broken CompressedRandomAccessReaderTest (CASSANDRA-3298)
 * (CQL) fix type information returned for wildcard queries (CASSANDRA-3311)
 * add estimated tasks to LeveledCompactionStrategy (CASSANDRA-3322)
 * avoid including compaction cache-warming in keycache stats (CASSANDRA-3325)
 * run compaction and hinted handoff threads at MIN_PRIORITY (CASSANDRA-3308)
 * default hsha thrift server to cpu core count in rpc pool (CASSANDRA-3329)
 * add bin\daemon to binary tarball for Windows service (CASSANDRA-3331)
 * Fix places where uncompressed size of sstables was use in place of the
   compressed one (CASSANDRA-3338)
 * Fix hsha thrift server (CASSANDRA-3346)
 * Make sure repair only stream needed sstables (CASSANDRA-3345)


1.0.0-rc2
 * Log a meaningful warning when a node receives a message for a repair session
   that doesn't exist anymore (CASSANDRA-3256)
 * test for NUMA policy support as well as numactl presence (CASSANDRA-3245)
 * Fix FD leak when internode encryption is enabled (CASSANDRA-3257)
 * Remove incorrect assertion in mergeIterator (CASSANDRA-3260)
 * FBUtilities.hexToBytes(String) to throw NumberFormatException when string
   contains non-hex characters (CASSANDRA-3231)
 * Keep SimpleSnitch proximity ordering unchanged from what the Strategy
   generates, as intended (CASSANDRA-3262)
 * remove Scrub from compactionstats when finished (CASSANDRA-3255)
 * fix counter entry in jdbc TypesMap (CASSANDRA-3268)
 * fix full queue scenario for ParallelCompactionIterator (CASSANDRA-3270)
 * fix bootstrap process (CASSANDRA-3285)
 * don't try delivering hints if when there isn't any (CASSANDRA-3176)
 * CLI documentation change for ColumnFamily `compression_options` (CASSANDRA-3282)
 * ignore any CF ids sent by client for adding CF/KS (CASSANDRA-3288)
 * remove obsolete hints on first startup (CASSANDRA-3291)
 * use correct ISortedColumns for time-optimized reads (CASSANDRA-3289)
 * Evict gossip state immediately when a token is taken over by a new IP 
   (CASSANDRA-3259)


1.0.0-rc1
 * Update CQL to generate microsecond timestamps by default (CASSANDRA-3227)
 * Fix counting CFMetadata towards Memtable liveRatio (CASSANDRA-3023)
 * Kill server on wrapped OOME such as from FileChannel.map (CASSANDRA-3201)
 * remove unnecessary copy when adding to row cache (CASSANDRA-3223)
 * Log message when a full repair operation completes (CASSANDRA-3207)
 * Fix streamOutSession keeping sstables references forever if the remote end
   dies (CASSANDRA-3216)
 * Remove dynamic_snitch boolean from example configuration (defaulting to 
   true) and set default badness threshold to 0.1 (CASSANDRA-3229)
 * Base choice of random or "balanced" token on bootstrap on whether
   schema definitions were found (CASSANDRA-3219)
 * Fixes for LeveledCompactionStrategy score computation, prioritization,
   scheduling, and performance (CASSANDRA-3224, 3234)
 * parallelize sstable open at server startup (CASSANDRA-2988)
 * fix handling of exceptions writing to OutboundTcpConnection (CASSANDRA-3235)
 * Allow using quotes in "USE <keyspace>;" CLI command (CASSANDRA-3208)
 * Don't allow any cache loading exceptions to halt startup (CASSANDRA-3218)
 * Fix sstableloader --ignores option (CASSANDRA-3247)
 * File descriptor limit increased in packaging (CASSANDRA-3206)
 * Fix deadlock in commit log during flush (CASSANDRA-3253) 


1.0.0-beta1
 * removed binarymemtable (CASSANDRA-2692)
 * add commitlog_total_space_in_mb to prevent fragmented logs (CASSANDRA-2427)
 * removed commitlog_rotation_threshold_in_mb configuration (CASSANDRA-2771)
 * make AbstractBounds.normalize de-overlapp overlapping ranges (CASSANDRA-2641)
 * replace CollatingIterator, ReducingIterator with MergeIterator 
   (CASSANDRA-2062)
 * Fixed the ability to set compaction strategy in cli using create column 
   family command (CASSANDRA-2778)
 * clean up tmp files after failed compaction (CASSANDRA-2468)
 * restrict repair streaming to specific columnfamilies (CASSANDRA-2280)
 * don't bother persisting columns shadowed by a row tombstone (CASSANDRA-2589)
 * reset CF and SC deletion times after gc_grace (CASSANDRA-2317)
 * optimize away seek when compacting wide rows (CASSANDRA-2879)
 * single-pass streaming (CASSANDRA-2677, 2906, 2916, 3003)
 * use reference counting for deleting sstables instead of relying on GC
   (CASSANDRA-2521, 3179)
 * store hints as serialized mutations instead of pointers to data row
   (CASSANDRA-2045)
 * store hints in the coordinator node instead of in the closest replica 
   (CASSANDRA-2914)
 * add row_cache_keys_to_save CF option (CASSANDRA-1966)
 * check column family validity in nodetool repair (CASSANDRA-2933)
 * use lazy initialization instead of class initialization in NodeId
   (CASSANDRA-2953)
 * add paging to get_count (CASSANDRA-2894)
 * fix "short reads" in [multi]get (CASSANDRA-2643, 3157, 3192)
 * add optional compression for sstables (CASSANDRA-47, 2994, 3001, 3128)
 * add scheduler JMX metrics (CASSANDRA-2962)
 * add block level checksum for compressed data (CASSANDRA-1717)
 * make column family backed column map pluggable and introduce unsynchronized
   ArrayList backed one to speedup reads (CASSANDRA-2843, 3165, 3205)
 * refactoring of the secondary index api (CASSANDRA-2982)
 * make CL > ONE reads wait for digest reconciliation before returning
   (CASSANDRA-2494)
 * fix missing logging for some exceptions (CASSANDRA-2061)
 * refactor and optimize ColumnFamilyStore.files(...) and Descriptor.fromFilename(String)
   and few other places responsible for work with SSTable files (CASSANDRA-3040)
 * Stop reading from sstables once we know we have the most recent columns,
   for query-by-name requests (CASSANDRA-2498)
 * Add query-by-column mode to stress.java (CASSANDRA-3064)
 * Add "install" command to cassandra.bat (CASSANDRA-292)
 * clean up KSMetadata, CFMetadata from unnecessary
   Thrift<->Avro conversion methods (CASSANDRA-3032)
 * Add timeouts to client request schedulers (CASSANDRA-3079, 3096)
 * Cli to use hashes rather than array of hashes for strategy options (CASSANDRA-3081)
 * LeveledCompactionStrategy (CASSANDRA-1608, 3085, 3110, 3087, 3145, 3154, 3182)
 * Improvements of the CLI `describe` command (CASSANDRA-2630)
 * reduce window where dropped CF sstables may not be deleted (CASSANDRA-2942)
 * Expose gossip/FD info to JMX (CASSANDRA-2806)
 * Fix streaming over SSL when compressed SSTable involved (CASSANDRA-3051)
 * Add support for pluggable secondary index implementations (CASSANDRA-3078)
 * remove compaction_thread_priority setting (CASSANDRA-3104)
 * generate hints for replicas that timeout, not just replicas that are known
   to be down before starting (CASSANDRA-2034)
 * Add throttling for internode streaming (CASSANDRA-3080)
 * make the repair of a range repair all replica (CASSANDRA-2610, 3194)
 * expose the ability to repair the first range (as returned by the
   partitioner) of a node (CASSANDRA-2606)
 * Streams Compression (CASSANDRA-3015)
 * add ability to use multiple threads during a single compaction
   (CASSANDRA-2901)
 * make AbstractBounds.normalize support overlapping ranges (CASSANDRA-2641)
 * fix of the CQL count() behavior (CASSANDRA-3068)
 * use TreeMap backed column families for the SSTable simple writers
   (CASSANDRA-3148)
 * fix inconsistency of the CLI syntax when {} should be used instead of [{}]
   (CASSANDRA-3119)
 * rename CQL type names to match expected SQL behavior (CASSANDRA-3149, 3031)
 * Arena-based allocation for memtables (CASSANDRA-2252, 3162, 3163, 3168)
 * Default RR chance to 0.1 (CASSANDRA-3169)
 * Add RowLevel support to secondary index API (CASSANDRA-3147)
 * Make SerializingCacheProvider the default if JNA is available (CASSANDRA-3183)
 * Fix backwards compatibilty for CQL memtable properties (CASSANDRA-3190)
 * Add five-minute delay before starting compactions on a restarted server
   (CASSANDRA-3181)
 * Reduce copies done for intra-host messages (CASSANDRA-1788, 3144)
 * support of compaction strategy option for stress.java (CASSANDRA-3204)
 * make memtable throughput and column count thresholds no-ops (CASSANDRA-2449)
 * Return schema information along with the resultSet in CQL (CASSANDRA-2734)
 * Add new DecimalType (CASSANDRA-2883)
 * Fix assertion error in RowRepairResolver (CASSANDRA-3156)
 * Reduce unnecessary high buffer sizes (CASSANDRA-3171)
 * Pluggable compaction strategy (CASSANDRA-1610)
 * Add new broadcast_address config option (CASSANDRA-2491)


0.8.7
 * Kill server on wrapped OOME such as from FileChannel.map (CASSANDRA-3201)
 * Allow using quotes in "USE <keyspace>;" CLI command (CASSANDRA-3208)
 * Log message when a full repair operation completes (CASSANDRA-3207)
 * Don't allow any cache loading exceptions to halt startup (CASSANDRA-3218)
 * Fix sstableloader --ignores option (CASSANDRA-3247)
 * File descriptor limit increased in packaging (CASSANDRA-3206)
 * Log a meaningfull warning when a node receive a message for a repair session
   that doesn't exist anymore (CASSANDRA-3256)
 * Fix FD leak when internode encryption is enabled (CASSANDRA-3257)
 * FBUtilities.hexToBytes(String) to throw NumberFormatException when string
   contains non-hex characters (CASSANDRA-3231)
 * Keep SimpleSnitch proximity ordering unchanged from what the Strategy
   generates, as intended (CASSANDRA-3262)
 * remove Scrub from compactionstats when finished (CASSANDRA-3255)
 * Fix tool .bat files when CASSANDRA_HOME contains spaces (CASSANDRA-3258)
 * Force flush of status table when removing/updating token (CASSANDRA-3243)
 * Evict gossip state immediately when a token is taken over by a new IP (CASSANDRA-3259)
 * Fix bug where the failure detector can take too long to mark a host
   down (CASSANDRA-3273)
 * (Hadoop) allow wrapping ranges in queries (CASSANDRA-3137)
 * (Hadoop) check all interfaces for a match with split location
   before falling back to random replica (CASSANDRA-3211)
 * (Hadoop) Make Pig storage handle implements LoadMetadata (CASSANDRA-2777)
 * (Hadoop) Fix exception during PIG 'dump' (CASSANDRA-2810)
 * Fix stress COUNTER_GET option (CASSANDRA-3301)
 * Fix missing fields in CLI `show schema` output (CASSANDRA-3304)
 * Nodetool no longer leaks threads and closes JMX connections (CASSANDRA-3309)
 * fix truncate allowing data to be replayed post-restart (CASSANDRA-3297)
 * Move SimpleAuthority and SimpleAuthenticator to examples (CASSANDRA-2922)
 * Fix handling of tombstone by SSTableExport/Import (CASSANDRA-3357)
 * Fix transposition in cfHistograms (CASSANDRA-3222)
 * Allow using number as DC name when creating keyspace in CQL (CASSANDRA-3239)
 * Force flush of system table after updating/removing a token (CASSANDRA-3243)


0.8.6
 * revert CASSANDRA-2388
 * change TokenRange.endpoints back to listen/broadcast address to match
   pre-1777 behavior, and add TokenRange.rpc_endpoints instead (CASSANDRA-3187)
 * avoid trying to watch cassandra-topology.properties when loaded from jar
   (CASSANDRA-3138)
 * prevent users from creating keyspaces with LocalStrategy replication
   (CASSANDRA-3139)
 * fix CLI `show schema;` to output correct keyspace definition statement
   (CASSANDRA-3129)
 * CustomTThreadPoolServer to log TTransportException at DEBUG level
   (CASSANDRA-3142)
 * allow topology sort to work with non-unique rack names between 
   datacenters (CASSANDRA-3152)
 * Improve caching of same-version Messages on digest and repair paths
   (CASSANDRA-3158)
 * Randomize choice of first replica for counter increment (CASSANDRA-2890)
 * Fix using read_repair_chance instead of merge_shard_change (CASSANDRA-3202)
 * Avoid streaming data to nodes that already have it, on move as well as
   decommission (CASSANDRA-3041)
 * Fix divide by zero error in GCInspector (CASSANDRA-3164)
 * allow quoting of the ColumnFamily name in CLI `create column family`
   statement (CASSANDRA-3195)
 * Fix rolling upgrade from 0.7 to 0.8 problem (CASSANDRA-3166)
 * Accomodate missing encryption_options in IncomingTcpConnection.stream
   (CASSANDRA-3212)


0.8.5
 * fix NPE when encryption_options is unspecified (CASSANDRA-3007)
 * include column name in validation failure exceptions (CASSANDRA-2849)
 * make sure truncate clears out the commitlog so replay won't re-
   populate with truncated data (CASSANDRA-2950)
 * fix NPE when debug logging is enabled and dropped CF is present
   in a commitlog segment (CASSANDRA-3021)
 * fix cassandra.bat when CASSANDRA_HOME contains spaces (CASSANDRA-2952)
 * fix to SSTableSimpleUnsortedWriter bufferSize calculation (CASSANDRA-3027)
 * make cleanup and normal compaction able to skip empty rows
   (rows containing nothing but expired tombstones) (CASSANDRA-3039)
 * work around native memory leak in com.sun.management.GarbageCollectorMXBean
   (CASSANDRA-2868)
 * validate that column names in column_metadata are not equal to key_alias
   on create/update of the ColumnFamily and CQL 'ALTER' statement (CASSANDRA-3036)
 * return an InvalidRequestException if an indexed column is assigned
   a value larger than 64KB (CASSANDRA-3057)
 * fix of numeric-only and string column names handling in CLI "drop index" 
   (CASSANDRA-3054)
 * prune index scan resultset back to original request for lazy
   resultset expansion case (CASSANDRA-2964)
 * (Hadoop) fail jobs when Cassandra node has failed but TaskTracker
   has not (CASSANDRA-2388)
 * fix dynamic snitch ignoring nodes when read_repair_chance is zero
   (CASSANDRA-2662)
 * avoid retaining references to dropped CFS objects in 
   CompactionManager.estimatedCompactions (CASSANDRA-2708)
 * expose rpc timeouts per host in MessagingServiceMBean (CASSANDRA-2941)
 * avoid including cwd in classpath for deb and rpm packages (CASSANDRA-2881)
 * remove gossip state when a new IP takes over a token (CASSANDRA-3071)
 * allow sstable2json to work on index sstable files (CASSANDRA-3059)
 * always hint counters (CASSANDRA-3099)
 * fix log4j initialization in EmbeddedCassandraService (CASSANDRA-2857)
 * remove gossip state when a new IP takes over a token (CASSANDRA-3071)
 * work around native memory leak in com.sun.management.GarbageCollectorMXBean
    (CASSANDRA-2868)
 * fix UnavailableException with writes at CL.EACH_QUORM (CASSANDRA-3084)
 * fix parsing of the Keyspace and ColumnFamily names in numeric
   and string representations in CLI (CASSANDRA-3075)
 * fix corner cases in Range.differenceToFetch (CASSANDRA-3084)
 * fix ip address String representation in the ring cache (CASSANDRA-3044)
 * fix ring cache compatibility when mixing pre-0.8.4 nodes with post-
   in the same cluster (CASSANDRA-3023)
 * make repair report failure when a node participating dies (instead of
   hanging forever) (CASSANDRA-2433)
 * fix handling of the empty byte buffer by ReversedType (CASSANDRA-3111)
 * Add validation that Keyspace names are case-insensitively unique (CASSANDRA-3066)
 * catch invalid key_validation_class before instantiating UpdateColumnFamily (CASSANDRA-3102)
 * make Range and Bounds objects client-safe (CASSANDRA-3108)
 * optionally skip log4j configuration (CASSANDRA-3061)
 * bundle sstableloader with the debian package (CASSANDRA-3113)
 * don't try to build secondary indexes when there is none (CASSANDRA-3123)
 * improve SSTableSimpleUnsortedWriter speed for large rows (CASSANDRA-3122)
 * handle keyspace arguments correctly in nodetool snapshot (CASSANDRA-3038)
 * Fix SSTableImportTest on windows (CASSANDRA-3043)
 * expose compactionThroughputMbPerSec through JMX (CASSANDRA-3117)
 * log keyspace and CF of large rows being compacted


0.8.4
 * change TokenRing.endpoints to be a list of rpc addresses instead of 
   listen/broadcast addresses (CASSANDRA-1777)
 * include files-to-be-streamed in StreamInSession.getSources (CASSANDRA-2972)
 * use JAVA env var in cassandra-env.sh (CASSANDRA-2785, 2992)
 * avoid doing read for no-op replicate-on-write at CL=1 (CASSANDRA-2892)
 * refuse counter write for CL.ANY (CASSANDRA-2990)
 * switch back to only logging recent dropped messages (CASSANDRA-3004)
 * always deserialize RowMutation for counters (CASSANDRA-3006)
 * ignore saved replication_factor strategy_option for NTS (CASSANDRA-3011)
 * make sure pre-truncate CL segments are discarded (CASSANDRA-2950)


0.8.3
 * add ability to drop local reads/writes that are going to timeout
   (CASSANDRA-2943)
 * revamp token removal process, keep gossip states for 3 days (CASSANDRA-2496)
 * don't accept extra args for 0-arg nodetool commands (CASSANDRA-2740)
 * log unavailableexception details at debug level (CASSANDRA-2856)
 * expose data_dir though jmx (CASSANDRA-2770)
 * don't include tmp files as sstable when create cfs (CASSANDRA-2929)
 * log Java classpath on startup (CASSANDRA-2895)
 * keep gossipped version in sync with actual on migration coordinator 
   (CASSANDRA-2946)
 * use lazy initialization instead of class initialization in NodeId
   (CASSANDRA-2953)
 * check column family validity in nodetool repair (CASSANDRA-2933)
 * speedup bytes to hex conversions dramatically (CASSANDRA-2850)
 * Flush memtables on shutdown when durable writes are disabled 
   (CASSANDRA-2958)
 * improved POSIX compatibility of start scripts (CASsANDRA-2965)
 * add counter support to Hadoop InputFormat (CASSANDRA-2981)
 * fix bug where dirty commitlog segments were removed (and avoid keeping 
   segments with no post-flush activity permanently dirty) (CASSANDRA-2829)
 * fix throwing exception with batch mutation of counter super columns
   (CASSANDRA-2949)
 * ignore system tables during repair (CASSANDRA-2979)
 * throw exception when NTS is given replication_factor as an option
   (CASSANDRA-2960)
 * fix assertion error during compaction of counter CFs (CASSANDRA-2968)
 * avoid trying to create index names, when no index exists (CASSANDRA-2867)
 * don't sample the system table when choosing a bootstrap token
   (CASSANDRA-2825)
 * gossiper notifies of local state changes (CASSANDRA-2948)
 * add asynchronous and half-sync/half-async (hsha) thrift servers 
   (CASSANDRA-1405)
 * fix potential use of free'd native memory in SerializingCache 
   (CASSANDRA-2951)
 * prune index scan resultset back to original request for lazy
   resultset expansion case (CASSANDRA-2964)
 * (Hadoop) fail jobs when Cassandra node has failed but TaskTracker
    has not (CASSANDRA-2388)


0.8.2
 * CQL: 
   - include only one row per unique key for IN queries (CASSANDRA-2717)
   - respect client timestamp on full row deletions (CASSANDRA-2912)
 * improve thread-safety in StreamOutSession (CASSANDRA-2792)
 * allow deleting a row and updating indexed columns in it in the
   same mutation (CASSANDRA-2773)
 * Expose number of threads blocked on submitting memtable to flush
   in JMX (CASSANDRA-2817)
 * add ability to return "endpoints" to nodetool (CASSANDRA-2776)
 * Add support for multiple (comma-delimited) coordinator addresses
   to ColumnFamilyInputFormat (CASSANDRA-2807)
 * fix potential NPE while scheduling read repair for range slice
   (CASSANDRA-2823)
 * Fix race in SystemTable.getCurrentLocalNodeId (CASSANDRA-2824)
 * Correctly set default for replicate_on_write (CASSANDRA-2835)
 * improve nodetool compactionstats formatting (CASSANDRA-2844)
 * fix index-building status display (CASSANDRA-2853)
 * fix CLI perpetuating obsolete KsDef.replication_factor (CASSANDRA-2846)
 * improve cli treatment of multiline comments (CASSANDRA-2852)
 * handle row tombstones correctly in EchoedRow (CASSANDRA-2786)
 * add MessagingService.get[Recently]DroppedMessages and
   StorageService.getExceptionCount (CASSANDRA-2804)
 * fix possibility of spurious UnavailableException for LOCAL_QUORUM
   reads with dynamic snitch + read repair disabled (CASSANDRA-2870)
 * add ant-optional as dependence for the debian package (CASSANDRA-2164)
 * add option to specify limit for get_slice in the CLI (CASSANDRA-2646)
 * decrease HH page size (CASSANDRA-2832)
 * reset cli keyspace after dropping the current one (CASSANDRA-2763)
 * add KeyRange option to Hadoop inputformat (CASSANDRA-1125)
 * fix protocol versioning (CASSANDRA-2818, 2860)
 * support spaces in path to log4j configuration (CASSANDRA-2383)
 * avoid including inferred types in CF update (CASSANDRA-2809)
 * fix JMX bulkload call (CASSANDRA-2908)
 * fix updating KS with durable_writes=false (CASSANDRA-2907)
 * add simplified facade to SSTableWriter for bulk loading use
   (CASSANDRA-2911)
 * fix re-using index CF sstable names after drop/recreate (CASSANDRA-2872)
 * prepend CF to default index names (CASSANDRA-2903)
 * fix hint replay (CASSANDRA-2928)
 * Properly synchronize repair's merkle tree computation (CASSANDRA-2816)


0.8.1
 * CQL:
   - support for insert, delete in BATCH (CASSANDRA-2537)
   - support for IN to SELECT, UPDATE (CASSANDRA-2553)
   - timestamp support for INSERT, UPDATE, and BATCH (CASSANDRA-2555)
   - TTL support (CASSANDRA-2476)
   - counter support (CASSANDRA-2473)
   - ALTER COLUMNFAMILY (CASSANDRA-1709)
   - DROP INDEX (CASSANDRA-2617)
   - add SCHEMA/TABLE as aliases for KS/CF (CASSANDRA-2743)
   - server handles wait-for-schema-agreement (CASSANDRA-2756)
   - key alias support (CASSANDRA-2480)
 * add support for comparator parameters and a generic ReverseType
   (CASSANDRA-2355)
 * add CompositeType and DynamicCompositeType (CASSANDRA-2231)
 * optimize batches containing multiple updates to the same row
   (CASSANDRA-2583)
 * adjust hinted handoff page size to avoid OOM with large columns 
   (CASSANDRA-2652)
 * mark BRAF buffer invalid post-flush so we don't re-flush partial
   buffers again, especially on CL writes (CASSANDRA-2660)
 * add DROP INDEX support to CLI (CASSANDRA-2616)
 * don't perform HH to client-mode [storageproxy] nodes (CASSANDRA-2668)
 * Improve forceDeserialize/getCompactedRow encapsulation (CASSANDRA-2659)
 * Don't write CounterUpdateColumn to disk in tests (CASSANDRA-2650)
 * Add sstable bulk loading utility (CASSANDRA-1278)
 * avoid replaying hints to dropped columnfamilies (CASSANDRA-2685)
 * add placeholders for missing rows in range query pseudo-RR (CASSANDRA-2680)
 * remove no-op HHOM.renameHints (CASSANDRA-2693)
 * clone super columns to avoid modifying them during flush (CASSANDRA-2675)
 * allow writes to bypass the commitlog for certain keyspaces (CASSANDRA-2683)
 * avoid NPE when bypassing commitlog during memtable flush (CASSANDRA-2781)
 * Added support for making bootstrap retry if nodes flap (CASSANDRA-2644)
 * Added statusthrift to nodetool to report if thrift server is running (CASSANDRA-2722)
 * Fixed rows being cached if they do not exist (CASSANDRA-2723)
 * Support passing tableName and cfName to RowCacheProviders (CASSANDRA-2702)
 * close scrub file handles (CASSANDRA-2669)
 * throttle migration replay (CASSANDRA-2714)
 * optimize column serializer creation (CASSANDRA-2716)
 * Added support for making bootstrap retry if nodes flap (CASSANDRA-2644)
 * Added statusthrift to nodetool to report if thrift server is running
   (CASSANDRA-2722)
 * Fixed rows being cached if they do not exist (CASSANDRA-2723)
 * fix truncate/compaction race (CASSANDRA-2673)
 * workaround large resultsets causing large allocation retention
   by nio sockets (CASSANDRA-2654)
 * fix nodetool ring use with Ec2Snitch (CASSANDRA-2733)
 * fix removing columns and subcolumns that are supressed by a row or
   supercolumn tombstone during replica resolution (CASSANDRA-2590)
 * support sstable2json against snapshot sstables (CASSANDRA-2386)
 * remove active-pull schema requests (CASSANDRA-2715)
 * avoid marking entire list of sstables as actively being compacted
   in multithreaded compaction (CASSANDRA-2765)
 * seek back after deserializing a row to update cache with (CASSANDRA-2752)
 * avoid skipping rows in scrub for counter column family (CASSANDRA-2759)
 * fix ConcurrentModificationException in repair when dealing with 0.7 node
   (CASSANDRA-2767)
 * use threadsafe collections for StreamInSession (CASSANDRA-2766)
 * avoid infinite loop when creating merkle tree (CASSANDRA-2758)
 * avoids unmarking compacting sstable prematurely in cleanup (CASSANDRA-2769)
 * fix NPE when the commit log is bypassed (CASSANDRA-2718)
 * don't throw an exception in SS.isRPCServerRunning (CASSANDRA-2721)
 * make stress.jar executable (CASSANDRA-2744)
 * add daemon mode to java stress (CASSANDRA-2267)
 * expose the DC and rack of a node through JMX and nodetool ring (CASSANDRA-2531)
 * fix cache mbean getSize (CASSANDRA-2781)
 * Add Date, Float, Double, and Boolean types (CASSANDRA-2530)
 * Add startup flag to renew counter node id (CASSANDRA-2788)
 * add jamm agent to cassandra.bat (CASSANDRA-2787)
 * fix repair hanging if a neighbor has nothing to send (CASSANDRA-2797)
 * purge tombstone even if row is in only one sstable (CASSANDRA-2801)
 * Fix wrong purge of deleted cf during compaction (CASSANDRA-2786)
 * fix race that could result in Hadoop writer failing to throw an
   exception encountered after close() (CASSANDRA-2755)
 * fix scan wrongly throwing assertion error (CASSANDRA-2653)
 * Always use even distribution for merkle tree with RandomPartitionner
   (CASSANDRA-2841)
 * fix describeOwnership for OPP (CASSANDRA-2800)
 * ensure that string tokens do not contain commas (CASSANDRA-2762)


0.8.0-final
 * fix CQL grammar warning and cqlsh regression from CASSANDRA-2622
 * add ant generate-cql-html target (CASSANDRA-2526)
 * update CQL consistency levels (CASSANDRA-2566)
 * debian packaging fixes (CASSANDRA-2481, 2647)
 * fix UUIDType, IntegerType for direct buffers (CASSANDRA-2682, 2684)
 * switch to native Thrift for Hadoop map/reduce (CASSANDRA-2667)
 * fix StackOverflowError when building from eclipse (CASSANDRA-2687)
 * only provide replication_factor to strategy_options "help" for
   SimpleStrategy, OldNetworkTopologyStrategy (CASSANDRA-2678, 2713)
 * fix exception adding validators to non-string columns (CASSANDRA-2696)
 * avoid instantiating DatabaseDescriptor in JDBC (CASSANDRA-2694)
 * fix potential stack overflow during compaction (CASSANDRA-2626)
 * clone super columns to avoid modifying them during flush (CASSANDRA-2675)
 * reset underlying iterator in EchoedRow constructor (CASSANDRA-2653)


0.8.0-rc1
 * faster flushes and compaction from fixing excessively pessimistic 
   rebuffering in BRAF (CASSANDRA-2581)
 * fix returning null column values in the python cql driver (CASSANDRA-2593)
 * fix merkle tree splitting exiting early (CASSANDRA-2605)
 * snapshot_before_compaction directory name fix (CASSANDRA-2598)
 * Disable compaction throttling during bootstrap (CASSANDRA-2612) 
 * fix CQL treatment of > and < operators in range slices (CASSANDRA-2592)
 * fix potential double-application of counter updates on commitlog replay
   by moving replay position from header to sstable metadata (CASSANDRA-2419)
 * JDBC CQL driver exposes getColumn for access to timestamp
 * JDBC ResultSetMetadata properties added to AbstractType
 * r/m clustertool (CASSANDRA-2607)
 * add support for presenting row key as a column in CQL result sets 
   (CASSANDRA-2622)
 * Don't allow {LOCAL|EACH}_QUORUM unless strategy is NTS (CASSANDRA-2627)
 * validate keyspace strategy_options during CQL create (CASSANDRA-2624)
 * fix empty Result with secondary index when limit=1 (CASSANDRA-2628)
 * Fix regression where bootstrapping a node with no schema fails
   (CASSANDRA-2625)
 * Allow removing LocationInfo sstables (CASSANDRA-2632)
 * avoid attempting to replay mutations from dropped keyspaces (CASSANDRA-2631)
 * avoid using cached position of a key when GT is requested (CASSANDRA-2633)
 * fix counting bloom filter true positives (CASSANDRA-2637)
 * initialize local ep state prior to gossip startup if needed (CASSANDRA-2638)
 * fix counter increment lost after restart (CASSANDRA-2642)
 * add quote-escaping via backslash to CLI (CASSANDRA-2623)
 * fix pig example script (CASSANDRA-2487)
 * fix dynamic snitch race in adding latencies (CASSANDRA-2618)
 * Start/stop cassandra after more important services such as mdadm in
   debian packaging (CASSANDRA-2481)


0.8.0-beta2
 * fix NPE compacting index CFs (CASSANDRA-2528)
 * Remove checking all column families on startup for compaction candidates 
   (CASSANDRA-2444)
 * validate CQL create keyspace options (CASSANDRA-2525)
 * fix nodetool setcompactionthroughput (CASSANDRA-2550)
 * move	gossip heartbeat back to its own thread (CASSANDRA-2554)
 * validate cql TRUNCATE columnfamily before truncating (CASSANDRA-2570)
 * fix batch_mutate for mixed standard-counter mutations (CASSANDRA-2457)
 * disallow making schema changes to system keyspace (CASSANDRA-2563)
 * fix sending mutation messages multiple times (CASSANDRA-2557)
 * fix incorrect use of NBHM.size in ReadCallback that could cause
   reads to time out even when responses were received (CASSANDRA-2552)
 * trigger read repair correctly for LOCAL_QUORUM reads (CASSANDRA-2556)
 * Allow configuring the number of compaction thread (CASSANDRA-2558)
 * forceUserDefinedCompaction will attempt to compact what it is given
   even if the pessimistic estimate is that there is not enough disk space;
   automatic compactions will only compact 2 or more sstables (CASSANDRA-2575)
 * refuse to apply migrations with older timestamps than the current 
   schema (CASSANDRA-2536)
 * remove unframed Thrift transport option
 * include indexes in snapshots (CASSANDRA-2596)
 * improve ignoring of obsolete mutations in index maintenance (CASSANDRA-2401)
 * recognize attempt to drop just the index while leaving the column
   definition alone (CASSANDRA-2619)
  

0.8.0-beta1
 * remove Avro RPC support (CASSANDRA-926)
 * support for columns that act as incr/decr counters 
   (CASSANDRA-1072, 1937, 1944, 1936, 2101, 2093, 2288, 2105, 2384, 2236, 2342,
   2454)
 * CQL (CASSANDRA-1703, 1704, 1705, 1706, 1707, 1708, 1710, 1711, 1940, 
   2124, 2302, 2277, 2493)
 * avoid double RowMutation serialization on write path (CASSANDRA-1800)
 * make NetworkTopologyStrategy the default (CASSANDRA-1960)
 * configurable internode encryption (CASSANDRA-1567, 2152)
 * human readable column names in sstable2json output (CASSANDRA-1933)
 * change default JMX port to 7199 (CASSANDRA-2027)
 * backwards compatible internal messaging (CASSANDRA-1015)
 * atomic switch of memtables and sstables (CASSANDRA-2284)
 * add pluggable SeedProvider (CASSANDRA-1669)
 * Fix clustertool to not throw exception when calling get_endpoints (CASSANDRA-2437)
 * upgrade to thrift 0.6 (CASSANDRA-2412) 
 * repair works on a token range instead of full ring (CASSANDRA-2324)
 * purge tombstones from row cache (CASSANDRA-2305)
 * push replication_factor into strategy_options (CASSANDRA-1263)
 * give snapshots the same name on each node (CASSANDRA-1791)
 * remove "nodetool loadbalance" (CASSANDRA-2448)
 * multithreaded compaction (CASSANDRA-2191)
 * compaction throttling (CASSANDRA-2156)
 * add key type information and alias (CASSANDRA-2311, 2396)
 * cli no longer divides read_repair_chance by 100 (CASSANDRA-2458)
 * made CompactionInfo.getTaskType return an enum (CASSANDRA-2482)
 * add a server-wide cap on measured memtable memory usage and aggressively
   flush to keep under that threshold (CASSANDRA-2006)
 * add unified UUIDType (CASSANDRA-2233)
 * add off-heap row cache support (CASSANDRA-1969)


0.7.5
 * improvements/fixes to PIG driver (CASSANDRA-1618, CASSANDRA-2387,
   CASSANDRA-2465, CASSANDRA-2484)
 * validate index names (CASSANDRA-1761)
 * reduce contention on Table.flusherLock (CASSANDRA-1954)
 * try harder to detect failures during streaming, cleaning up temporary
   files more reliably (CASSANDRA-2088)
 * shut down server for OOM on a Thrift thread (CASSANDRA-2269)
 * fix tombstone handling in repair and sstable2json (CASSANDRA-2279)
 * preserve version when streaming data from old sstables (CASSANDRA-2283)
 * don't start repair if a neighboring node is marked as dead (CASSANDRA-2290)
 * purge tombstones from row cache (CASSANDRA-2305)
 * Avoid seeking when sstable2json exports the entire file (CASSANDRA-2318)
 * clear Built flag in system table when dropping an index (CASSANDRA-2320)
 * don't allow arbitrary argument for stress.java (CASSANDRA-2323)
 * validate values for index predicates in get_indexed_slice (CASSANDRA-2328)
 * queue secondary indexes for flush before the parent (CASSANDRA-2330)
 * allow job configuration to set the CL used in Hadoop jobs (CASSANDRA-2331)
 * add memtable_flush_queue_size defaulting to 4 (CASSANDRA-2333)
 * Allow overriding of initial_token, storage_port and rpc_port from system
   properties (CASSANDRA-2343)
 * fix comparator used for non-indexed secondary expressions in index scan
   (CASSANDRA-2347)
 * ensure size calculation and write phase of large-row compaction use
   the same threshold for TTL expiration (CASSANDRA-2349)
 * fix race when iterating CFs during add/drop (CASSANDRA-2350)
 * add ConsistencyLevel command to CLI (CASSANDRA-2354)
 * allow negative numbers in the cli (CASSANDRA-2358)
 * hard code serialVersionUID for tokens class (CASSANDRA-2361)
 * fix potential infinite loop in ByteBufferUtil.inputStream (CASSANDRA-2365)
 * fix encoding bugs in HintedHandoffManager, SystemTable when default
   charset is not UTF8 (CASSANDRA-2367)
 * avoids having removed node reappearing in Gossip (CASSANDRA-2371)
 * fix incorrect truncation of long to int when reading columns via block
   index (CASSANDRA-2376)
 * fix NPE during stream session (CASSANDRA-2377)
 * fix race condition that could leave orphaned data files when dropping CF or
   KS (CASSANDRA-2381)
 * fsync statistics component on write (CASSANDRA-2382)
 * fix duplicate results from CFS.scan (CASSANDRA-2406)
 * add IntegerType to CLI help (CASSANDRA-2414)
 * avoid caching token-only decoratedkeys (CASSANDRA-2416)
 * convert mmap assertion to if/throw so scrub can catch it (CASSANDRA-2417)
 * don't overwrite gc log (CASSANDR-2418)
 * invalidate row cache for streamed row to avoid inconsitencies
   (CASSANDRA-2420)
 * avoid copies in range/index scans (CASSANDRA-2425)
 * make sure we don't wipe data during cleanup if the node has not join
   the ring (CASSANDRA-2428)
 * Try harder to close files after compaction (CASSANDRA-2431)
 * re-set bootstrapped flag after move finishes (CASSANDRA-2435)
 * display validation_class in CLI 'describe keyspace' (CASSANDRA-2442)
 * make cleanup compactions cleanup the row cache (CASSANDRA-2451)
 * add column fields validation to scrub (CASSANDRA-2460)
 * use 64KB flush buffer instead of in_memory_compaction_limit (CASSANDRA-2463)
 * fix backslash substitutions in CLI (CASSANDRA-2492)
 * disable cache saving for system CFS (CASSANDRA-2502)
 * fixes for verifying destination availability under hinted conditions
   so UE can be thrown intead of timing out (CASSANDRA-2514)
 * fix update of validation class in column metadata (CASSANDRA-2512)
 * support LOCAL_QUORUM, EACH_QUORUM CLs outside of NTS (CASSANDRA-2516)
 * preserve version when streaming data from old sstables (CASSANDRA-2283)
 * fix backslash substitutions in CLI (CASSANDRA-2492)
 * count a row deletion as one operation towards memtable threshold 
   (CASSANDRA-2519)
 * support LOCAL_QUORUM, EACH_QUORUM CLs outside of NTS (CASSANDRA-2516)


0.7.4
 * add nodetool join command (CASSANDRA-2160)
 * fix secondary indexes on pre-existing or streamed data (CASSANDRA-2244)
 * initialize endpoint in gossiper earlier (CASSANDRA-2228)
 * add ability to write to Cassandra from Pig (CASSANDRA-1828)
 * add rpc_[min|max]_threads (CASSANDRA-2176)
 * add CL.TWO, CL.THREE (CASSANDRA-2013)
 * avoid exporting an un-requested row in sstable2json, when exporting 
   a key that does not exist (CASSANDRA-2168)
 * add incremental_backups option (CASSANDRA-1872)
 * add configurable row limit to Pig loadfunc (CASSANDRA-2276)
 * validate column values in batches as well as single-Column inserts
   (CASSANDRA-2259)
 * move sample schema from cassandra.yaml to schema-sample.txt,
   a cli scripts (CASSANDRA-2007)
 * avoid writing empty rows when scrubbing tombstoned rows (CASSANDRA-2296)
 * fix assertion error in range and index scans for CL < ALL
   (CASSANDRA-2282)
 * fix commitlog replay when flush position refers to data that didn't
   get synced before server died (CASSANDRA-2285)
 * fix fd leak in sstable2json with non-mmap'd i/o (CASSANDRA-2304)
 * reduce memory use during streaming of multiple sstables (CASSANDRA-2301)
 * purge tombstoned rows from cache after GCGraceSeconds (CASSANDRA-2305)
 * allow zero replicas in a NTS datacenter (CASSANDRA-1924)
 * make range queries respect snitch for local replicas (CASSANDRA-2286)
 * fix HH delivery when column index is larger than 2GB (CASSANDRA-2297)
 * make 2ary indexes use parent CF flush thresholds during initial build
   (CASSANDRA-2294)
 * update memtable_throughput to be a long (CASSANDRA-2158)


0.7.3
 * Keep endpoint state until aVeryLongTime (CASSANDRA-2115)
 * lower-latency read repair (CASSANDRA-2069)
 * add hinted_handoff_throttle_delay_in_ms option (CASSANDRA-2161)
 * fixes for cache save/load (CASSANDRA-2172, -2174)
 * Handle whole-row deletions in CFOutputFormat (CASSANDRA-2014)
 * Make memtable_flush_writers flush in parallel (CASSANDRA-2178)
 * Add compaction_preheat_key_cache option (CASSANDRA-2175)
 * refactor stress.py to have only one copy of the format string 
   used for creating row keys (CASSANDRA-2108)
 * validate index names for \w+ (CASSANDRA-2196)
 * Fix Cassandra cli to respect timeout if schema does not settle 
   (CASSANDRA-2187)
 * fix for compaction and cleanup writing old-format data into new-version 
   sstable (CASSANDRA-2211, -2216)
 * add nodetool scrub (CASSANDRA-2217, -2240)
 * fix sstable2json large-row pagination (CASSANDRA-2188)
 * fix EOFing on requests for the last bytes in a file (CASSANDRA-2213)
 * fix BufferedRandomAccessFile bugs (CASSANDRA-2218, -2241)
 * check for memtable flush_after_mins exceeded every 10s (CASSANDRA-2183)
 * fix cache saving on Windows (CASSANDRA-2207)
 * add validateSchemaAgreement call + synchronization to schema
   modification operations (CASSANDRA-2222)
 * fix for reversed slice queries on large rows (CASSANDRA-2212)
 * fat clients were writing local data (CASSANDRA-2223)
 * set DEFAULT_MEMTABLE_LIFETIME_IN_MINS to 24h
 * improve detection and cleanup of partially-written sstables 
   (CASSANDRA-2206)
 * fix supercolumn de/serialization when subcolumn comparator is different
   from supercolumn's (CASSANDRA-2104)
 * fix starting up on Windows when CASSANDRA_HOME contains whitespace
   (CASSANDRA-2237)
 * add [get|set][row|key]cacheSavePeriod to JMX (CASSANDRA-2100)
 * fix Hadoop ColumnFamilyOutputFormat dropping of mutations
   when batch fills up (CASSANDRA-2255)
 * move file deletions off of scheduledtasks executor (CASSANDRA-2253)


0.7.2
 * copy DecoratedKey.key when inserting into caches to avoid retaining
   a reference to the underlying buffer (CASSANDRA-2102)
 * format subcolumn names with subcomparator (CASSANDRA-2136)
 * fix column bloom filter deserialization (CASSANDRA-2165)


0.7.1
 * refactor MessageDigest creation code. (CASSANDRA-2107)
 * buffer network stack to avoid inefficient small TCP messages while avoiding
   the nagle/delayed ack problem (CASSANDRA-1896)
 * check log4j configuration for changes every 10s (CASSANDRA-1525, 1907)
 * more-efficient cross-DC replication (CASSANDRA-1530, -2051, -2138)
 * avoid polluting page cache with commitlog or sstable writes
   and seq scan operations (CASSANDRA-1470)
 * add RMI authentication options to nodetool (CASSANDRA-1921)
 * make snitches configurable at runtime (CASSANDRA-1374)
 * retry hadoop split requests on connection failure (CASSANDRA-1927)
 * implement describeOwnership for BOP, COPP (CASSANDRA-1928)
 * make read repair behave as expected for ConsistencyLevel > ONE
   (CASSANDRA-982, 2038)
 * distributed test harness (CASSANDRA-1859, 1964)
 * reduce flush lock contention (CASSANDRA-1930)
 * optimize supercolumn deserialization (CASSANDRA-1891)
 * fix CFMetaData.apply to only compare objects of the same class 
   (CASSANDRA-1962)
 * allow specifying specific SSTables to compact from JMX (CASSANDRA-1963)
 * fix race condition in MessagingService.targets (CASSANDRA-1959, 2094, 2081)
 * refuse to open sstables from a future version (CASSANDRA-1935)
 * zero-copy reads (CASSANDRA-1714)
 * fix copy bounds for word Text in wordcount demo (CASSANDRA-1993)
 * fixes for contrib/javautils (CASSANDRA-1979)
 * check more frequently for memtable expiration (CASSANDRA-2000)
 * fix writing SSTable column count statistics (CASSANDRA-1976)
 * fix streaming of multiple CFs during bootstrap (CASSANDRA-1992)
 * explicitly set JVM GC new generation size with -Xmn (CASSANDRA-1968)
 * add short options for CLI flags (CASSANDRA-1565)
 * make keyspace argument to "describe keyspace" in CLI optional
   when authenticated to keyspace already (CASSANDRA-2029)
 * added option to specify -Dcassandra.join_ring=false on startup
   to allow "warm spare" nodes or performing JMX maintenance before
   joining the ring (CASSANDRA-526)
 * log migrations at INFO (CASSANDRA-2028)
 * add CLI verbose option in file mode (CASSANDRA-2030)
 * add single-line "--" comments to CLI (CASSANDRA-2032)
 * message serialization tests (CASSANDRA-1923)
 * switch from ivy to maven-ant-tasks (CASSANDRA-2017)
 * CLI attempts to block for new schema to propagate (CASSANDRA-2044)
 * fix potential overflow in nodetool cfstats (CASSANDRA-2057)
 * add JVM shutdownhook to sync commitlog (CASSANDRA-1919)
 * allow nodes to be up without being part of  normal traffic (CASSANDRA-1951)
 * fix CLI "show keyspaces" with null options on NTS (CASSANDRA-2049)
 * fix possible ByteBuffer race conditions (CASSANDRA-2066)
 * reduce garbage generated by MessagingService to prevent load spikes
   (CASSANDRA-2058)
 * fix math in RandomPartitioner.describeOwnership (CASSANDRA-2071)
 * fix deletion of sstable non-data components (CASSANDRA-2059)
 * avoid blocking gossip while deleting handoff hints (CASSANDRA-2073)
 * ignore messages from newer versions, keep track of nodes in gossip 
   regardless of version (CASSANDRA-1970)
 * cache writing moved to CompactionManager to reduce i/o contention and
   updated to use non-cache-polluting writes (CASSANDRA-2053)
 * page through large rows when exporting to JSON (CASSANDRA-2041)
 * add flush_largest_memtables_at and reduce_cache_sizes_at options
   (CASSANDRA-2142)
 * add cli 'describe cluster' command (CASSANDRA-2127)
 * add cli support for setting username/password at 'connect' command 
   (CASSANDRA-2111)
 * add -D option to Stress.java to allow reading hosts from a file 
   (CASSANDRA-2149)
 * bound hints CF throughput between 32M and 256M (CASSANDRA-2148)
 * continue starting when invalid saved cache entries are encountered
   (CASSANDRA-2076)
 * add max_hint_window_in_ms option (CASSANDRA-1459)


0.7.0-final
 * fix offsets to ByteBuffer.get (CASSANDRA-1939)


0.7.0-rc4
 * fix cli crash after backgrounding (CASSANDRA-1875)
 * count timeouts in storageproxy latencies, and include latency 
   histograms in StorageProxyMBean (CASSANDRA-1893)
 * fix CLI get recognition of supercolumns (CASSANDRA-1899)
 * enable keepalive on intra-cluster sockets (CASSANDRA-1766)
 * count timeouts towards dynamicsnitch latencies (CASSANDRA-1905)
 * Expose index-building status in JMX + cli schema description
   (CASSANDRA-1871)
 * allow [LOCAL|EACH]_QUORUM to be used with non-NetworkTopology 
   replication Strategies
 * increased amount of index locks for faster commitlog replay
 * collect secondary index tombstones immediately (CASSANDRA-1914)
 * revert commitlog changes from #1780 (CASSANDRA-1917)
 * change RandomPartitioner min token to -1 to avoid collision w/
   tokens on actual nodes (CASSANDRA-1901)
 * examine the right nibble when validating TimeUUID (CASSANDRA-1910)
 * include secondary indexes in cleanup (CASSANDRA-1916)
 * CFS.scrubDataDirectories should also cleanup invalid secondary indexes
   (CASSANDRA-1904)
 * ability to disable/enable gossip on nodes to force them down
   (CASSANDRA-1108)


0.7.0-rc3
 * expose getNaturalEndpoints in StorageServiceMBean taking byte[]
   key; RMI cannot serialize ByteBuffer (CASSANDRA-1833)
 * infer org.apache.cassandra.locator for replication strategy classes
   when not otherwise specified
 * validation that generates less garbage (CASSANDRA-1814)
 * add TTL support to CLI (CASSANDRA-1838)
 * cli defaults to bytestype for subcomparator when creating
   column families (CASSANDRA-1835)
 * unregister index MBeans when index is dropped (CASSANDRA-1843)
 * make ByteBufferUtil.clone thread-safe (CASSANDRA-1847)
 * change exception for read requests during bootstrap from 
   InvalidRequest to Unavailable (CASSANDRA-1862)
 * respect row-level tombstones post-flush in range scans
   (CASSANDRA-1837)
 * ReadResponseResolver check digests against each other (CASSANDRA-1830)
 * return InvalidRequest when remove of subcolumn without supercolumn
   is requested (CASSANDRA-1866)
 * flush before repair (CASSANDRA-1748)
 * SSTableExport validates key order (CASSANDRA-1884)
 * large row support for SSTableExport (CASSANDRA-1867)
 * Re-cache hot keys post-compaction without hitting disk (CASSANDRA-1878)
 * manage read repair in coordinator instead of data source, to
   provide latency information to dynamic snitch (CASSANDRA-1873)


0.7.0-rc2
 * fix live-column-count of slice ranges including tombstoned supercolumn 
   with live subcolumn (CASSANDRA-1591)
 * rename o.a.c.internal.AntientropyStage -> AntiEntropyStage,
   o.a.c.request.Request_responseStage -> RequestResponseStage,
   o.a.c.internal.Internal_responseStage -> InternalResponseStage
 * add AbstractType.fromString (CASSANDRA-1767)
 * require index_type to be present when specifying index_name
   on ColumnDef (CASSANDRA-1759)
 * fix add/remove index bugs in CFMetadata (CASSANDRA-1768)
 * rebuild Strategy during system_update_keyspace (CASSANDRA-1762)
 * cli updates prompt to ... in continuation lines (CASSANDRA-1770)
 * support multiple Mutations per key in hadoop ColumnFamilyOutputFormat
   (CASSANDRA-1774)
 * improvements to Debian init script (CASSANDRA-1772)
 * use local classloader to check for version.properties (CASSANDRA-1778)
 * Validate that column names in column_metadata are valid for the
   defined comparator, and decode properly in cli (CASSANDRA-1773)
 * use cross-platform newlines in cli (CASSANDRA-1786)
 * add ExpiringColumn support to sstable import/export (CASSANDRA-1754)
 * add flush for each append to periodic commitlog mode; added
   periodic_without_flush option to disable this (CASSANDRA-1780)
 * close file handle used for post-flush truncate (CASSANDRA-1790)
 * various code cleanup (CASSANDRA-1793, -1794, -1795)
 * fix range queries against wrapped range (CASSANDRA-1781)
 * fix consistencylevel calculations for NetworkTopologyStrategy
   (CASSANDRA-1804)
 * cli support index type enum names (CASSANDRA-1810)
 * improved validation of column_metadata (CASSANDRA-1813)
 * reads at ConsistencyLevel > 1 throw UnavailableException
   immediately if insufficient live nodes exist (CASSANDRA-1803)
 * copy bytebuffers for local writes to avoid retaining the entire
   Thrift frame (CASSANDRA-1801)
 * fix NPE adding index to column w/o prior metadata (CASSANDRA-1764)
 * reduce fat client timeout (CASSANDRA-1730)
 * fix botched merge of CASSANDRA-1316


0.7.0-rc1
 * fix compaction and flush races with schema updates (CASSANDRA-1715)
 * add clustertool, config-converter, sstablekeys, and schematool 
   Windows .bat files (CASSANDRA-1723)
 * reject range queries received during bootstrap (CASSANDRA-1739)
 * fix wrapping-range queries on non-minimum token (CASSANDRA-1700)
 * add nodetool cfhistogram (CASSANDRA-1698)
 * limit repaired ranges to what the nodes have in common (CASSANDRA-1674)
 * index scan treats missing columns as not matching secondary
   expressions (CASSANDRA-1745)
 * Fix misuse of DataOutputBuffer.getData in AntiEntropyService
   (CASSANDRA-1729)
 * detect and warn when obsolete version of JNA is present (CASSANDRA-1760)
 * reduce fat client timeout (CASSANDRA-1730)
 * cleanup smallest CFs first to increase free temp space for larger ones
   (CASSANDRA-1811)
 * Update windows .bat files to work outside of main Cassandra
   directory (CASSANDRA-1713)
 * fix read repair regression from 0.6.7 (CASSANDRA-1727)
 * more-efficient read repair (CASSANDRA-1719)
 * fix hinted handoff replay (CASSANDRA-1656)
 * log type of dropped messages (CASSANDRA-1677)
 * upgrade to SLF4J 1.6.1
 * fix ByteBuffer bug in ExpiringColumn.updateDigest (CASSANDRA-1679)
 * fix IntegerType.getString (CASSANDRA-1681)
 * make -Djava.net.preferIPv4Stack=true the default (CASSANDRA-628)
 * add INTERNAL_RESPONSE verb to differentiate from responses related
   to client requests (CASSANDRA-1685)
 * log tpstats when dropping messages (CASSANDRA-1660)
 * include unreachable nodes in describeSchemaVersions (CASSANDRA-1678)
 * Avoid dropping messages off the client request path (CASSANDRA-1676)
 * fix jna errno reporting (CASSANDRA-1694)
 * add friendlier error for UnknownHostException on startup (CASSANDRA-1697)
 * include jna dependency in RPM package (CASSANDRA-1690)
 * add --skip-keys option to stress.py (CASSANDRA-1696)
 * improve cli handling of non-string keys and column names 
   (CASSANDRA-1701, -1693)
 * r/m extra subcomparator line in cli keyspaces output (CASSANDRA-1712)
 * add read repair chance to cli "show keyspaces"
 * upgrade to ConcurrentLinkedHashMap 1.1 (CASSANDRA-975)
 * fix index scan routing (CASSANDRA-1722)
 * fix tombstoning of supercolumns in range queries (CASSANDRA-1734)
 * clear endpoint cache after updating keyspace metadata (CASSANDRA-1741)
 * fix wrapping-range queries on non-minimum token (CASSANDRA-1700)
 * truncate includes secondary indexes (CASSANDRA-1747)
 * retain reference to PendingFile sstables (CASSANDRA-1749)
 * fix sstableimport regression (CASSANDRA-1753)
 * fix for bootstrap when no non-system tables are defined (CASSANDRA-1732)
 * handle replica unavailability in index scan (CASSANDRA-1755)
 * fix service initialization order deadlock (CASSANDRA-1756)
 * multi-line cli commands (CASSANDRA-1742)
 * fix race between snapshot and compaction (CASSANDRA-1736)
 * add listEndpointsPendingHints, deleteHintsForEndpoint JMX methods 
   (CASSANDRA-1551)


0.7.0-beta3
 * add strategy options to describe_keyspace output (CASSANDRA-1560)
 * log warning when using randomly generated token (CASSANDRA-1552)
 * re-organize JMX into .db, .net, .internal, .request (CASSANDRA-1217)
 * allow nodes to change IPs between restarts (CASSANDRA-1518)
 * remember ring state between restarts by default (CASSANDRA-1518)
 * flush index built flag so we can read it before log replay (CASSANDRA-1541)
 * lock row cache updates to prevent race condition (CASSANDRA-1293)
 * remove assertion causing rare (and harmless) error messages in
   commitlog (CASSANDRA-1330)
 * fix moving nodes with no keyspaces defined (CASSANDRA-1574)
 * fix unbootstrap when no data is present in a transfer range (CASSANDRA-1573)
 * take advantage of AVRO-495 to simplify our avro IDL (CASSANDRA-1436)
 * extend authorization hierarchy to column family (CASSANDRA-1554)
 * deletion support in secondary indexes (CASSANDRA-1571)
 * meaningful error message for invalid replication strategy class 
   (CASSANDRA-1566)
 * allow keyspace creation with RF > N (CASSANDRA-1428)
 * improve cli error handling (CASSANDRA-1580)
 * add cache save/load ability (CASSANDRA-1417, 1606, 1647)
 * add StorageService.getDrainProgress (CASSANDRA-1588)
 * Disallow bootstrap to an in-use token (CASSANDRA-1561)
 * Allow dynamic secondary index creation and destruction (CASSANDRA-1532)
 * log auto-guessed memtable thresholds (CASSANDRA-1595)
 * add ColumnDef support to cli (CASSANDRA-1583)
 * reduce index sample time by 75% (CASSANDRA-1572)
 * add cli support for column, strategy metadata (CASSANDRA-1578, 1612)
 * add cli support for schema modification (CASSANDRA-1584)
 * delete temp files on failed compactions (CASSANDRA-1596)
 * avoid blocking for dead nodes during removetoken (CASSANDRA-1605)
 * remove ConsistencyLevel.ZERO (CASSANDRA-1607)
 * expose in-progress compaction type in jmx (CASSANDRA-1586)
 * removed IClock & related classes from internals (CASSANDRA-1502)
 * fix removing tokens from SystemTable on decommission and removetoken
   (CASSANDRA-1609)
 * include CF metadata in cli 'show keyspaces' (CASSANDRA-1613)
 * switch from Properties to HashMap in PropertyFileSnitch to
   avoid synchronization bottleneck (CASSANDRA-1481)
 * PropertyFileSnitch configuration file renamed to 
   cassandra-topology.properties
 * add cli support for get_range_slices (CASSANDRA-1088, CASSANDRA-1619)
 * Make memtable flush thresholds per-CF instead of global 
   (CASSANDRA-1007, 1637)
 * add cli support for binary data without CfDef hints (CASSANDRA-1603)
 * fix building SSTable statistics post-stream (CASSANDRA-1620)
 * fix potential infinite loop in 2ary index queries (CASSANDRA-1623)
 * allow creating NTS keyspaces with no replicas configured (CASSANDRA-1626)
 * add jmx histogram of sstables accessed per read (CASSANDRA-1624)
 * remove system_rename_column_family and system_rename_keyspace from the
   client API until races can be fixed (CASSANDRA-1630, CASSANDRA-1585)
 * add cli sanity tests (CASSANDRA-1582)
 * update GC settings in cassandra.bat (CASSANDRA-1636)
 * cli support for index queries (CASSANDRA-1635)
 * cli support for updating schema memtable settings (CASSANDRA-1634)
 * cli --file option (CASSANDRA-1616)
 * reduce automatically chosen memtable sizes by 50% (CASSANDRA-1641)
 * move endpoint cache from snitch to strategy (CASSANDRA-1643)
 * fix commitlog recovery deleting the newly-created segment as well as
   the old ones (CASSANDRA-1644)
 * upgrade to Thrift 0.5 (CASSANDRA-1367)
 * renamed CL.DCQUORUM to LOCAL_QUORUM and DCQUORUMSYNC to EACH_QUORUM
 * cli truncate support (CASSANDRA-1653)
 * update GC settings in cassandra.bat (CASSANDRA-1636)
 * avoid logging when a node's ip/token is gossipped back to it (CASSANDRA-1666)


0.7-beta2
 * always use UTF-8 for hint keys (CASSANDRA-1439)
 * remove cassandra.yaml dependency from Hadoop and Pig (CASSADRA-1322)
 * expose CfDef metadata in describe_keyspaces (CASSANDRA-1363)
 * restore use of mmap_index_only option (CASSANDRA-1241)
 * dropping a keyspace with no column families generated an error 
   (CASSANDRA-1378)
 * rename RackAwareStrategy to OldNetworkTopologyStrategy, RackUnawareStrategy 
   to SimpleStrategy, DatacenterShardStrategy to NetworkTopologyStrategy,
   AbstractRackAwareSnitch to AbstractNetworkTopologySnitch (CASSANDRA-1392)
 * merge StorageProxy.mutate, mutateBlocking (CASSANDRA-1396)
 * faster UUIDType, LongType comparisons (CASSANDRA-1386, 1393)
 * fix setting read_repair_chance from CLI addColumnFamily (CASSANDRA-1399)
 * fix updates to indexed columns (CASSANDRA-1373)
 * fix race condition leaving to FileNotFoundException (CASSANDRA-1382)
 * fix sharded lock hash on index write path (CASSANDRA-1402)
 * add support for GT/E, LT/E in subordinate index clauses (CASSANDRA-1401)
 * cfId counter got out of sync when CFs were added (CASSANDRA-1403)
 * less chatty schema updates (CASSANDRA-1389)
 * rename column family mbeans. 'type' will now include either 
   'IndexColumnFamilies' or 'ColumnFamilies' depending on the CFS type.
   (CASSANDRA-1385)
 * disallow invalid keyspace and column family names. This includes name that
   matches a '^\w+' regex. (CASSANDRA-1377)
 * use JNA, if present, to take snapshots (CASSANDRA-1371)
 * truncate hints if starting 0.7 for the first time (CASSANDRA-1414)
 * fix FD leak in single-row slicepredicate queries (CASSANDRA-1416)
 * allow index expressions against columns that are not part of the 
   SlicePredicate (CASSANDRA-1410)
 * config-converter properly handles snitches and framed support 
   (CASSANDRA-1420)
 * remove keyspace argument from multiget_count (CASSANDRA-1422)
 * allow specifying cassandra.yaml location as (local or remote) URL
   (CASSANDRA-1126)
 * fix using DynamicEndpointSnitch with NetworkTopologyStrategy
   (CASSANDRA-1429)
 * Add CfDef.default_validation_class (CASSANDRA-891)
 * fix EstimatedHistogram.max (CASSANDRA-1413)
 * quorum read optimization (CASSANDRA-1622)
 * handle zero-length (or missing) rows during HH paging (CASSANDRA-1432)
 * include secondary indexes during schema migrations (CASSANDRA-1406)
 * fix commitlog header race during schema change (CASSANDRA-1435)
 * fix ColumnFamilyStoreMBeanIterator to use new type name (CASSANDRA-1433)
 * correct filename generated by xml->yaml converter (CASSANDRA-1419)
 * add CMSInitiatingOccupancyFraction=75 and UseCMSInitiatingOccupancyOnly
   to default JVM options
 * decrease jvm heap for cassandra-cli (CASSANDRA-1446)
 * ability to modify keyspaces and column family definitions on a live cluster
   (CASSANDRA-1285)
 * support for Hadoop Streaming [non-jvm map/reduce via stdin/out]
   (CASSANDRA-1368)
 * Move persistent sstable stats from the system table to an sstable component
   (CASSANDRA-1430)
 * remove failed bootstrap attempt from pending ranges when gossip times
   it out after 1h (CASSANDRA-1463)
 * eager-create tcp connections to other cluster members (CASSANDRA-1465)
 * enumerate stages and derive stage from message type instead of 
   transmitting separately (CASSANDRA-1465)
 * apply reversed flag during collation from different data sources
   (CASSANDRA-1450)
 * make failure to remove commitlog segment non-fatal (CASSANDRA-1348)
 * correct ordering of drain operations so CL.recover is no longer 
   necessary (CASSANDRA-1408)
 * removed keyspace from describe_splits method (CASSANDRA-1425)
 * rename check_schema_agreement to describe_schema_versions
   (CASSANDRA-1478)
 * fix QUORUM calculation for RF > 3 (CASSANDRA-1487)
 * remove tombstones during non-major compactions when bloom filter
   verifies that row does not exist in other sstables (CASSANDRA-1074)
 * nodes that coordinated a loadbalance in the past could not be seen by
   newly added nodes (CASSANDRA-1467)
 * exposed endpoint states (gossip details) via jmx (CASSANDRA-1467)
 * ensure that compacted sstables are not included when new readers are
   instantiated (CASSANDRA-1477)
 * by default, calculate heap size and memtable thresholds at runtime (CASSANDRA-1469)
 * fix races dealing with adding/dropping keyspaces and column families in
   rapid succession (CASSANDRA-1477)
 * clean up of Streaming system (CASSANDRA-1503, 1504, 1506)
 * add options to configure Thrift socket keepalive and buffer sizes (CASSANDRA-1426)
 * make contrib CassandraServiceDataCleaner recursive (CASSANDRA-1509)
 * min, max compaction threshold are configurable and persistent 
   per-ColumnFamily (CASSANDRA-1468)
 * fix replaying the last mutation in a commitlog unnecessarily 
   (CASSANDRA-1512)
 * invoke getDefaultUncaughtExceptionHandler from DTPE with the original
   exception rather than the ExecutionException wrapper (CASSANDRA-1226)
 * remove Clock from the Thrift (and Avro) API (CASSANDRA-1501)
 * Close intra-node sockets when connection is broken (CASSANDRA-1528)
 * RPM packaging spec file (CASSANDRA-786)
 * weighted request scheduler (CASSANDRA-1485)
 * treat expired columns as deleted (CASSANDRA-1539)
 * make IndexInterval configurable (CASSANDRA-1488)
 * add describe_snitch to Thrift API (CASSANDRA-1490)
 * MD5 authenticator compares plain text submitted password with MD5'd
   saved property, instead of vice versa (CASSANDRA-1447)
 * JMX MessagingService pending and completed counts (CASSANDRA-1533)
 * fix race condition processing repair responses (CASSANDRA-1511)
 * make repair blocking (CASSANDRA-1511)
 * create EndpointSnitchInfo and MBean to expose rack and DC (CASSANDRA-1491)
 * added option to contrib/word_count to output results back to Cassandra
   (CASSANDRA-1342)
 * rewrite Hadoop ColumnFamilyRecordWriter to pool connections, retry to
   multiple Cassandra nodes, and smooth impact on the Cassandra cluster
   by using smaller batch sizes (CASSANDRA-1434)
 * fix setting gc_grace_seconds via CLI (CASSANDRA-1549)
 * support TTL'd index values (CASSANDRA-1536)
 * make removetoken work like decommission (CASSANDRA-1216)
 * make cli comparator-aware and improve quote rules (CASSANDRA-1523,-1524)
 * make nodetool compact and cleanup blocking (CASSANDRA-1449)
 * add memtable, cache information to GCInspector logs (CASSANDRA-1558)
 * enable/disable HintedHandoff via JMX (CASSANDRA-1550)
 * Ignore stray files in the commit log directory (CASSANDRA-1547)
 * Disallow bootstrap to an in-use token (CASSANDRA-1561)


0.7-beta1
 * sstable versioning (CASSANDRA-389)
 * switched to slf4j logging (CASSANDRA-625)
 * add (optional) expiration time for column (CASSANDRA-699)
 * access levels for authentication/authorization (CASSANDRA-900)
 * add ReadRepairChance to CF definition (CASSANDRA-930)
 * fix heisenbug in system tests, especially common on OS X (CASSANDRA-944)
 * convert to byte[] keys internally and all public APIs (CASSANDRA-767)
 * ability to alter schema definitions on a live cluster (CASSANDRA-44)
 * renamed configuration file to cassandra.xml, and log4j.properties to
   log4j-server.properties, which must now be loaded from
   the classpath (which is how our scripts in bin/ have always done it)
   (CASSANDRA-971)
 * change get_count to require a SlicePredicate. create multi_get_count
   (CASSANDRA-744)
 * re-organized endpointsnitch implementations and added SimpleSnitch
   (CASSANDRA-994)
 * Added preload_row_cache option (CASSANDRA-946)
 * add CRC to commitlog header (CASSANDRA-999)
 * removed deprecated batch_insert and get_range_slice methods (CASSANDRA-1065)
 * add truncate thrift method (CASSANDRA-531)
 * http mini-interface using mx4j (CASSANDRA-1068)
 * optimize away copy of sliced row on memtable read path (CASSANDRA-1046)
 * replace constant-size 2GB mmaped segments and special casing for index 
   entries spanning segment boundaries, with SegmentedFile that computes 
   segments that always contain entire entries/rows (CASSANDRA-1117)
 * avoid reading large rows into memory during compaction (CASSANDRA-16)
 * added hadoop OutputFormat (CASSANDRA-1101)
 * efficient Streaming (no more anticompaction) (CASSANDRA-579)
 * split commitlog header into separate file and add size checksum to
   mutations (CASSANDRA-1179)
 * avoid allocating a new byte[] for each mutation on replay (CASSANDRA-1219)
 * revise HH schema to be per-endpoint (CASSANDRA-1142)
 * add joining/leaving status to nodetool ring (CASSANDRA-1115)
 * allow multiple repair sessions per node (CASSANDRA-1190)
 * optimize away MessagingService for local range queries (CASSANDRA-1261)
 * make framed transport the default so malformed requests can't OOM the 
   server (CASSANDRA-475)
 * significantly faster reads from row cache (CASSANDRA-1267)
 * take advantage of row cache during range queries (CASSANDRA-1302)
 * make GCGraceSeconds a per-ColumnFamily value (CASSANDRA-1276)
 * keep persistent row size and column count statistics (CASSANDRA-1155)
 * add IntegerType (CASSANDRA-1282)
 * page within a single row during hinted handoff (CASSANDRA-1327)
 * push DatacenterShardStrategy configuration into keyspace definition,
   eliminating datacenter.properties. (CASSANDRA-1066)
 * optimize forward slices starting with '' and single-index-block name 
   queries by skipping the column index (CASSANDRA-1338)
 * streaming refactor (CASSANDRA-1189)
 * faster comparison for UUID types (CASSANDRA-1043)
 * secondary index support (CASSANDRA-749 and subtasks)
 * make compaction buckets deterministic (CASSANDRA-1265)


0.6.6
 * Allow using DynamicEndpointSnitch with RackAwareStrategy (CASSANDRA-1429)
 * remove the remaining vestiges of the unfinished DatacenterShardStrategy 
   (replaced by NetworkTopologyStrategy in 0.7)
   

0.6.5
 * fix key ordering in range query results with RandomPartitioner
   and ConsistencyLevel > ONE (CASSANDRA-1145)
 * fix for range query starting with the wrong token range (CASSANDRA-1042)
 * page within a single row during hinted handoff (CASSANDRA-1327)
 * fix compilation on non-sun JDKs (CASSANDRA-1061)
 * remove String.trim() call on row keys in batch mutations (CASSANDRA-1235)
 * Log summary of dropped messages instead of spamming log (CASSANDRA-1284)
 * add dynamic endpoint snitch (CASSANDRA-981)
 * fix streaming for keyspaces with hyphens in their name (CASSANDRA-1377)
 * fix errors in hard-coded bloom filter optKPerBucket by computing it
   algorithmically (CASSANDRA-1220
 * remove message deserialization stage, and uncap read/write stages
   so slow reads/writes don't block gossip processing (CASSANDRA-1358)
 * add jmx port configuration to Debian package (CASSANDRA-1202)
 * use mlockall via JNA, if present, to prevent Linux from swapping
   out parts of the JVM (CASSANDRA-1214)


0.6.4
 * avoid queuing multiple hint deliveries for the same endpoint
   (CASSANDRA-1229)
 * better performance for and stricter checking of UTF8 column names
   (CASSANDRA-1232)
 * extend option to lower compaction priority to hinted handoff
   as well (CASSANDRA-1260)
 * log errors in gossip instead of re-throwing (CASSANDRA-1289)
 * avoid aborting commitlog replay prematurely if a flushed-but-
   not-removed commitlog segment is encountered (CASSANDRA-1297)
 * fix duplicate rows being read during mapreduce (CASSANDRA-1142)
 * failure detection wasn't closing command sockets (CASSANDRA-1221)
 * cassandra-cli.bat works on windows (CASSANDRA-1236)
 * pre-emptively drop requests that cannot be processed within RPCTimeout
   (CASSANDRA-685)
 * add ack to Binary write verb and update CassandraBulkLoader
   to wait for acks for each row (CASSANDRA-1093)
 * added describe_partitioner Thrift method (CASSANDRA-1047)
 * Hadoop jobs no longer require the Cassandra storage-conf.xml
   (CASSANDRA-1280, CASSANDRA-1047)
 * log thread pool stats when GC is excessive (CASSANDRA-1275)
 * remove gossip message size limit (CASSANDRA-1138)
 * parallelize local and remote reads during multiget, and respect snitch 
   when determining whether to do local read for CL.ONE (CASSANDRA-1317)
 * fix read repair to use requested consistency level on digest mismatch,
   rather than assuming QUORUM (CASSANDRA-1316)
 * process digest mismatch re-reads in parallel (CASSANDRA-1323)
 * switch hints CF comparator to BytesType (CASSANDRA-1274)


0.6.3
 * retry to make streaming connections up to 8 times. (CASSANDRA-1019)
 * reject describe_ring() calls on invalid keyspaces (CASSANDRA-1111)
 * fix cache size calculation for size of 100% (CASSANDRA-1129)
 * fix cache capacity only being recalculated once (CASSANDRA-1129)
 * remove hourly scan of all hints on the off chance that the gossiper
   missed a status change; instead, expose deliverHintsToEndpoint to JMX
   so it can be done manually, if necessary (CASSANDRA-1141)
 * don't reject reads at CL.ALL (CASSANDRA-1152)
 * reject deletions to supercolumns in CFs containing only standard
   columns (CASSANDRA-1139)
 * avoid preserving login information after client disconnects
   (CASSANDRA-1057)
 * prefer sun jdk to openjdk in debian init script (CASSANDRA-1174)
 * detect partioner config changes between restarts and fail fast 
   (CASSANDRA-1146)
 * use generation time to resolve node token reassignment disagreements
   (CASSANDRA-1118)
 * restructure the startup ordering of Gossiper and MessageService to avoid
   timing anomalies (CASSANDRA-1160)
 * detect incomplete commit log hearders (CASSANDRA-1119)
 * force anti-entropy service to stream files on the stream stage to avoid
   sending streams out of order (CASSANDRA-1169)
 * remove inactive stream managers after AES streams files (CASSANDRA-1169)
 * allow removing entire row through batch_mutate Deletion (CASSANDRA-1027)
 * add JMX metrics for row-level bloom filter false positives (CASSANDRA-1212)
 * added a redhat init script to contrib (CASSANDRA-1201)
 * use midpoint when bootstrapping a new machine into range with not
   much data yet instead of random token (CASSANDRA-1112)
 * kill server on OOM in executor stage as well as Thrift (CASSANDRA-1226)
 * remove opportunistic repairs, when two machines with overlapping replica
   responsibilities happen to finish major compactions of the same CF near
   the same time.  repairs are now fully manual (CASSANDRA-1190)
 * add ability to lower compaction priority (default is no change from 0.6.2)
   (CASSANDRA-1181)


0.6.2
 * fix contrib/word_count build. (CASSANDRA-992)
 * split CommitLogExecutorService into BatchCommitLogExecutorService and 
   PeriodicCommitLogExecutorService (CASSANDRA-1014)
 * add latency histograms to CFSMBean (CASSANDRA-1024)
 * make resolving timestamp ties deterministic by using value bytes
   as a tiebreaker (CASSANDRA-1039)
 * Add option to turn off Hinted Handoff (CASSANDRA-894)
 * fix windows startup (CASSANDRA-948)
 * make concurrent_reads, concurrent_writes configurable at runtime via JMX
   (CASSANDRA-1060)
 * disable GCInspector on non-Sun JVMs (CASSANDRA-1061)
 * fix tombstone handling in sstable rows with no other data (CASSANDRA-1063)
 * fix size of row in spanned index entries (CASSANDRA-1056)
 * install json2sstable, sstable2json, and sstablekeys to Debian package
 * StreamingService.StreamDestinations wouldn't empty itself after streaming
   finished (CASSANDRA-1076)
 * added Collections.shuffle(splits) before returning the splits in 
   ColumnFamilyInputFormat (CASSANDRA-1096)
 * do not recalculate cache capacity post-compaction if it's been manually 
   modified (CASSANDRA-1079)
 * better defaults for flush sorter + writer executor queue sizes
   (CASSANDRA-1100)
 * windows scripts for SSTableImport/Export (CASSANDRA-1051)
 * windows script for nodetool (CASSANDRA-1113)
 * expose PhiConvictThreshold (CASSANDRA-1053)
 * make repair of RF==1 a no-op (CASSANDRA-1090)
 * improve default JVM GC options (CASSANDRA-1014)
 * fix SlicePredicate serialization inside Hadoop jobs (CASSANDRA-1049)
 * close Thrift sockets in Hadoop ColumnFamilyRecordReader (CASSANDRA-1081)


0.6.1
 * fix NPE in sstable2json when no excluded keys are given (CASSANDRA-934)
 * keep the replica set constant throughout the read repair process
   (CASSANDRA-937)
 * allow querying getAllRanges with empty token list (CASSANDRA-933)
 * fix command line arguments inversion in clustertool (CASSANDRA-942)
 * fix race condition that could trigger a false-positive assertion
   during post-flush discard of old commitlog segments (CASSANDRA-936)
 * fix neighbor calculation for anti-entropy repair (CASSANDRA-924)
 * perform repair even for small entropy differences (CASSANDRA-924)
 * Use hostnames in CFInputFormat to allow Hadoop's naive string-based
   locality comparisons to work (CASSANDRA-955)
 * cache read-only BufferedRandomAccessFile length to avoid
   3 system calls per invocation (CASSANDRA-950)
 * nodes with IPv6 (and no IPv4) addresses could not join cluster
   (CASSANDRA-969)
 * Retrieve the correct number of undeleted columns, if any, from
   a supercolumn in a row that had been deleted previously (CASSANDRA-920)
 * fix index scans that cross the 2GB mmap boundaries for both mmap
   and standard i/o modes (CASSANDRA-866)
 * expose drain via nodetool (CASSANDRA-978)


0.6.0-RC1
 * JMX drain to flush memtables and run through commit log (CASSANDRA-880)
 * Bootstrapping can skip ranges under the right conditions (CASSANDRA-902)
 * fix merging row versions in range_slice for CL > ONE (CASSANDRA-884)
 * default write ConsistencyLeven chaned from ZERO to ONE
 * fix for index entries spanning mmap buffer boundaries (CASSANDRA-857)
 * use lexical comparison if time part of TimeUUIDs are the same 
   (CASSANDRA-907)
 * bound read, mutation, and response stages to fix possible OOM
   during log replay (CASSANDRA-885)
 * Use microseconds-since-epoch (UTC) in cli, instead of milliseconds
 * Treat batch_mutate Deletion with null supercolumn as "apply this predicate 
   to top level supercolumns" (CASSANDRA-834)
 * Streaming destination nodes do not update their JMX status (CASSANDRA-916)
 * Fix internal RPC timeout calculation (CASSANDRA-911)
 * Added Pig loadfunc to contrib/pig (CASSANDRA-910)


0.6.0-beta3
 * fix compaction bucketing bug (CASSANDRA-814)
 * update windows batch file (CASSANDRA-824)
 * deprecate KeysCachedFraction configuration directive in favor
   of KeysCached; move to unified-per-CF key cache (CASSANDRA-801)
 * add invalidateRowCache to ColumnFamilyStoreMBean (CASSANDRA-761)
 * send Handoff hints to natural locations to reduce load on
   remaining nodes in a failure scenario (CASSANDRA-822)
 * Add RowWarningThresholdInMB configuration option to warn before very 
   large rows get big enough to threaten node stability, and -x option to
   be able to remove them with sstable2json if the warning is unheeded
   until it's too late (CASSANDRA-843)
 * Add logging of GC activity (CASSANDRA-813)
 * fix ConcurrentModificationException in commitlog discard (CASSANDRA-853)
 * Fix hardcoded row count in Hadoop RecordReader (CASSANDRA-837)
 * Add a jmx status to the streaming service and change several DEBUG
   messages to INFO (CASSANDRA-845)
 * fix classpath in cassandra-cli.bat for Windows (CASSANDRA-858)
 * allow re-specifying host, port to cassandra-cli if invalid ones
   are first tried (CASSANDRA-867)
 * fix race condition handling rpc timeout in the coordinator
   (CASSANDRA-864)
 * Remove CalloutLocation and StagingFileDirectory from storage-conf files 
   since those settings are no longer used (CASSANDRA-878)
 * Parse a long from RowWarningThresholdInMB instead of an int (CASSANDRA-882)
 * Remove obsolete ControlPort code from DatabaseDescriptor (CASSANDRA-886)
 * move skipBytes side effect out of assert (CASSANDRA-899)
 * add "double getLoad" to StorageServiceMBean (CASSANDRA-898)
 * track row stats per CF at compaction time (CASSANDRA-870)
 * disallow CommitLogDirectory matching a DataFileDirectory (CASSANDRA-888)
 * default key cache size is 200k entries, changed from 10% (CASSANDRA-863)
 * add -Dcassandra-foreground=yes to cassandra.bat
 * exit if cluster name is changed unexpectedly (CASSANDRA-769)


0.6.0-beta1/beta2
 * add batch_mutate thrift command, deprecating batch_insert (CASSANDRA-336)
 * remove get_key_range Thrift API, deprecated in 0.5 (CASSANDRA-710)
 * add optional login() Thrift call for authentication (CASSANDRA-547)
 * support fat clients using gossiper and StorageProxy to perform
   replication in-process [jvm-only] (CASSANDRA-535)
 * support mmapped I/O for reads, on by default on 64bit JVMs 
   (CASSANDRA-408, CASSANDRA-669)
 * improve insert concurrency, particularly during Hinted Handoff
   (CASSANDRA-658)
 * faster network code (CASSANDRA-675)
 * stress.py moved to contrib (CASSANDRA-635)
 * row caching [must be explicitly enabled per-CF in config] (CASSANDRA-678)
 * present a useful measure of compaction progress in JMX (CASSANDRA-599)
 * add bin/sstablekeys (CASSNADRA-679)
 * add ConsistencyLevel.ANY (CASSANDRA-687)
 * make removetoken remove nodes from gossip entirely (CASSANDRA-644)
 * add ability to set cache sizes at runtime (CASSANDRA-708)
 * report latency and cache hit rate statistics with lifetime totals
   instead of average over the last minute (CASSANDRA-702)
 * support get_range_slice for RandomPartitioner (CASSANDRA-745)
 * per-keyspace replication factory and replication strategy (CASSANDRA-620)
 * track latency in microseconds (CASSANDRA-733)
 * add describe_ Thrift methods, deprecating get_string_property and 
   get_string_list_property
 * jmx interface for tracking operation mode and streams in general.
   (CASSANDRA-709)
 * keep memtables in sorted order to improve range query performance
   (CASSANDRA-799)
 * use while loop instead of recursion when trimming sstables compaction list 
   to avoid blowing stack in pathological cases (CASSANDRA-804)
 * basic Hadoop map/reduce support (CASSANDRA-342)


0.5.1
 * ensure all files for an sstable are streamed to the same directory.
   (CASSANDRA-716)
 * more accurate load estimate for bootstrapping (CASSANDRA-762)
 * tolerate dead or unavailable bootstrap target on write (CASSANDRA-731)
 * allow larger numbers of keys (> 140M) in a sstable bloom filter
   (CASSANDRA-790)
 * include jvm argument improvements from CASSANDRA-504 in debian package
 * change streaming chunk size to 32MB to accomodate Windows XP limitations
   (was 64MB) (CASSANDRA-795)
 * fix get_range_slice returning results in the wrong order (CASSANDRA-781)
 

0.5.0 final
 * avoid attempting to delete temporary bootstrap files twice (CASSANDRA-681)
 * fix bogus NaN in nodeprobe cfstats output (CASSANDRA-646)
 * provide a policy for dealing with single thread executors w/ a full queue
   (CASSANDRA-694)
 * optimize inner read in MessagingService, vastly improving multiple-node
   performance (CASSANDRA-675)
 * wait for table flush before streaming data back to a bootstrapping node.
   (CASSANDRA-696)
 * keep track of bootstrapping sources by table so that bootstrapping doesn't 
   give the indication of finishing early (CASSANDRA-673)


0.5.0 RC3
 * commit the correct version of the patch for CASSANDRA-663


0.5.0 RC2 (unreleased)
 * fix bugs in converting get_range_slice results to Thrift 
   (CASSANDRA-647, CASSANDRA-649)
 * expose java.util.concurrent.TimeoutException in StorageProxy methods
   (CASSANDRA-600)
 * TcpConnectionManager was holding on to disconnected connections, 
   giving the false indication they were being used. (CASSANDRA-651)
 * Remove duplicated write. (CASSANDRA-662)
 * Abort bootstrap if IP is already in the token ring (CASSANDRA-663)
 * increase default commitlog sync period, and wait for last sync to 
   finish before submitting another (CASSANDRA-668)


0.5.0 RC1
 * Fix potential NPE in get_range_slice (CASSANDRA-623)
 * add CRC32 to commitlog entries (CASSANDRA-605)
 * fix data streaming on windows (CASSANDRA-630)
 * GC compacted sstables after cleanup and compaction (CASSANDRA-621)
 * Speed up anti-entropy validation (CASSANDRA-629)
 * Fix anti-entropy assertion error (CASSANDRA-639)
 * Fix pending range conflicts when bootstapping or moving
   multiple nodes at once (CASSANDRA-603)
 * Handle obsolete gossip related to node movement in the case where
   one or more nodes is down when the movement occurs (CASSANDRA-572)
 * Include dead nodes in gossip to avoid a variety of problems
   and fix HH to removed nodes (CASSANDRA-634)
 * return an InvalidRequestException for mal-formed SlicePredicates
   (CASSANDRA-643)
 * fix bug determining closest neighbor for use in multiple datacenters
   (CASSANDRA-648)
 * Vast improvements in anticompaction speed (CASSANDRA-607)
 * Speed up log replay and writes by avoiding redundant serializations
   (CASSANDRA-652)


0.5.0 beta 2
 * Bootstrap improvements (several tickets)
 * add nodeprobe repair anti-entropy feature (CASSANDRA-193, CASSANDRA-520)
 * fix possibility of partition when many nodes restart at once
   in clusters with multiple seeds (CASSANDRA-150)
 * fix NPE in get_range_slice when no data is found (CASSANDRA-578)
 * fix potential NPE in hinted handoff (CASSANDRA-585)
 * fix cleanup of local "system" keyspace (CASSANDRA-576)
 * improve computation of cluster load balance (CASSANDRA-554)
 * added super column read/write, column count, and column/row delete to
   cassandra-cli (CASSANDRA-567, CASSANDRA-594)
 * fix returning live subcolumns of deleted supercolumns (CASSANDRA-583)
 * respect JAVA_HOME in bin/ scripts (several tickets)
 * add StorageService.initClient for fat clients on the JVM (CASSANDRA-535)
   (see contrib/client_only for an example of use)
 * make consistency_level functional in get_range_slice (CASSANDRA-568)
 * optimize key deserialization for RandomPartitioner (CASSANDRA-581)
 * avoid GCing tombstones except on major compaction (CASSANDRA-604)
 * increase failure conviction threshold, resulting in less nodes
   incorrectly (and temporarily) marked as down (CASSANDRA-610)
 * respect memtable thresholds during log replay (CASSANDRA-609)
 * support ConsistencyLevel.ALL on read (CASSANDRA-584)
 * add nodeprobe removetoken command (CASSANDRA-564)


0.5.0 beta
 * Allow multiple simultaneous flushes, improving flush throughput 
   on multicore systems (CASSANDRA-401)
 * Split up locks to improve write and read throughput on multicore systems
   (CASSANDRA-444, CASSANDRA-414)
 * More efficient use of memory during compaction (CASSANDRA-436)
 * autobootstrap option: when enabled, all non-seed nodes will attempt
   to bootstrap when started, until bootstrap successfully
   completes. -b option is removed.  (CASSANDRA-438)
 * Unless a token is manually specified in the configuration xml,
   a bootstraping node will use a token that gives it half the
   keys from the most-heavily-loaded node in the cluster,
   instead of generating a random token. 
   (CASSANDRA-385, CASSANDRA-517)
 * Miscellaneous bootstrap fixes (several tickets)
 * Ability to change a node's token even after it has data on it
   (CASSANDRA-541)
 * Ability to decommission a live node from the ring (CASSANDRA-435)
 * Semi-automatic loadbalancing via nodeprobe (CASSANDRA-192)
 * Add ability to set compaction thresholds at runtime via
   JMX / nodeprobe.  (CASSANDRA-465)
 * Add "comment" field to ColumnFamily definition. (CASSANDRA-481)
 * Additional JMX metrics (CASSANDRA-482)
 * JSON based export and import tools (several tickets)
 * Hinted Handoff fixes (several tickets)
 * Add key cache to improve read performance (CASSANDRA-423)
 * Simplified construction of custom ReplicationStrategy classes
   (CASSANDRA-497)
 * Graphical application (Swing) for ring integrity verification and 
   visualization was added to contrib (CASSANDRA-252)
 * Add DCQUORUM, DCQUORUMSYNC consistency levels and corresponding
   ReplicationStrategy / EndpointSnitch classes.  Experimental.
   (CASSANDRA-492)
 * Web client interface added to contrib (CASSANDRA-457)
 * More-efficient flush for Random, CollatedOPP partitioners 
   for normal writes (CASSANDRA-446) and bulk load (CASSANDRA-420)
 * Add MemtableFlushAfterMinutes, a global replacement for the old 
   per-CF FlushPeriodInMinutes setting (CASSANDRA-463)
 * optimizations to slice reading (CASSANDRA-350) and supercolumn
   queries (CASSANDRA-510)
 * force binding to given listenaddress for nodes with multiple
   interfaces (CASSANDRA-546)
 * stress.py benchmarking tool improvements (several tickets)
 * optimized replica placement code (CASSANDRA-525)
 * faster log replay on restart (CASSANDRA-539, CASSANDRA-540)
 * optimized local-node writes (CASSANDRA-558)
 * added get_range_slice, deprecating get_key_range (CASSANDRA-344)
 * expose TimedOutException to thrift (CASSANDRA-563)
 

0.4.2
 * Add validation disallowing null keys (CASSANDRA-486)
 * Fix race conditions in TCPConnectionManager (CASSANDRA-487)
 * Fix using non-utf8-aware comparison as a sanity check.
   (CASSANDRA-493)
 * Improve default garbage collector options (CASSANDRA-504)
 * Add "nodeprobe flush" (CASSANDRA-505)
 * remove NotFoundException from get_slice throws list (CASSANDRA-518)
 * fix get (not get_slice) of entire supercolumn (CASSANDRA-508)
 * fix null token during bootstrap (CASSANDRA-501)


0.4.1
 * Fix FlushPeriod columnfamily configuration regression
   (CASSANDRA-455)
 * Fix long column name support (CASSANDRA-460)
 * Fix for serializing a row that only contains tombstones
   (CASSANDRA-458)
 * Fix for discarding unneeded commitlog segments (CASSANDRA-459)
 * Add SnapshotBeforeCompaction configuration option (CASSANDRA-426)
 * Fix compaction abort under insufficient disk space (CASSANDRA-473)
 * Fix reading subcolumn slice from tombstoned CF (CASSANDRA-484)
 * Fix race condition in RVH causing occasional NPE (CASSANDRA-478)


0.4.0
 * fix get_key_range problems when a node is down (CASSANDRA-440)
   and add UnavailableException to more Thrift methods
 * Add example EndPointSnitch contrib code (several tickets)


0.4.0 RC2
 * fix SSTable generation clash during compaction (CASSANDRA-418)
 * reject method calls with null parameters (CASSANDRA-308)
 * properly order ranges in nodeprobe output (CASSANDRA-421)
 * fix logging of certain errors on executor threads (CASSANDRA-425)


0.4.0 RC1
 * Bootstrap feature is live; use -b on startup (several tickets)
 * Added multiget api (CASSANDRA-70)
 * fix Deadlock with SelectorManager.doProcess and TcpConnection.write
   (CASSANDRA-392)
 * remove key cache b/c of concurrency bugs in third-party
   CLHM library (CASSANDRA-405)
 * update non-major compaction logic to use two threshold values
   (CASSANDRA-407)
 * add periodic / batch commitlog sync modes (several tickets)
 * inline BatchMutation into batch_insert params (CASSANDRA-403)
 * allow setting the logging level at runtime via mbean (CASSANDRA-402)
 * change default comparator to BytesType (CASSANDRA-400)
 * add forwards-compatible ConsistencyLevel parameter to get_key_range
   (CASSANDRA-322)
 * r/m special case of blocking for local destination when writing with 
   ConsistencyLevel.ZERO (CASSANDRA-399)
 * Fixes to make BinaryMemtable [bulk load interface] useful (CASSANDRA-337);
   see contrib/bmt_example for an example of using it.
 * More JMX properties added (several tickets)
 * Thrift changes (several tickets)
    - Merged _super get methods with the normal ones; return values
      are now of ColumnOrSuperColumn.
    - Similarly, merged batch_insert_super into batch_insert.



0.4.0 beta
 * On-disk data format has changed to allow billions of keys/rows per
   node instead of only millions
 * Multi-keyspace support
 * Scan all sstables for all queries to avoid situations where
   different types of operation on the same ColumnFamily could
   disagree on what data was present
 * Snapshot support via JMX
 * Thrift API has changed a _lot_:
    - removed time-sorted CFs; instead, user-defined comparators
      may be defined on the column names, which are now byte arrays.
      Default comparators are provided for UTF8, Bytes, Ascii, Long (i64),
      and UUID types.
    - removed colon-delimited strings in thrift api in favor of explicit
      structs such as ColumnPath, ColumnParent, etc.  Also normalized
      thrift struct and argument naming.
    - Added columnFamily argument to get_key_range.
    - Change signature of get_slice to accept starting and ending
      columns as well as an offset.  (This allows use of indexes.)
      Added "ascending" flag to allow reasonably-efficient reverse
      scans as well.  Removed get_slice_by_range as redundant.
    - get_key_range operates on one CF at a time
    - changed `block` boolean on insert methods to ConsistencyLevel enum,
      with options of NONE, ONE, QUORUM, and ALL.
    - added similar consistency_level parameter to read methods
    - column-name-set slice with no names given now returns zero columns
      instead of all of them.  ("all" can run your server out of memory.
      use a range-based slice with a high max column count instead.)
 * Removed the web interface. Node information can now be obtained by 
   using the newly introduced nodeprobe utility.
 * More JMX stats
 * Remove magic values from internals (e.g. special key to indicate
   when to flush memtables)
 * Rename configuration "table" to "keyspace"
 * Moved to crash-only design; no more shutdown (just kill the process)
 * Lots of bug fixes

Full list of issues resolved in 0.4 is at https://issues.apache.org/jira/secure/IssueNavigator.jspa?reset=true&&pid=12310865&fixfor=12313862&resolution=1&sorter/field=issuekey&sorter/order=DESC


0.3.0 RC3
 * Fix potential deadlock under load in TCPConnection.
   (CASSANDRA-220)


0.3.0 RC2
 * Fix possible data loss when server is stopped after replaying
   log but before new inserts force memtable flush.
   (CASSANDRA-204)
 * Added BUGS file


0.3.0 RC1
 * Range queries on keys, including user-defined key collation
 * Remove support
 * Workarounds for a weird bug in JDK select/register that seems
   particularly common on VM environments. Cassandra should deploy
   fine on EC2 now
 * Much improved infrastructure: the beginnings of a decent test suite
   ("ant test" for unit tests; "nosetests" for system tests), code
   coverage reporting, etc.
 * Expanded node status reporting via JMX
 * Improved error reporting/logging on both server and client
 * Reduced memory footprint in default configuration
 * Combined blocking and non-blocking versions of insert APIs
 * Added FlushPeriodInMinutes configuration parameter to force
   flushing of infrequently-updated ColumnFamilies<|MERGE_RESOLUTION|>--- conflicted
+++ resolved
@@ -1,4 +1,3 @@
-<<<<<<< HEAD
 3.0.4
  * Introduce backpressure for hints (CASSANDRA-10972)
  * Fix ClusteringPrefix not being able to read tombstone range boundaries (CASSANDRA-11158)
@@ -17,10 +16,7 @@
  * Add dropped_columns to the list of schema table so it gets handled
    properly (CASSANDRA-11050)
 Merged from 2.2:
-=======
-2.2.6
  * Avoid NPE when serializing ErrorMessage with null message (CASSANDRA-11167)
->>>>>>> 50095947
  * Replacing an aggregate with a new version doesn't reset INITCOND (CASSANDRA-10840)
  * (cqlsh) cqlsh cannot be called through symlink (CASSANDRA-11037)
  * fix ohc and java-driver pom dependencies in build.xml (CASSANDRA-10793)
