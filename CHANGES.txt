--- conflicted
+++ resolved
@@ -1,12 +1,8 @@
-<<<<<<< HEAD
 3.7
  * Don't use static dataDirectories field in Directories instances (CASSANDRA-11647)
 Merged from 3.0:
-=======
-3.0.7
  * Remove unneeded code to repair index summaries that have
    been improperly down-sampled (CASSANDRA-11127)
->>>>>>> 6f236c80
  * Avoid WriteTimeoutExceptions during commit log replay due to materialized
    view lock contention (CASSANDRA-11891)
  * Prevent OOM failures on SSTable corruption, improve tests for corruption detection (CASSANDRA-9530)
