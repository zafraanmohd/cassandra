--- conflicted
+++ resolved
@@ -70,12 +70,9 @@
              defaultColumnCountHistogram(),
              ReplayPosition.NONE,
              Long.MIN_VALUE,
-<<<<<<< HEAD
+             Long.MAX_VALUE,
              Integer.MAX_VALUE,
              NO_BLOOM_FLITER_FP_CHANCE,
-=======
-             Long.MAX_VALUE,
->>>>>>> e580ef10
              NO_COMPRESSION_RATIO,
              null,
              Collections.<Integer>emptySet(),
@@ -88,7 +85,6 @@
                             ReplayPosition replayPosition,
                             long minTimestamp,
                             long maxTimestamp,
-<<<<<<< HEAD
                             int maxLocalDeletionTime,
                             double bloomFilterFPChance,
                             double compressionRatio,
@@ -96,12 +92,6 @@
                             Set<Integer> ancestors,
                             StreamingHistogram estimatedTombstoneDropTime,
                             int sstableLevel)
-=======
-                            double cr,
-                            String partitioner,
-                            Set<Integer> ancestors,
-                            StreamingHistogram estimatedTombstoneDropTime)
->>>>>>> e580ef10
     {
         this.estimatedRowSize = rowSizes;
         this.estimatedColumnCount = columnCounts;
