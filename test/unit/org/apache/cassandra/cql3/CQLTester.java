--- conflicted
+++ resolved
@@ -62,14 +62,10 @@
 import org.apache.cassandra.service.ClientState;
 import org.apache.cassandra.service.QueryState;
 import org.apache.cassandra.service.StorageService;
-<<<<<<< HEAD
-import org.apache.cassandra.transport.*;
 import org.apache.cassandra.transport.ProtocolVersion;
-=======
 import org.apache.cassandra.transport.ConfiguredLimit;
 import org.apache.cassandra.transport.Event;
 import org.apache.cassandra.transport.Server;
->>>>>>> 0388d89e
 import org.apache.cassandra.transport.messages.ResultMessage;
 import org.apache.cassandra.utils.ByteBufferUtil;
 import org.apache.cassandra.utils.FBUtilities;
@@ -95,14 +91,9 @@
     private static org.apache.cassandra.transport.Server server;
     protected static final int nativePort;
     protected static final InetAddress nativeAddr;
-<<<<<<< HEAD
     private static final Map<ProtocolVersion, Cluster> clusters = new HashMap<>();
     private static final Map<ProtocolVersion, Session> sessions = new HashMap<>();
-=======
     protected static ConfiguredLimit protocolVersionLimit;
-    private static final Map<Integer, Cluster> clusters = new HashMap<>();
-    private static final Map<Integer, Session> sessions = new HashMap<>();
->>>>>>> 0388d89e
 
     private static boolean isServerPrepared = false;
 
@@ -410,12 +401,12 @@
             if (clusters.containsKey(version))
                 continue;
 
-            if (version > protocolVersionLimit.getMaxVersion())
+            if (version.isGreaterThan(protocolVersionLimit.getMaxVersion()))
                 continue;
 
             Cluster cluster = Cluster.builder()
                                      .addContactPoints(nativeAddr)
-                                     .withClusterName("Test Cluster-v" + version)
+                                     .withClusterName("Test Cluster-" + version.name())
                                      .withPort(nativePort)
                                      .withProtocolVersion(com.datastax.driver.core.ProtocolVersion.fromInt(version.asInt()))
                                      .build();
