<<<<<<< HEAD
2.2.5
 * Verify tables in pseudo-system keyspaces at startup (CASSANDRA-10761)


2.2.4
 * Show CQL help in cqlsh in web browser (CASSANDRA-7225)
 * Serialize on disk the proper SSTable compression ratio (CASSANDRA-10775)
 * Reject index queries while the index is building (CASSANDRA-8505)
 * CQL.textile syntax incorrectly includes optional keyspace for aggregate SFUNC and FINALFUNC (CASSANDRA-10747)
 * Fix JSON update with prepared statements (CASSANDRA-10631)
 * Don't do anticompaction after subrange repair (CASSANDRA-10422)
 * Fix SimpleDateType type compatibility (CASSANDRA-10027)
 * (Hadoop) fix splits calculation (CASSANDRA-10640)
 * (Hadoop) ensure that Cluster instances are always closed (CASSANDRA-10058)
 * (cqlsh) show partial trace if incomplete after max_trace_wait (CASSANDRA-7645)
 * Use most up-to-date version of schema for system tables (CASSANDRA-10652)
 * Deprecate memory_allocator in cassandra.yaml (CASSANDRA-10581,10628)
 * Expose phi values from failure detector via JMX and tweak debug
   and trace logging (CASSANDRA-9526)
 * Fix RangeNamesQueryPager (CASSANDRA-10509)
 * Deprecate Pig support (CASSANDRA-10542)
 * Reduce contention getting instances of CompositeType (CASSANDRA-10433)
 * Fix IllegalArgumentException in DataOutputBuffer.reallocate for large buffers (CASSANDRA-10592)
Merged from 2.1:
=======
2.1.13
 * Fix Stress profile parsing on Windows (CASSANDRA-10808)


2.1.12
>>>>>>> b8764242
 * Fix incremental repair hang when replica is down (CASSANDRA-10288)
 * Avoid writing range tombstones after END_OF_ROW marker (CASSANDRA-10791)
 * Optimize the way we check if a token is repaired in anticompaction (CASSANDRA-10768)
 * Add proper error handling to stream receiver (CASSANDRA-10774)
 * Warn or fail when changing cluster topology live (CASSANDRA-10243)
 * Status command in debian/ubuntu init script doesn't work (CASSANDRA-10213)
 * Some DROP ... IF EXISTS incorrectly result in exceptions on non-existing KS (CASSANDRA-10658)
 * DeletionTime.compareTo wrong in rare cases (CASSANDRA-10749)
 * Force encoding when computing statement ids (CASSANDRA-10755)
 * Properly reject counters as map keys (CASSANDRA-10760)
 * Fix the sstable-needs-cleanup check (CASSANDRA-10740)
 * (cqlsh) Print column names before COPY operation (CASSANDRA-8935)
 * Make paging logic consistent between searcher impls (CASSANDRA-10683)
 * Fix CompressedInputStream for proper cleanup (CASSANDRA-10012)
 * (cqlsh) Support counters in COPY commands (CASSANDRA-9043)
 * Try next replica if not possible to connect to primary replica on
   ColumnFamilyRecordReader (CASSANDRA-2388)
 * Limit window size in DTCS (CASSANDRA-10280)
 * sstableloader does not use MAX_HEAP_SIZE env parameter (CASSANDRA-10188)
 * (cqlsh) Improve COPY TO performance and error handling (CASSANDRA-9304)
 * Don't remove level info when running upgradesstables (CASSANDRA-10692)
 * Create compression chunk for sending file only (CASSANDRA-10680)
 * Make buffered read size configurable (CASSANDRA-10249)
 * Forbid compact clustering column type changes in ALTER TABLE (CASSANDRA-8879)
 * Reject incremental repair with subrange repair (CASSANDRA-10422)
 * Add a nodetool command to refresh size_estimates (CASSANDRA-9579)
 * Shutdown compaction in drain to prevent leak (CASSANDRA-10079)
 * Invalidate cache after stream receive task is completed (CASSANDRA-10341)
 * Reject counter writes in CQLSSTableWriter (CASSANDRA-10258)
 * Remove superfluous COUNTER_MUTATION stage mapping (CASSANDRA-10605)
 * Improve json2sstable error reporting on nonexistent columns (CASSANDRA-10401)
 * (cqlsh) fix COPY using wrong variable name for time_format (CASSANDRA-10633)
 * Do not run SizeEstimatesRecorder if a node is not a member of the ring (CASSANDRA-9912)
 * Improve handling of dead nodes in gossip (CASSANDRA-10298)
 * Fix logback-tools.xml incorrectly configured for outputing to System.err
   (CASSANDRA-9937)
 * Fix streaming to catch exception so retry not fail (CASSANDRA-10557)
 * Add validation method to PerRowSecondaryIndex (CASSANDRA-10092)
 * Support encrypted and plain traffic on the same port (CASSANDRA-10559)
 * Do STCS in DTCS windows (CASSANDRA-10276)
 * Don't try to get ancestors from half-renamed sstables (CASSANDRA-10501)
 * Avoid repetition of JVM_OPTS in debian package (CASSANDRA-10251)
 * Fix potential NPE from handling result of SIM.highestSelectivityIndex (CASSANDRA-10550)
 * Fix paging issues with partitions containing only static columns data (CASSANDRA-10381)
 * Fix conditions on static columns (CASSANDRA-10264)
 * AssertionError: attempted to delete non-existing file CommitLog (CASSANDRA-10377)
 * (cqlsh) Distinguish negative and positive infinity in output (CASSANDRA-10523)
 * (cqlsh) allow custom time_format for COPY TO (CASSANDRA-8970)
 * Don't allow startup if the node's rack has changed (CASSANDRA-10242)
 * Fix sorting for queries with an IN condition on partition key columns (CASSANDRA-10363)


2.2.3
 * Avoid NoClassDefFoundError during DataDescriptor initialization on windows (CASSANDRA-10412)
 * Preserve case of quoted Role & User names (CASSANDRA-10394)
 * cqlsh pg-style-strings broken (CASSANDRA-10484)
 * Make Hadoop CF splits more polite to custom orderered partitioners (CASSANDRA-10400)
 * Fix the regression when using LIMIT with aggregates (CASSANDRA-10487)
Merged from 2.1:
 * Fix mmap file segment seeking to EOF (CASSANDRA-10478)
 * Allow LOCAL_JMX to be easily overridden (CASSANDRA-10275)
 * Mark nodes as dead even if they've already left (CASSANDRA-10205)
 * Update internal python driver used by cqlsh (CASSANDRA-10161, CASSANDRA-10507)


2.2.2
 * cqlsh prompt includes name of keyspace after failed `use` statement (CASSANDRA-10369)
 * Configurable page size in cqlsh (CASSANDRA-9855)
 * Defer default role manager setup until all nodes are on 2.2+ (CASSANDRA-9761)
 * Cancel transaction for sstables we wont redistribute index summary
   for (CASSANDRA-10270)
 * Handle missing RoleManager in config after upgrade to 2.2 (CASSANDRA-10209) 
 * Retry snapshot deletion after compaction and gc on Windows (CASSANDRA-10222)
 * Fix failure to start with space in directory path on Windows (CASSANDRA-10239)
 * Fix repair hang when snapshot failed (CASSANDRA-10057)
 * Fall back to 1/4 commitlog volume for commitlog_total_space on small disks
   (CASSANDRA-10199)
Merged from 2.1:
 * Bulk Loader API could not tolerate even node failure (CASSANDRA-10347)
 * Avoid misleading pushed notifications when multiple nodes
   share an rpc_address (CASSANDRA-10052)
 * Fix dropping undroppable when message queue is full (CASSANDRA-10113)
 * Fix potential ClassCastException during paging (CASSANDRA-10352)
 * Prevent ALTER TYPE from creating circular references (CASSANDRA-10339)
 * Fix cache handling of 2i and base tables (CASSANDRA-10155, 10359)
 * Fix NPE in nodetool compactionhistory (CASSANDRA-9758)
 * (Pig) support BulkOutputFormat as a URL parameter (CASSANDRA-7410)
 * BATCH statement is broken in cqlsh (CASSANDRA-10272)
 * Added configurable warning threshold for GC duration (CASSANDRA-8907)
 * (cqlsh) Make cqlsh PEP8 Compliant (CASSANDRA-10066)
 * (cqlsh) Fix error when starting cqlsh with --debug (CASSANDRA-10282)
 * Scrub, Cleanup and Upgrade do not unmark compacting until all operations
   have completed, regardless of the occurence of exceptions (CASSANDRA-10274)
 * Fix handling of streaming EOF (CASSANDRA-10206)
 * Only check KeyCache when it is enabled
 * Change streaming_socket_timeout_in_ms default to 1 hour (CASSANDRA-8611)
 * (cqlsh) update list of CQL keywords (CASSANDRA-9232)
 * Add nodetool gettraceprobability command (CASSANDRA-10234)
Merged from 2.0:
 * Fix rare race where older gossip states can be shadowed (CASSANDRA-10366)
 * Fix consolidating racks violating the RF contract (CASSANDRA-10238)
 * Disallow decommission when node is in drained state (CASSANDRA-8741)


2.2.1
 * Fix race during construction of commit log (CASSANDRA-10049)
 * Fix LeveledCompactionStrategyTest (CASSANDRA-9757)
 * Fix broken UnbufferedDataOutputStreamPlus.writeUTF (CASSANDRA-10203)
 * (cqlsh) add CLEAR command (CASSANDRA-10086)
 * Support string literals as Role names for compatibility (CASSANDRA-10135)
 * Allow count(*) and count(1) to be use as normal aggregation (CASSANDRA-10114)
 * An NPE is thrown if the column name is unknown for an IN relation (CASSANDRA-10043)
 * Apply commit_failure_policy to more errors on startup (CASSANDRA-9749)
 * Fix histogram overflow exception (CASSANDRA-9973)
 * Route gossip messages over dedicated socket (CASSANDRA-9237)
 * Add checksum to saved cache files (CASSANDRA-9265)
 * Log warning when using an aggregate without partition key (CASSANDRA-9737)
 * Avoid grouping sstables for anticompaction with DTCS (CASSANDRA-9900)
 * UDF / UDA execution time in trace (CASSANDRA-9723)
 * Fix broken internode SSL (CASSANDRA-9884)
Merged from 2.1:
 * Change streaming_socket_timeout_in_ms default to 1 hour (CASSANDRA-8611)
 * (cqlsh) update list of CQL keywords (CASSANDRA-9232)
 * Avoid race condition during read repair (CASSANDRA-9460)
 * (cqlsh) default load-from-file encoding to utf-8 (CASSANDRA-9898)
 * Avoid returning Permission.NONE when failing to query users table (CASSANDRA-10168)
 * (cqlsh) Allow encoding to be set through command line (CASSANDRA-10004)
 * Add new JMX methods to change local compaction strategy (CASSANDRA-9965)
 * Write hints for paxos commits (CASSANDRA-7342)
 * (cqlsh) Fix timestamps before 1970 on Windows, always
   use UTC for timestamp display (CASSANDRA-10000)
 * (cqlsh) Avoid overwriting new config file with old config
   when both exist (CASSANDRA-9777)
 * Release snapshot selfRef when doing snapshot repair (CASSANDRA-9998)
 * Cannot replace token does not exist - DN node removed as Fat Client (CASSANDRA-9871)
 * Fix handling of enable/disable autocompaction (CASSANDRA-9899)
 * Add consistency level to tracing ouput (CASSANDRA-9827)
 * Remove repair snapshot leftover on startup (CASSANDRA-7357)
 * Use random nodes for batch log when only 2 racks (CASSANDRA-8735)
 * Ensure atomicity inside thrift and stream session (CASSANDRA-7757)
 * Fix nodetool info error when the node is not joined (CASSANDRA-9031)
Merged from 2.0:
 * Make getFullyExpiredSSTables less expensive (CASSANDRA-9882)
 * Log when messages are dropped due to cross_node_timeout (CASSANDRA-9793)
 * Don't track hotness when opening from snapshot for validation (CASSANDRA-9382)


2.2.0
 * Allow the selection of columns together with aggregates (CASSANDRA-9767)
 * Fix cqlsh copy methods and other windows specific issues (CASSANDRA-9795)
 * Don't wrap byte arrays in SequentialWriter (CASSANDRA-9797)
 * sum() and avg() functions missing for smallint and tinyint types (CASSANDRA-9671)
 * Revert CASSANDRA-9542 (allow native functions in UDA) (CASSANDRA-9771)
Merged from 2.1:
 * Fix MarshalException when upgrading superColumn family (CASSANDRA-9582)
 * Fix broken logging for "empty" flushes in Memtable (CASSANDRA-9837)
 * Handle corrupt files on startup (CASSANDRA-9686)
 * Fix clientutil jar and tests (CASSANDRA-9760)
 * (cqlsh) Allow the SSL protocol version to be specified through the
   config file or environment variables (CASSANDRA-9544)
Merged from 2.0:
 * Add tool to find why expired sstables are not getting dropped (CASSANDRA-10015)
 * Remove erroneous pending HH tasks from tpstats/jmx (CASSANDRA-9129)
 * Don't cast expected bf size to an int (CASSANDRA-9959)
 * checkForEndpointCollision fails for legitimate collisions (CASSANDRA-9765)
 * Complete CASSANDRA-8448 fix (CASSANDRA-9519)
 * Don't include auth credentials in debug log (CASSANDRA-9682)
 * Can't transition from write survey to normal mode (CASSANDRA-9740)
 * Scrub (recover) sstables even when -Index.db is missing (CASSANDRA-9591)
 * Fix growing pending background compaction (CASSANDRA-9662)


2.2.0-rc2
 * Re-enable memory-mapped I/O on Windows (CASSANDRA-9658)
 * Warn when an extra-large partition is compacted (CASSANDRA-9643)
 * (cqlsh) Allow setting the initial connection timeout (CASSANDRA-9601)
 * BulkLoader has --transport-factory option but does not use it (CASSANDRA-9675)
 * Allow JMX over SSL directly from nodetool (CASSANDRA-9090)
 * Update cqlsh for UDFs (CASSANDRA-7556)
 * Change Windows kernel default timer resolution (CASSANDRA-9634)
 * Deprected sstable2json and json2sstable (CASSANDRA-9618)
 * Allow native functions in user-defined aggregates (CASSANDRA-9542)
 * Don't repair system_distributed by default (CASSANDRA-9621)
 * Fix mixing min, max, and count aggregates for blob type (CASSANRA-9622)
 * Rename class for DATE type in Java driver (CASSANDRA-9563)
 * Duplicate compilation of UDFs on coordinator (CASSANDRA-9475)
 * Fix connection leak in CqlRecordWriter (CASSANDRA-9576)
 * Mlockall before opening system sstables & remove boot_without_jna option (CASSANDRA-9573)
 * Add functions to convert timeuuid to date or time, deprecate dateOf and unixTimestampOf (CASSANDRA-9229)
 * Make sure we cancel non-compacting sstables from LifecycleTransaction (CASSANDRA-9566)
 * Fix deprecated repair JMX API (CASSANDRA-9570)
 * Add logback metrics (CASSANDRA-9378)
 * Update and refactor ant test/test-compression to run the tests in parallel (CASSANDRA-9583)
 * Fix upgrading to new directory for secondary index (CASSANDRA-9687)
Merged from 2.1:
 * (cqlsh) Fix bad check for CQL compatibility when DESCRIBE'ing
   COMPACT STORAGE tables with no clustering columns
 * Eliminate strong self-reference chains in sstable ref tidiers (CASSANDRA-9656)
 * Ensure StreamSession uses canonical sstable reader instances (CASSANDRA-9700) 
 * Ensure memtable book keeping is not corrupted in the event we shrink usage (CASSANDRA-9681)
 * Update internal python driver for cqlsh (CASSANDRA-9064)
 * Fix IndexOutOfBoundsException when inserting tuple with too many
   elements using the string literal notation (CASSANDRA-9559)
 * Enable describe on indices (CASSANDRA-7814)
 * Fix incorrect result for IN queries where column not found (CASSANDRA-9540)
 * ColumnFamilyStore.selectAndReference may block during compaction (CASSANDRA-9637)
 * Fix bug in cardinality check when compacting (CASSANDRA-9580)
 * Fix memory leak in Ref due to ConcurrentLinkedQueue.remove() behaviour (CASSANDRA-9549)
 * Make rebuild only run one at a time (CASSANDRA-9119)
Merged from 2.0:
 * Avoid NPE in AuthSuccess#decode (CASSANDRA-9727)
 * Add listen_address to system.local (CASSANDRA-9603)
 * Bug fixes to resultset metadata construction (CASSANDRA-9636)
 * Fix setting 'durable_writes' in ALTER KEYSPACE (CASSANDRA-9560)
 * Avoids ballot clash in Paxos (CASSANDRA-9649)
 * Improve trace messages for RR (CASSANDRA-9479)
 * Fix suboptimal secondary index selection when restricted
   clustering column is also indexed (CASSANDRA-9631)
 * (cqlsh) Add min_threshold to DTCS option autocomplete (CASSANDRA-9385)
 * Fix error message when attempting to create an index on a column
   in a COMPACT STORAGE table with clustering columns (CASSANDRA-9527)
 * 'WITH WITH' in alter keyspace statements causes NPE (CASSANDRA-9565)
 * Expose some internals of SelectStatement for inspection (CASSANDRA-9532)
 * ArrivalWindow should use primitives (CASSANDRA-9496)
 * Periodically submit background compaction tasks (CASSANDRA-9592)
 * Set HAS_MORE_PAGES flag to false when PagingState is null (CASSANDRA-9571)


2.2.0-rc1
 * Compressed commit log should measure compressed space used (CASSANDRA-9095)
 * Fix comparison bug in CassandraRoleManager#collectRoles (CASSANDRA-9551)
 * Add tinyint,smallint,time,date support for UDFs (CASSANDRA-9400)
 * Deprecates SSTableSimpleWriter and SSTableSimpleUnsortedWriter (CASSANDRA-9546)
 * Empty INITCOND treated as null in aggregate (CASSANDRA-9457)
 * Remove use of Cell in Thrift MapReduce classes (CASSANDRA-8609)
 * Integrate pre-release Java Driver 2.2-rc1, custom build (CASSANDRA-9493)
 * Clean up gossiper logic for old versions (CASSANDRA-9370)
 * Fix custom payload coding/decoding to match the spec (CASSANDRA-9515)
 * ant test-all results incomplete when parsed (CASSANDRA-9463)
 * Disallow frozen<> types in function arguments and return types for
   clarity (CASSANDRA-9411)
 * Static Analysis to warn on unsafe use of Autocloseable instances (CASSANDRA-9431)
 * Update commitlog archiving examples now that commitlog segments are
   not recycled (CASSANDRA-9350)
 * Extend Transactional API to sstable lifecycle management (CASSANDRA-8568)
 * (cqlsh) Add support for native protocol 4 (CASSANDRA-9399)
 * Ensure that UDF and UDAs are keyspace-isolated (CASSANDRA-9409)
 * Revert CASSANDRA-7807 (tracing completion client notifications) (CASSANDRA-9429)
 * Add ability to stop compaction by ID (CASSANDRA-7207)
 * Let CassandraVersion handle SNAPSHOT version (CASSANDRA-9438)
Merged from 2.1:
 * (cqlsh) Fix using COPY through SOURCE or -f (CASSANDRA-9083)
 * Fix occasional lack of `system` keyspace in schema tables (CASSANDRA-8487)
 * Use ProtocolError code instead of ServerError code for native protocol
   error responses to unsupported protocol versions (CASSANDRA-9451)
 * Default commitlog_sync_batch_window_in_ms changed to 2ms (CASSANDRA-9504)
 * Fix empty partition assertion in unsorted sstable writing tools (CASSANDRA-9071)
 * Ensure truncate without snapshot cannot produce corrupt responses (CASSANDRA-9388) 
 * Consistent error message when a table mixes counter and non-counter
   columns (CASSANDRA-9492)
 * Avoid getting unreadable keys during anticompaction (CASSANDRA-9508)
 * (cqlsh) Better float precision by default (CASSANDRA-9224)
 * Improve estimated row count (CASSANDRA-9107)
 * Optimize range tombstone memory footprint (CASSANDRA-8603)
 * Use configured gcgs in anticompaction (CASSANDRA-9397)
Merged from 2.0:
 * Don't accumulate more range than necessary in RangeTombstone.Tracker (CASSANDRA-9486)
 * Add broadcast and rpc addresses to system.local (CASSANDRA-9436)
 * Always mark sstable suspect when corrupted (CASSANDRA-9478)
 * Add database users and permissions to CQL3 documentation (CASSANDRA-7558)
 * Allow JVM_OPTS to be passed to standalone tools (CASSANDRA-5969)
 * Fix bad condition in RangeTombstoneList (CASSANDRA-9485)
 * Fix potential StackOverflow when setting CrcCheckChance over JMX (CASSANDRA-9488)
 * Fix null static columns in pages after the first, paged reversed
   queries (CASSANDRA-8502)
 * Fix counting cache serialization in request metrics (CASSANDRA-9466)
 * Add option not to validate atoms during scrub (CASSANDRA-9406)


2.2.0-beta1
 * Introduce Transactional API for internal state changes (CASSANDRA-8984)
 * Add a flag in cassandra.yaml to enable UDFs (CASSANDRA-9404)
 * Better support of null for UDF (CASSANDRA-8374)
 * Use ecj instead of javassist for UDFs (CASSANDRA-8241)
 * faster async logback configuration for tests (CASSANDRA-9376)
 * Add `smallint` and `tinyint` data types (CASSANDRA-8951)
 * Avoid thrift schema creation when native driver is used in stress tool (CASSANDRA-9374)
 * Make Functions.declared thread-safe
 * Add client warnings to native protocol v4 (CASSANDRA-8930)
 * Allow roles cache to be invalidated (CASSANDRA-8967)
 * Upgrade Snappy (CASSANDRA-9063)
 * Don't start Thrift rpc by default (CASSANDRA-9319)
 * Only stream from unrepaired sstables with incremental repair (CASSANDRA-8267)
 * Aggregate UDFs allow SFUNC return type to differ from STYPE if FFUNC specified (CASSANDRA-9321)
 * Remove Thrift dependencies in bundled tools (CASSANDRA-8358)
 * Disable memory mapping of hsperfdata file for JVM statistics (CASSANDRA-9242)
 * Add pre-startup checks to detect potential incompatibilities (CASSANDRA-8049)
 * Distinguish between null and unset in protocol v4 (CASSANDRA-7304)
 * Add user/role permissions for user-defined functions (CASSANDRA-7557)
 * Allow cassandra config to be updated to restart daemon without unloading classes (CASSANDRA-9046)
 * Don't initialize compaction writer before checking if iter is empty (CASSANDRA-9117)
 * Don't execute any functions at prepare-time (CASSANDRA-9037)
 * Share file handles between all instances of a SegmentedFile (CASSANDRA-8893)
 * Make it possible to major compact LCS (CASSANDRA-7272)
 * Make FunctionExecutionException extend RequestExecutionException
   (CASSANDRA-9055)
 * Add support for SELECT JSON, INSERT JSON syntax and new toJson(), fromJson()
   functions (CASSANDRA-7970)
 * Optimise max purgeable timestamp calculation in compaction (CASSANDRA-8920)
 * Constrain internode message buffer sizes, and improve IO class hierarchy (CASSANDRA-8670) 
 * New tool added to validate all sstables in a node (CASSANDRA-5791)
 * Push notification when tracing completes for an operation (CASSANDRA-7807)
 * Delay "node up" and "node added" notifications until native protocol server is started (CASSANDRA-8236)
 * Compressed Commit Log (CASSANDRA-6809)
 * Optimise IntervalTree (CASSANDRA-8988)
 * Add a key-value payload for third party usage (CASSANDRA-8553, 9212)
 * Bump metrics-reporter-config dependency for metrics 3.0 (CASSANDRA-8149)
 * Partition intra-cluster message streams by size, not type (CASSANDRA-8789)
 * Add WriteFailureException to native protocol, notify coordinator of
   write failures (CASSANDRA-8592)
 * Convert SequentialWriter to nio (CASSANDRA-8709)
 * Add role based access control (CASSANDRA-7653, 8650, 7216, 8760, 8849, 8761, 8850)
 * Record client ip address in tracing sessions (CASSANDRA-8162)
 * Indicate partition key columns in response metadata for prepared
   statements (CASSANDRA-7660)
 * Merge UUIDType and TimeUUIDType parse logic (CASSANDRA-8759)
 * Avoid memory allocation when searching index summary (CASSANDRA-8793)
 * Optimise (Time)?UUIDType Comparisons (CASSANDRA-8730)
 * Make CRC32Ex into a separate maven dependency (CASSANDRA-8836)
 * Use preloaded jemalloc w/ Unsafe (CASSANDRA-8714, 9197)
 * Avoid accessing partitioner through StorageProxy (CASSANDRA-8244, 8268)
 * Upgrade Metrics library and remove depricated metrics (CASSANDRA-5657)
 * Serializing Row cache alternative, fully off heap (CASSANDRA-7438)
 * Duplicate rows returned when in clause has repeated values (CASSANDRA-6707)
 * Make CassandraException unchecked, extend RuntimeException (CASSANDRA-8560)
 * Support direct buffer decompression for reads (CASSANDRA-8464)
 * DirectByteBuffer compatible LZ4 methods (CASSANDRA-7039)
 * Group sstables for anticompaction correctly (CASSANDRA-8578)
 * Add ReadFailureException to native protocol, respond
   immediately when replicas encounter errors while handling
   a read request (CASSANDRA-7886)
 * Switch CommitLogSegment from RandomAccessFile to nio (CASSANDRA-8308)
 * Allow mixing token and partition key restrictions (CASSANDRA-7016)
 * Support index key/value entries on map collections (CASSANDRA-8473)
 * Modernize schema tables (CASSANDRA-8261)
 * Support for user-defined aggregation functions (CASSANDRA-8053)
 * Fix NPE in SelectStatement with empty IN values (CASSANDRA-8419)
 * Refactor SelectStatement, return IN results in natural order instead
   of IN value list order and ignore duplicate values in partition key IN restrictions (CASSANDRA-7981)
 * Support UDTs, tuples, and collections in user-defined
   functions (CASSANDRA-7563)
 * Fix aggregate fn results on empty selection, result column name,
   and cqlsh parsing (CASSANDRA-8229)
 * Mark sstables as repaired after full repair (CASSANDRA-7586)
 * Extend Descriptor to include a format value and refactor reader/writer
   APIs (CASSANDRA-7443)
 * Integrate JMH for microbenchmarks (CASSANDRA-8151)
 * Keep sstable levels when bootstrapping (CASSANDRA-7460)
 * Add Sigar library and perform basic OS settings check on startup (CASSANDRA-7838)
 * Support for aggregation functions (CASSANDRA-4914)
 * Remove cassandra-cli (CASSANDRA-7920)
 * Accept dollar quoted strings in CQL (CASSANDRA-7769)
 * Make assassinate a first class command (CASSANDRA-7935)
 * Support IN clause on any partition key column (CASSANDRA-7855)
 * Support IN clause on any clustering column (CASSANDRA-4762)
 * Improve compaction logging (CASSANDRA-7818)
 * Remove YamlFileNetworkTopologySnitch (CASSANDRA-7917)
 * Do anticompaction in groups (CASSANDRA-6851)
 * Support user-defined functions (CASSANDRA-7395, 7526, 7562, 7740, 7781, 7929,
   7924, 7812, 8063, 7813, 7708)
 * Permit configurable timestamps with cassandra-stress (CASSANDRA-7416)
 * Move sstable RandomAccessReader to nio2, which allows using the
   FILE_SHARE_DELETE flag on Windows (CASSANDRA-4050)
 * Remove CQL2 (CASSANDRA-5918)
 * Optimize fetching multiple cells by name (CASSANDRA-6933)
 * Allow compilation in java 8 (CASSANDRA-7028)
 * Make incremental repair default (CASSANDRA-7250)
 * Enable code coverage thru JaCoCo (CASSANDRA-7226)
 * Switch external naming of 'column families' to 'tables' (CASSANDRA-4369) 
 * Shorten SSTable path (CASSANDRA-6962)
 * Use unsafe mutations for most unit tests (CASSANDRA-6969)
 * Fix race condition during calculation of pending ranges (CASSANDRA-7390)
 * Fail on very large batch sizes (CASSANDRA-8011)
 * Improve concurrency of repair (CASSANDRA-6455, 8208, 9145)
 * Select optimal CRC32 implementation at runtime (CASSANDRA-8614)
 * Evaluate MurmurHash of Token once per query (CASSANDRA-7096)
 * Generalize progress reporting (CASSANDRA-8901)
 * Resumable bootstrap streaming (CASSANDRA-8838, CASSANDRA-8942)
 * Allow scrub for secondary index (CASSANDRA-5174)
 * Save repair data to system table (CASSANDRA-5839)
 * fix nodetool names that reference column families (CASSANDRA-8872)
 Merged from 2.1:
 * Warn on misuse of unlogged batches (CASSANDRA-9282)
 * Failure detector detects and ignores local pauses (CASSANDRA-9183)
 * Add utility class to support for rate limiting a given log statement (CASSANDRA-9029)
 * Add missing consistency levels to cassandra-stess (CASSANDRA-9361)
 * Fix commitlog getCompletedTasks to not increment (CASSANDRA-9339)
 * Fix for harmless exceptions logged as ERROR (CASSANDRA-8564)
 * Delete processed sstables in sstablesplit/sstableupgrade (CASSANDRA-8606)
 * Improve sstable exclusion from partition tombstones (CASSANDRA-9298)
 * Validate the indexed column rather than the cell's contents for 2i (CASSANDRA-9057)
 * Add support for top-k custom 2i queries (CASSANDRA-8717)
 * Fix error when dropping table during compaction (CASSANDRA-9251)
 * cassandra-stress supports validation operations over user profiles (CASSANDRA-8773)
 * Add support for rate limiting log messages (CASSANDRA-9029)
 * Log the partition key with tombstone warnings (CASSANDRA-8561)
 * Reduce runWithCompactionsDisabled poll interval to 1ms (CASSANDRA-9271)
 * Fix PITR commitlog replay (CASSANDRA-9195)
 * GCInspector logs very different times (CASSANDRA-9124)
 * Fix deleting from an empty list (CASSANDRA-9198)
 * Update tuple and collection types that use a user-defined type when that UDT
   is modified (CASSANDRA-9148, CASSANDRA-9192)
 * Use higher timeout for prepair and snapshot in repair (CASSANDRA-9261)
 * Fix anticompaction blocking ANTI_ENTROPY stage (CASSANDRA-9151)
 * Repair waits for anticompaction to finish (CASSANDRA-9097)
 * Fix streaming not holding ref when stream error (CASSANDRA-9295)
 * Fix canonical view returning early opened SSTables (CASSANDRA-9396)
Merged from 2.0:
 * (cqlsh) Add LOGIN command to switch users (CASSANDRA-7212)
 * Clone SliceQueryFilter in AbstractReadCommand implementations (CASSANDRA-8940)
 * Push correct protocol notification for DROP INDEX (CASSANDRA-9310)
 * token-generator - generated tokens too long (CASSANDRA-9300)
 * Fix counting of tombstones for TombstoneOverwhelmingException (CASSANDRA-9299)
 * Fix ReconnectableSnitch reconnecting to peers during upgrade (CASSANDRA-6702)
 * Include keyspace and table name in error log for collections over the size
   limit (CASSANDRA-9286)
 * Avoid potential overlap in LCS with single-partition sstables (CASSANDRA-9322)
 * Log warning message when a table is queried before the schema has fully
   propagated (CASSANDRA-9136)
 * Overload SecondaryIndex#indexes to accept the column definition (CASSANDRA-9314)
 * (cqlsh) Add SERIAL and LOCAL_SERIAL consistency levels (CASSANDRA-8051)
 * Fix index selection during rebuild with certain table layouts (CASSANDRA-9281)
 * Fix partition-level-delete-only workload accounting (CASSANDRA-9194)
 * Allow scrub to handle corrupted compressed chunks (CASSANDRA-9140)
 * Fix assertion error when resetlocalschema is run during repair (CASSANDRA-9249)
 * Disable single sstable tombstone compactions for DTCS by default (CASSANDRA-9234)
 * IncomingTcpConnection thread is not named (CASSANDRA-9262)
 * Close incoming connections when MessagingService is stopped (CASSANDRA-9238)
 * Fix streaming hang when retrying (CASSANDRA-9132)


2.1.5
 * Re-add deprecated cold_reads_to_omit param for backwards compat (CASSANDRA-9203)
 * Make anticompaction visible in compactionstats (CASSANDRA-9098)
 * Improve nodetool getendpoints documentation about the partition
   key parameter (CASSANDRA-6458)
 * Don't check other keyspaces for schema changes when an user-defined
   type is altered (CASSANDRA-9187)
 * Add generate-idea-files target to build.xml (CASSANDRA-9123)
 * Allow takeColumnFamilySnapshot to take a list of tables (CASSANDRA-8348)
 * Limit major sstable operations to their canonical representation (CASSANDRA-8669)
 * cqlsh: Add tests for INSERT and UPDATE tab completion (CASSANDRA-9125)
 * cqlsh: quote column names when needed in COPY FROM inserts (CASSANDRA-9080)
 * Do not load read meter for offline operations (CASSANDRA-9082)
 * cqlsh: Make CompositeType data readable (CASSANDRA-8919)
 * cqlsh: Fix display of triggers (CASSANDRA-9081)
 * Fix NullPointerException when deleting or setting an element by index on
   a null list collection (CASSANDRA-9077)
 * Buffer bloom filter serialization (CASSANDRA-9066)
 * Fix anti-compaction target bloom filter size (CASSANDRA-9060)
 * Make FROZEN and TUPLE unreserved keywords in CQL (CASSANDRA-9047)
 * Prevent AssertionError from SizeEstimatesRecorder (CASSANDRA-9034)
 * Avoid overwriting index summaries for sstables with an older format that
   does not support downsampling; rebuild summaries on startup when this
   is detected (CASSANDRA-8993)
 * Fix potential data loss in CompressedSequentialWriter (CASSANDRA-8949)
 * Make PasswordAuthenticator number of hashing rounds configurable (CASSANDRA-8085)
 * Fix AssertionError when binding nested collections in DELETE (CASSANDRA-8900)
 * Check for overlap with non-early sstables in LCS (CASSANDRA-8739)
 * Only calculate max purgable timestamp if we have to (CASSANDRA-8914)
 * (cqlsh) Greatly improve performance of COPY FROM (CASSANDRA-8225)
 * IndexSummary effectiveIndexInterval is now a guideline, not a rule (CASSANDRA-8993)
 * Use correct bounds for page cache eviction of compressed files (CASSANDRA-8746)
 * SSTableScanner enforces its bounds (CASSANDRA-8946)
 * Cleanup cell equality (CASSANDRA-8947)
 * Introduce intra-cluster message coalescing (CASSANDRA-8692)
 * DatabaseDescriptor throws NPE when rpc_interface is used (CASSANDRA-8839)
 * Don't check if an sstable is live for offline compactions (CASSANDRA-8841)
 * Don't set clientMode in SSTableLoader (CASSANDRA-8238)
 * Fix SSTableRewriter with disabled early open (CASSANDRA-8535)
 * Fix cassandra-stress so it respects the CL passed in user mode (CASSANDRA-8948)
 * Fix rare NPE in ColumnDefinition#hasIndexOption() (CASSANDRA-8786)
 * cassandra-stress reports per-operation statistics, plus misc (CASSANDRA-8769)
 * Add SimpleDate (cql date) and Time (cql time) types (CASSANDRA-7523)
 * Use long for key count in cfstats (CASSANDRA-8913)
 * Make SSTableRewriter.abort() more robust to failure (CASSANDRA-8832)
 * Remove cold_reads_to_omit from STCS (CASSANDRA-8860)
 * Make EstimatedHistogram#percentile() use ceil instead of floor (CASSANDRA-8883)
 * Fix top partitions reporting wrong cardinality (CASSANDRA-8834)
 * Fix rare NPE in KeyCacheSerializer (CASSANDRA-8067)
 * Pick sstables for validation as late as possible inc repairs (CASSANDRA-8366)
 * Fix commitlog getPendingTasks to not increment (CASSANDRA-8862)
 * Fix parallelism adjustment in range and secondary index queries
   when the first fetch does not satisfy the limit (CASSANDRA-8856)
 * Check if the filtered sstables is non-empty in STCS (CASSANDRA-8843)
 * Upgrade java-driver used for cassandra-stress (CASSANDRA-8842)
 * Fix CommitLog.forceRecycleAllSegments() memory access error (CASSANDRA-8812)
 * Improve assertions in Memory (CASSANDRA-8792)
 * Fix SSTableRewriter cleanup (CASSANDRA-8802)
 * Introduce SafeMemory for CompressionMetadata.Writer (CASSANDRA-8758)
 * 'nodetool info' prints exception against older node (CASSANDRA-8796)
 * Ensure SSTableReader.last corresponds exactly with the file end (CASSANDRA-8750)
 * Make SSTableWriter.openEarly more robust and obvious (CASSANDRA-8747)
 * Enforce SSTableReader.first/last (CASSANDRA-8744)
 * Cleanup SegmentedFile API (CASSANDRA-8749)
 * Avoid overlap with early compaction replacement (CASSANDRA-8683)
 * Safer Resource Management++ (CASSANDRA-8707)
 * Write partition size estimates into a system table (CASSANDRA-7688)
 * cqlsh: Fix keys() and full() collection indexes in DESCRIBE output
   (CASSANDRA-8154)
 * Show progress of streaming in nodetool netstats (CASSANDRA-8886)
 * IndexSummaryBuilder utilises offheap memory, and shares data between
   each IndexSummary opened from it (CASSANDRA-8757)
 * markCompacting only succeeds if the exact SSTableReader instances being 
   marked are in the live set (CASSANDRA-8689)
 * cassandra-stress support for varint (CASSANDRA-8882)
 * Fix Adler32 digest for compressed sstables (CASSANDRA-8778)
 * Add nodetool statushandoff/statusbackup (CASSANDRA-8912)
 * Use stdout for progress and stats in sstableloader (CASSANDRA-8982)
 * Correctly identify 2i datadir from older versions (CASSANDRA-9116)
Merged from 2.0:
 * Ignore gossip SYNs after shutdown (CASSANDRA-9238)
 * Avoid overflow when calculating max sstable size in LCS (CASSANDRA-9235)
 * Make sstable blacklisting work with compression (CASSANDRA-9138)
 * Do not attempt to rebuild indexes if no index accepts any column (CASSANDRA-9196)
 * Don't initiate snitch reconnection for dead states (CASSANDRA-7292)
 * Fix ArrayIndexOutOfBoundsException in CQLSSTableWriter (CASSANDRA-8978)
 * Add shutdown gossip state to prevent timeouts during rolling restarts (CASSANDRA-8336)
 * Fix running with java.net.preferIPv6Addresses=true (CASSANDRA-9137)
 * Fix failed bootstrap/replace attempts being persisted in system.peers (CASSANDRA-9180)
 * Flush system.IndexInfo after marking index built (CASSANDRA-9128)
 * Fix updates to min/max_compaction_threshold through cassandra-cli
   (CASSANDRA-8102)
 * Don't include tmp files when doing offline relevel (CASSANDRA-9088)
 * Use the proper CAS WriteType when finishing a previous round during Paxos
   preparation (CASSANDRA-8672)
 * Avoid race in cancelling compactions (CASSANDRA-9070)
 * More aggressive check for expired sstables in DTCS (CASSANDRA-8359)
 * Fix ignored index_interval change in ALTER TABLE statements (CASSANDRA-7976)
 * Do more aggressive compaction in old time windows in DTCS (CASSANDRA-8360)
 * java.lang.AssertionError when reading saved cache (CASSANDRA-8740)
 * "disk full" when running cleanup (CASSANDRA-9036)
 * Lower logging level from ERROR to DEBUG when a scheduled schema pull
   cannot be completed due to a node being down (CASSANDRA-9032)
 * Fix MOVED_NODE client event (CASSANDRA-8516)
 * Allow overriding MAX_OUTSTANDING_REPLAY_COUNT (CASSANDRA-7533)
 * Fix malformed JMX ObjectName containing IPv6 addresses (CASSANDRA-9027)
 * (cqlsh) Allow increasing CSV field size limit through
   cqlshrc config option (CASSANDRA-8934)
 * Stop logging range tombstones when exceeding the threshold
   (CASSANDRA-8559)
 * Fix NullPointerException when nodetool getendpoints is run
   against invalid keyspaces or tables (CASSANDRA-8950)
 * Allow specifying the tmp dir (CASSANDRA-7712)
 * Improve compaction estimated tasks estimation (CASSANDRA-8904)
 * Fix duplicate up/down messages sent to native clients (CASSANDRA-7816)
 * Expose commit log archive status via JMX (CASSANDRA-8734)
 * Provide better exceptions for invalid replication strategy parameters
   (CASSANDRA-8909)
 * Fix regression in mixed single and multi-column relation support for
   SELECT statements (CASSANDRA-8613)
 * Add ability to limit number of native connections (CASSANDRA-8086)
 * Fix CQLSSTableWriter throwing exception and spawning threads
   (CASSANDRA-8808)
 * Fix MT mismatch between empty and GC-able data (CASSANDRA-8979)
 * Fix incorrect validation when snapshotting single table (CASSANDRA-8056)
 * Add offline tool to relevel sstables (CASSANDRA-8301)
 * Preserve stream ID for more protocol errors (CASSANDRA-8848)
 * Fix combining token() function with multi-column relations on
   clustering columns (CASSANDRA-8797)
 * Make CFS.markReferenced() resistant to bad refcounting (CASSANDRA-8829)
 * Fix StreamTransferTask abort/complete bad refcounting (CASSANDRA-8815)
 * Fix AssertionError when querying a DESC clustering ordered
   table with ASC ordering and paging (CASSANDRA-8767)
 * AssertionError: "Memory was freed" when running cleanup (CASSANDRA-8716)
 * Make it possible to set max_sstable_age to fractional days (CASSANDRA-8406)
 * Fix some multi-column relations with indexes on some clustering
   columns (CASSANDRA-8275)
 * Fix memory leak in SSTableSimple*Writer and SSTableReader.validate()
   (CASSANDRA-8748)
 * Throw OOM if allocating memory fails to return a valid pointer (CASSANDRA-8726)
 * Fix SSTableSimpleUnsortedWriter ConcurrentModificationException (CASSANDRA-8619)
 * 'nodetool info' prints exception against older node (CASSANDRA-8796)
 * Ensure SSTableSimpleUnsortedWriter.close() terminates if
   disk writer has crashed (CASSANDRA-8807)


2.1.4
 * Bind JMX to localhost unless explicitly configured otherwise (CASSANDRA-9085)


2.1.3
 * Fix HSHA/offheap_objects corruption (CASSANDRA-8719)
 * Upgrade libthrift to 0.9.2 (CASSANDRA-8685)
 * Don't use the shared ref in sstableloader (CASSANDRA-8704)
 * Purge internal prepared statements if related tables or
   keyspaces are dropped (CASSANDRA-8693)
 * (cqlsh) Handle unicode BOM at start of files (CASSANDRA-8638)
 * Stop compactions before exiting offline tools (CASSANDRA-8623)
 * Update tools/stress/README.txt to match current behaviour (CASSANDRA-7933)
 * Fix schema from Thrift conversion with empty metadata (CASSANDRA-8695)
 * Safer Resource Management (CASSANDRA-7705)
 * Make sure we compact highly overlapping cold sstables with
   STCS (CASSANDRA-8635)
 * rpc_interface and listen_interface generate NPE on startup when specified
   interface doesn't exist (CASSANDRA-8677)
 * Fix ArrayIndexOutOfBoundsException in nodetool cfhistograms (CASSANDRA-8514)
 * Switch from yammer metrics for nodetool cf/proxy histograms (CASSANDRA-8662)
 * Make sure we don't add tmplink files to the compaction
   strategy (CASSANDRA-8580)
 * (cqlsh) Handle maps with blob keys (CASSANDRA-8372)
 * (cqlsh) Handle DynamicCompositeType schemas correctly (CASSANDRA-8563)
 * Duplicate rows returned when in clause has repeated values (CASSANDRA-6706)
 * Add tooling to detect hot partitions (CASSANDRA-7974)
 * Fix cassandra-stress user-mode truncation of partition generation (CASSANDRA-8608)
 * Only stream from unrepaired sstables during inc repair (CASSANDRA-8267)
 * Don't allow starting multiple inc repairs on the same sstables (CASSANDRA-8316)
 * Invalidate prepared BATCH statements when related tables
   or keyspaces are dropped (CASSANDRA-8652)
 * Fix missing results in secondary index queries on collections
   with ALLOW FILTERING (CASSANDRA-8421)
 * Expose EstimatedHistogram metrics for range slices (CASSANDRA-8627)
 * (cqlsh) Escape clqshrc passwords properly (CASSANDRA-8618)
 * Fix NPE when passing wrong argument in ALTER TABLE statement (CASSANDRA-8355)
 * Pig: Refactor and deprecate CqlStorage (CASSANDRA-8599)
 * Don't reuse the same cleanup strategy for all sstables (CASSANDRA-8537)
 * Fix case-sensitivity of index name on CREATE and DROP INDEX
   statements (CASSANDRA-8365)
 * Better detection/logging for corruption in compressed sstables (CASSANDRA-8192)
 * Use the correct repairedAt value when closing writer (CASSANDRA-8570)
 * (cqlsh) Handle a schema mismatch being detected on startup (CASSANDRA-8512)
 * Properly calculate expected write size during compaction (CASSANDRA-8532)
 * Invalidate affected prepared statements when a table's columns
   are altered (CASSANDRA-7910)
 * Stress - user defined writes should populate sequentally (CASSANDRA-8524)
 * Fix regression in SSTableRewriter causing some rows to become unreadable 
   during compaction (CASSANDRA-8429)
 * Run major compactions for repaired/unrepaired in parallel (CASSANDRA-8510)
 * (cqlsh) Fix compression options in DESCRIBE TABLE output when compression
   is disabled (CASSANDRA-8288)
 * (cqlsh) Fix DESCRIBE output after keyspaces are altered (CASSANDRA-7623)
 * Make sure we set lastCompactedKey correctly (CASSANDRA-8463)
 * (cqlsh) Fix output of CONSISTENCY command (CASSANDRA-8507)
 * (cqlsh) Fixed the handling of LIST statements (CASSANDRA-8370)
 * Make sstablescrub check leveled manifest again (CASSANDRA-8432)
 * Check first/last keys in sstable when giving out positions (CASSANDRA-8458)
 * Disable mmap on Windows (CASSANDRA-6993)
 * Add missing ConsistencyLevels to cassandra-stress (CASSANDRA-8253)
 * Add auth support to cassandra-stress (CASSANDRA-7985)
 * Fix ArrayIndexOutOfBoundsException when generating error message
   for some CQL syntax errors (CASSANDRA-8455)
 * Scale memtable slab allocation logarithmically (CASSANDRA-7882)
 * cassandra-stress simultaneous inserts over same seed (CASSANDRA-7964)
 * Reduce cassandra-stress sampling memory requirements (CASSANDRA-7926)
 * Ensure memtable flush cannot expire commit log entries from its future (CASSANDRA-8383)
 * Make read "defrag" async to reclaim memtables (CASSANDRA-8459)
 * Remove tmplink files for offline compactions (CASSANDRA-8321)
 * Reduce maxHintsInProgress (CASSANDRA-8415)
 * BTree updates may call provided update function twice (CASSANDRA-8018)
 * Release sstable references after anticompaction (CASSANDRA-8386)
 * Handle abort() in SSTableRewriter properly (CASSANDRA-8320)
 * Centralize shared executors (CASSANDRA-8055)
 * Fix filtering for CONTAINS (KEY) relations on frozen collection
   clustering columns when the query is restricted to a single
   partition (CASSANDRA-8203)
 * Do more aggressive entire-sstable TTL expiry checks (CASSANDRA-8243)
 * Add more log info if readMeter is null (CASSANDRA-8238)
 * add check of the system wall clock time at startup (CASSANDRA-8305)
 * Support for frozen collections (CASSANDRA-7859)
 * Fix overflow on histogram computation (CASSANDRA-8028)
 * Have paxos reuse the timestamp generation of normal queries (CASSANDRA-7801)
 * Fix incremental repair not remove parent session on remote (CASSANDRA-8291)
 * Improve JBOD disk utilization (CASSANDRA-7386)
 * Log failed host when preparing incremental repair (CASSANDRA-8228)
 * Force config client mode in CQLSSTableWriter (CASSANDRA-8281)
 * Fix sstableupgrade throws exception (CASSANDRA-8688)
 * Fix hang when repairing empty keyspace (CASSANDRA-8694)
Merged from 2.0:
 * Fix IllegalArgumentException in dynamic snitch (CASSANDRA-8448)
 * Add support for UPDATE ... IF EXISTS (CASSANDRA-8610)
 * Fix reversal of list prepends (CASSANDRA-8733)
 * Prevent non-zero default_time_to_live on tables with counters
   (CASSANDRA-8678)
 * Fix SSTableSimpleUnsortedWriter ConcurrentModificationException
   (CASSANDRA-8619)
 * Round up time deltas lower than 1ms in BulkLoader (CASSANDRA-8645)
 * Add batch remove iterator to ABSC (CASSANDRA-8414, 8666)
 * Round up time deltas lower than 1ms in BulkLoader (CASSANDRA-8645)
 * Fix isClientMode check in Keyspace (CASSANDRA-8687)
 * Use more efficient slice size for querying internal secondary
   index tables (CASSANDRA-8550)
 * Fix potentially returning deleted rows with range tombstone (CASSANDRA-8558)
 * Check for available disk space before starting a compaction (CASSANDRA-8562)
 * Fix DISTINCT queries with LIMITs or paging when some partitions
   contain only tombstones (CASSANDRA-8490)
 * Introduce background cache refreshing to permissions cache
   (CASSANDRA-8194)
 * Fix race condition in StreamTransferTask that could lead to
   infinite loops and premature sstable deletion (CASSANDRA-7704)
 * Add an extra version check to MigrationTask (CASSANDRA-8462)
 * Ensure SSTableWriter cleans up properly after failure (CASSANDRA-8499)
 * Increase bf true positive count on key cache hit (CASSANDRA-8525)
 * Move MeteredFlusher to its own thread (CASSANDRA-8485)
 * Fix non-distinct results in DISTNCT queries on static columns when
   paging is enabled (CASSANDRA-8087)
 * Move all hints related tasks to hints internal executor (CASSANDRA-8285)
 * Fix paging for multi-partition IN queries (CASSANDRA-8408)
 * Fix MOVED_NODE topology event never being emitted when a node
   moves its token (CASSANDRA-8373)
 * Fix validation of indexes in COMPACT tables (CASSANDRA-8156)
 * Avoid StackOverflowError when a large list of IN values
   is used for a clustering column (CASSANDRA-8410)
 * Fix NPE when writetime() or ttl() calls are wrapped by
   another function call (CASSANDRA-8451)
 * Fix NPE after dropping a keyspace (CASSANDRA-8332)
 * Fix error message on read repair timeouts (CASSANDRA-7947)
 * Default DTCS base_time_seconds changed to 60 (CASSANDRA-8417)
 * Refuse Paxos operation with more than one pending endpoint (CASSANDRA-8346, 8640)
 * Throw correct exception when trying to bind a keyspace or table
   name (CASSANDRA-6952)
 * Make HHOM.compact synchronized (CASSANDRA-8416)
 * cancel latency-sampling task when CF is dropped (CASSANDRA-8401)
 * don't block SocketThread for MessagingService (CASSANDRA-8188)
 * Increase quarantine delay on replacement (CASSANDRA-8260)
 * Expose off-heap memory usage stats (CASSANDRA-7897)
 * Ignore Paxos commits for truncated tables (CASSANDRA-7538)
 * Validate size of indexed column values (CASSANDRA-8280)
 * Make LCS split compaction results over all data directories (CASSANDRA-8329)
 * Fix some failing queries that use multi-column relations
   on COMPACT STORAGE tables (CASSANDRA-8264)
 * Fix InvalidRequestException with ORDER BY (CASSANDRA-8286)
 * Disable SSLv3 for POODLE (CASSANDRA-8265)
 * Fix millisecond timestamps in Tracing (CASSANDRA-8297)
 * Include keyspace name in error message when there are insufficient
   live nodes to stream from (CASSANDRA-8221)
 * Avoid overlap in L1 when L0 contains many nonoverlapping
   sstables (CASSANDRA-8211)
 * Improve PropertyFileSnitch logging (CASSANDRA-8183)
 * Add DC-aware sequential repair (CASSANDRA-8193)
 * Use live sstables in snapshot repair if possible (CASSANDRA-8312)
 * Fix hints serialized size calculation (CASSANDRA-8587)


2.1.2
 * (cqlsh) parse_for_table_meta errors out on queries with undefined
   grammars (CASSANDRA-8262)
 * (cqlsh) Fix SELECT ... TOKEN() function broken in C* 2.1.1 (CASSANDRA-8258)
 * Fix Cassandra crash when running on JDK8 update 40 (CASSANDRA-8209)
 * Optimize partitioner tokens (CASSANDRA-8230)
 * Improve compaction of repaired/unrepaired sstables (CASSANDRA-8004)
 * Make cache serializers pluggable (CASSANDRA-8096)
 * Fix issues with CONTAINS (KEY) queries on secondary indexes
   (CASSANDRA-8147)
 * Fix read-rate tracking of sstables for some queries (CASSANDRA-8239)
 * Fix default timestamp in QueryOptions (CASSANDRA-8246)
 * Set socket timeout when reading remote version (CASSANDRA-8188)
 * Refactor how we track live size (CASSANDRA-7852)
 * Make sure unfinished compaction files are removed (CASSANDRA-8124)
 * Fix shutdown when run as Windows service (CASSANDRA-8136)
 * Fix DESCRIBE TABLE with custom indexes (CASSANDRA-8031)
 * Fix race in RecoveryManagerTest (CASSANDRA-8176)
 * Avoid IllegalArgumentException while sorting sstables in
   IndexSummaryManager (CASSANDRA-8182)
 * Shutdown JVM on file descriptor exhaustion (CASSANDRA-7579)
 * Add 'die' policy for commit log and disk failure (CASSANDRA-7927)
 * Fix installing as service on Windows (CASSANDRA-8115)
 * Fix CREATE TABLE for CQL2 (CASSANDRA-8144)
 * Avoid boxing in ColumnStats min/max trackers (CASSANDRA-8109)
Merged from 2.0:
 * Correctly handle non-text column names in cql3 (CASSANDRA-8178)
 * Fix deletion for indexes on primary key columns (CASSANDRA-8206)
 * Add 'nodetool statusgossip' (CASSANDRA-8125)
 * Improve client notification that nodes are ready for requests (CASSANDRA-7510)
 * Handle negative timestamp in writetime method (CASSANDRA-8139)
 * Pig: Remove errant LIMIT clause in CqlNativeStorage (CASSANDRA-8166)
 * Throw ConfigurationException when hsha is used with the default
   rpc_max_threads setting of 'unlimited' (CASSANDRA-8116)
 * Allow concurrent writing of the same table in the same JVM using
   CQLSSTableWriter (CASSANDRA-7463)
 * Fix totalDiskSpaceUsed calculation (CASSANDRA-8205)


2.1.1
 * Fix spin loop in AtomicSortedColumns (CASSANDRA-7546)
 * Dont notify when replacing tmplink files (CASSANDRA-8157)
 * Fix validation with multiple CONTAINS clause (CASSANDRA-8131)
 * Fix validation of collections in TriggerExecutor (CASSANDRA-8146)
 * Fix IllegalArgumentException when a list of IN values containing tuples
   is passed as a single arg to a prepared statement with the v1 or v2
   protocol (CASSANDRA-8062)
 * Fix ClassCastException in DISTINCT query on static columns with
   query paging (CASSANDRA-8108)
 * Fix NPE on null nested UDT inside a set (CASSANDRA-8105)
 * Fix exception when querying secondary index on set items or map keys
   when some clustering columns are specified (CASSANDRA-8073)
 * Send proper error response when there is an error during native
   protocol message decode (CASSANDRA-8118)
 * Gossip should ignore generation numbers too far in the future (CASSANDRA-8113)
 * Fix NPE when creating a table with frozen sets, lists (CASSANDRA-8104)
 * Fix high memory use due to tracking reads on incrementally opened sstable
   readers (CASSANDRA-8066)
 * Fix EXECUTE request with skipMetadata=false returning no metadata
   (CASSANDRA-8054)
 * Allow concurrent use of CQLBulkOutputFormat (CASSANDRA-7776)
 * Shutdown JVM on OOM (CASSANDRA-7507)
 * Upgrade netty version and enable epoll event loop (CASSANDRA-7761)
 * Don't duplicate sstables smaller than split size when using
   the sstablesplitter tool (CASSANDRA-7616)
 * Avoid re-parsing already prepared statements (CASSANDRA-7923)
 * Fix some Thrift slice deletions and updates of COMPACT STORAGE
   tables with some clustering columns omitted (CASSANDRA-7990)
 * Fix filtering for CONTAINS on sets (CASSANDRA-8033)
 * Properly track added size (CASSANDRA-7239)
 * Allow compilation in java 8 (CASSANDRA-7208)
 * Fix Assertion error on RangeTombstoneList diff (CASSANDRA-8013)
 * Release references to overlapping sstables during compaction (CASSANDRA-7819)
 * Send notification when opening compaction results early (CASSANDRA-8034)
 * Make native server start block until properly bound (CASSANDRA-7885)
 * (cqlsh) Fix IPv6 support (CASSANDRA-7988)
 * Ignore fat clients when checking for endpoint collision (CASSANDRA-7939)
 * Make sstablerepairedset take a list of files (CASSANDRA-7995)
 * (cqlsh) Tab completeion for indexes on map keys (CASSANDRA-7972)
 * (cqlsh) Fix UDT field selection in select clause (CASSANDRA-7891)
 * Fix resource leak in event of corrupt sstable
 * (cqlsh) Add command line option for cqlshrc file path (CASSANDRA-7131)
 * Provide visibility into prepared statements churn (CASSANDRA-7921, CASSANDRA-7930)
 * Invalidate prepared statements when their keyspace or table is
   dropped (CASSANDRA-7566)
 * cassandra-stress: fix support for NetworkTopologyStrategy (CASSANDRA-7945)
 * Fix saving caches when a table is dropped (CASSANDRA-7784)
 * Add better error checking of new stress profile (CASSANDRA-7716)
 * Use ThreadLocalRandom and remove FBUtilities.threadLocalRandom (CASSANDRA-7934)
 * Prevent operator mistakes due to simultaneous bootstrap (CASSANDRA-7069)
 * cassandra-stress supports whitelist mode for node config (CASSANDRA-7658)
 * GCInspector more closely tracks GC; cassandra-stress and nodetool report it (CASSANDRA-7916)
 * nodetool won't output bogus ownership info without a keyspace (CASSANDRA-7173)
 * Add human readable option to nodetool commands (CASSANDRA-5433)
 * Don't try to set repairedAt on old sstables (CASSANDRA-7913)
 * Add metrics for tracking PreparedStatement use (CASSANDRA-7719)
 * (cqlsh) tab-completion for triggers (CASSANDRA-7824)
 * (cqlsh) Support for query paging (CASSANDRA-7514)
 * (cqlsh) Show progress of COPY operations (CASSANDRA-7789)
 * Add syntax to remove multiple elements from a map (CASSANDRA-6599)
 * Support non-equals conditions in lightweight transactions (CASSANDRA-6839)
 * Add IF [NOT] EXISTS to create/drop triggers (CASSANDRA-7606)
 * (cqlsh) Display the current logged-in user (CASSANDRA-7785)
 * (cqlsh) Don't ignore CTRL-C during COPY FROM execution (CASSANDRA-7815)
 * (cqlsh) Order UDTs according to cross-type dependencies in DESCRIBE
   output (CASSANDRA-7659)
 * (cqlsh) Fix handling of CAS statement results (CASSANDRA-7671)
 * (cqlsh) COPY TO/FROM improvements (CASSANDRA-7405)
 * Support list index operations with conditions (CASSANDRA-7499)
 * Add max live/tombstoned cells to nodetool cfstats output (CASSANDRA-7731)
 * Validate IPv6 wildcard addresses properly (CASSANDRA-7680)
 * (cqlsh) Error when tracing query (CASSANDRA-7613)
 * Avoid IOOBE when building SyntaxError message snippet (CASSANDRA-7569)
 * SSTableExport uses correct validator to create string representation of partition
   keys (CASSANDRA-7498)
 * Avoid NPEs when receiving type changes for an unknown keyspace (CASSANDRA-7689)
 * Add support for custom 2i validation (CASSANDRA-7575)
 * Pig support for hadoop CqlInputFormat (CASSANDRA-6454)
 * Add duration mode to cassandra-stress (CASSANDRA-7468)
 * Add listen_interface and rpc_interface options (CASSANDRA-7417)
 * Improve schema merge performance (CASSANDRA-7444)
 * Adjust MT depth based on # of partition validating (CASSANDRA-5263)
 * Optimise NativeCell comparisons (CASSANDRA-6755)
 * Configurable client timeout for cqlsh (CASSANDRA-7516)
 * Include snippet of CQL query near syntax error in messages (CASSANDRA-7111)
 * Make repair -pr work with -local (CASSANDRA-7450)
 * Fix error in sstableloader with -cph > 1 (CASSANDRA-8007)
 * Fix snapshot repair error on indexed tables (CASSANDRA-8020)
 * Do not exit nodetool repair when receiving JMX NOTIF_LOST (CASSANDRA-7909)
 * Stream to private IP when available (CASSANDRA-8084)
Merged from 2.0:
 * Reject conditions on DELETE unless full PK is given (CASSANDRA-6430)
 * Properly reject the token function DELETE (CASSANDRA-7747)
 * Force batchlog replay before decommissioning a node (CASSANDRA-7446)
 * Fix hint replay with many accumulated expired hints (CASSANDRA-6998)
 * Fix duplicate results in DISTINCT queries on static columns with query
   paging (CASSANDRA-8108)
 * Add DateTieredCompactionStrategy (CASSANDRA-6602)
 * Properly validate ascii and utf8 string literals in CQL queries (CASSANDRA-8101)
 * (cqlsh) Fix autocompletion for alter keyspace (CASSANDRA-8021)
 * Create backup directories for commitlog archiving during startup (CASSANDRA-8111)
 * Reduce totalBlockFor() for LOCAL_* consistency levels (CASSANDRA-8058)
 * Fix merging schemas with re-dropped keyspaces (CASSANDRA-7256)
 * Fix counters in supercolumns during live upgrades from 1.2 (CASSANDRA-7188)
 * Notify DT subscribers when a column family is truncated (CASSANDRA-8088)
 * Add sanity check of $JAVA on startup (CASSANDRA-7676)
 * Schedule fat client schema pull on join (CASSANDRA-7993)
 * Don't reset nodes' versions when closing IncomingTcpConnections
   (CASSANDRA-7734)
 * Record the real messaging version in all cases in OutboundTcpConnection
   (CASSANDRA-8057)
 * SSL does not work in cassandra-cli (CASSANDRA-7899)
 * Fix potential exception when using ReversedType in DynamicCompositeType
   (CASSANDRA-7898)
 * Better validation of collection values (CASSANDRA-7833)
 * Track min/max timestamps correctly (CASSANDRA-7969)
 * Fix possible overflow while sorting CL segments for replay (CASSANDRA-7992)
 * Increase nodetool Xmx (CASSANDRA-7956)
 * Archive any commitlog segments present at startup (CASSANDRA-6904)
 * CrcCheckChance should adjust based on live CFMetadata not 
   sstable metadata (CASSANDRA-7978)
 * token() should only accept columns in the partitioning
   key order (CASSANDRA-6075)
 * Add method to invalidate permission cache via JMX (CASSANDRA-7977)
 * Allow propagating multiple gossip states atomically (CASSANDRA-6125)
 * Log exceptions related to unclean native protocol client disconnects
   at DEBUG or INFO (CASSANDRA-7849)
 * Allow permissions cache to be set via JMX (CASSANDRA-7698)
 * Include schema_triggers CF in readable system resources (CASSANDRA-7967)
 * Fix RowIndexEntry to report correct serializedSize (CASSANDRA-7948)
 * Make CQLSSTableWriter sync within partitions (CASSANDRA-7360)
 * Potentially use non-local replicas in CqlConfigHelper (CASSANDRA-7906)
 * Explicitly disallow mixing multi-column and single-column
   relations on clustering columns (CASSANDRA-7711)
 * Better error message when condition is set on PK column (CASSANDRA-7804)
 * Don't send schema change responses and events for no-op DDL
   statements (CASSANDRA-7600)
 * (Hadoop) fix cluster initialisation for a split fetching (CASSANDRA-7774)
 * Throw InvalidRequestException when queries contain relations on entire
   collection columns (CASSANDRA-7506)
 * (cqlsh) enable CTRL-R history search with libedit (CASSANDRA-7577)
 * (Hadoop) allow ACFRW to limit nodes to local DC (CASSANDRA-7252)
 * (cqlsh) cqlsh should automatically disable tracing when selecting
   from system_traces (CASSANDRA-7641)
 * (Hadoop) Add CqlOutputFormat (CASSANDRA-6927)
 * Don't depend on cassandra config for nodetool ring (CASSANDRA-7508)
 * (cqlsh) Fix failing cqlsh formatting tests (CASSANDRA-7703)
 * Fix IncompatibleClassChangeError from hadoop2 (CASSANDRA-7229)
 * Add 'nodetool sethintedhandoffthrottlekb' (CASSANDRA-7635)
 * (cqlsh) Add tab-completion for CREATE/DROP USER IF [NOT] EXISTS (CASSANDRA-7611)
 * Catch errors when the JVM pulls the rug out from GCInspector (CASSANDRA-5345)
 * cqlsh fails when version number parts are not int (CASSANDRA-7524)
 * Fix NPE when table dropped during streaming (CASSANDRA-7946)
 * Fix wrong progress when streaming uncompressed (CASSANDRA-7878)
 * Fix possible infinite loop in creating repair range (CASSANDRA-7983)
 * Fix unit in nodetool for streaming throughput (CASSANDRA-7375)
Merged from 1.2:
 * Don't index tombstones (CASSANDRA-7828)
 * Improve PasswordAuthenticator default super user setup (CASSANDRA-7788)


2.1.0
 * (cqlsh) Removed "ALTER TYPE <name> RENAME TO <name>" from tab-completion
   (CASSANDRA-7895)
 * Fixed IllegalStateException in anticompaction (CASSANDRA-7892)
 * cqlsh: DESCRIBE support for frozen UDTs, tuples (CASSANDRA-7863)
 * Avoid exposing internal classes over JMX (CASSANDRA-7879)
 * Add null check for keys when freezing collection (CASSANDRA-7869)
 * Improve stress workload realism (CASSANDRA-7519)
Merged from 2.0:
 * Configure system.paxos with LeveledCompactionStrategy (CASSANDRA-7753)
 * Fix ALTER clustering column type from DateType to TimestampType when
   using DESC clustering order (CASSANRDA-7797)
 * Throw EOFException if we run out of chunks in compressed datafile
   (CASSANDRA-7664)
 * Fix PRSI handling of CQL3 row markers for row cleanup (CASSANDRA-7787)
 * Fix dropping collection when it's the last regular column (CASSANDRA-7744)
 * Make StreamReceiveTask thread safe and gc friendly (CASSANDRA-7795)
 * Validate empty cell names from counter updates (CASSANDRA-7798)
Merged from 1.2:
 * Don't allow compacted sstables to be marked as compacting (CASSANDRA-7145)
 * Track expired tombstones (CASSANDRA-7810)


2.1.0-rc7
 * Add frozen keyword and require UDT to be frozen (CASSANDRA-7857)
 * Track added sstable size correctly (CASSANDRA-7239)
 * (cqlsh) Fix case insensitivity (CASSANDRA-7834)
 * Fix failure to stream ranges when moving (CASSANDRA-7836)
 * Correctly remove tmplink files (CASSANDRA-7803)
 * (cqlsh) Fix column name formatting for functions, CAS operations,
   and UDT field selections (CASSANDRA-7806)
 * (cqlsh) Fix COPY FROM handling of null/empty primary key
   values (CASSANDRA-7792)
 * Fix ordering of static cells (CASSANDRA-7763)
Merged from 2.0:
 * Forbid re-adding dropped counter columns (CASSANDRA-7831)
 * Fix CFMetaData#isThriftCompatible() for PK-only tables (CASSANDRA-7832)
 * Always reject inequality on the partition key without token()
   (CASSANDRA-7722)
 * Always send Paxos commit to all replicas (CASSANDRA-7479)
 * Make disruptor_thrift_server invocation pool configurable (CASSANDRA-7594)
 * Make repair no-op when RF=1 (CASSANDRA-7864)


2.1.0-rc6
 * Fix OOM issue from netty caching over time (CASSANDRA-7743)
 * json2sstable couldn't import JSON for CQL table (CASSANDRA-7477)
 * Invalidate all caches on table drop (CASSANDRA-7561)
 * Skip strict endpoint selection for ranges if RF == nodes (CASSANRA-7765)
 * Fix Thrift range filtering without 2ary index lookups (CASSANDRA-7741)
 * Add tracing entries about concurrent range requests (CASSANDRA-7599)
 * (cqlsh) Fix DESCRIBE for NTS keyspaces (CASSANDRA-7729)
 * Remove netty buffer ref-counting (CASSANDRA-7735)
 * Pass mutated cf to index updater for use by PRSI (CASSANDRA-7742)
 * Include stress yaml example in release and deb (CASSANDRA-7717)
 * workaround for netty issue causing corrupted data off the wire (CASSANDRA-7695)
 * cqlsh DESC CLUSTER fails retrieving ring information (CASSANDRA-7687)
 * Fix binding null values inside UDT (CASSANDRA-7685)
 * Fix UDT field selection with empty fields (CASSANDRA-7670)
 * Bogus deserialization of static cells from sstable (CASSANDRA-7684)
 * Fix NPE on compaction leftover cleanup for dropped table (CASSANDRA-7770)
Merged from 2.0:
 * Fix race condition in StreamTransferTask that could lead to
   infinite loops and premature sstable deletion (CASSANDRA-7704)
 * (cqlsh) Wait up to 10 sec for a tracing session (CASSANDRA-7222)
 * Fix NPE in FileCacheService.sizeInBytes (CASSANDRA-7756)
 * Remove duplicates from StorageService.getJoiningNodes (CASSANDRA-7478)
 * Clone token map outside of hot gossip loops (CASSANDRA-7758)
 * Fix MS expiring map timeout for Paxos messages (CASSANDRA-7752)
 * Do not flush on truncate if durable_writes is false (CASSANDRA-7750)
 * Give CRR a default input_cql Statement (CASSANDRA-7226)
 * Better error message when adding a collection with the same name
   than a previously dropped one (CASSANDRA-6276)
 * Fix validation when adding static columns (CASSANDRA-7730)
 * (Thrift) fix range deletion of supercolumns (CASSANDRA-7733)
 * Fix potential AssertionError in RangeTombstoneList (CASSANDRA-7700)
 * Validate arguments of blobAs* functions (CASSANDRA-7707)
 * Fix potential AssertionError with 2ndary indexes (CASSANDRA-6612)
 * Avoid logging CompactionInterrupted at ERROR (CASSANDRA-7694)
 * Minor leak in sstable2jon (CASSANDRA-7709)
 * Add cassandra.auto_bootstrap system property (CASSANDRA-7650)
 * Update java driver (for hadoop) (CASSANDRA-7618)
 * Remove CqlPagingRecordReader/CqlPagingInputFormat (CASSANDRA-7570)
 * Support connecting to ipv6 jmx with nodetool (CASSANDRA-7669)


2.1.0-rc5
 * Reject counters inside user types (CASSANDRA-7672)
 * Switch to notification-based GCInspector (CASSANDRA-7638)
 * (cqlsh) Handle nulls in UDTs and tuples correctly (CASSANDRA-7656)
 * Don't use strict consistency when replacing (CASSANDRA-7568)
 * Fix min/max cell name collection on 2.0 SSTables with range
   tombstones (CASSANDRA-7593)
 * Tolerate min/max cell names of different lengths (CASSANDRA-7651)
 * Filter cached results correctly (CASSANDRA-7636)
 * Fix tracing on the new SEPExecutor (CASSANDRA-7644)
 * Remove shuffle and taketoken (CASSANDRA-7601)
 * Clean up Windows batch scripts (CASSANDRA-7619)
 * Fix native protocol drop user type notification (CASSANDRA-7571)
 * Give read access to system.schema_usertypes to all authenticated users
   (CASSANDRA-7578)
 * (cqlsh) Fix cqlsh display when zero rows are returned (CASSANDRA-7580)
 * Get java version correctly when JAVA_TOOL_OPTIONS is set (CASSANDRA-7572)
 * Fix NPE when dropping index from non-existent keyspace, AssertionError when
   dropping non-existent index with IF EXISTS (CASSANDRA-7590)
 * Fix sstablelevelresetter hang (CASSANDRA-7614)
 * (cqlsh) Fix deserialization of blobs (CASSANDRA-7603)
 * Use "keyspace updated" schema change message for UDT changes in v1 and
   v2 protocols (CASSANDRA-7617)
 * Fix tracing of range slices and secondary index lookups that are local
   to the coordinator (CASSANDRA-7599)
 * Set -Dcassandra.storagedir for all tool shell scripts (CASSANDRA-7587)
 * Don't swap max/min col names when mutating sstable metadata (CASSANDRA-7596)
 * (cqlsh) Correctly handle paged result sets (CASSANDRA-7625)
 * (cqlsh) Improve waiting for a trace to complete (CASSANDRA-7626)
 * Fix tracing of concurrent range slices and 2ary index queries (CASSANDRA-7626)
 * Fix scrub against collection type (CASSANDRA-7665)
Merged from 2.0:
 * Set gc_grace_seconds to seven days for system schema tables (CASSANDRA-7668)
 * SimpleSeedProvider no longer caches seeds forever (CASSANDRA-7663)
 * Always flush on truncate (CASSANDRA-7511)
 * Fix ReversedType(DateType) mapping to native protocol (CASSANDRA-7576)
 * Always merge ranges owned by a single node (CASSANDRA-6930)
 * Track max/min timestamps for range tombstones (CASSANDRA-7647)
 * Fix NPE when listing saved caches dir (CASSANDRA-7632)


2.1.0-rc4
 * Fix word count hadoop example (CASSANDRA-7200)
 * Updated memtable_cleanup_threshold and memtable_flush_writers defaults 
   (CASSANDRA-7551)
 * (Windows) fix startup when WMI memory query fails (CASSANDRA-7505)
 * Anti-compaction proceeds if any part of the repair failed (CASSANDRA-7521)
 * Add missing table name to DROP INDEX responses and notifications (CASSANDRA-7539)
 * Bump CQL version to 3.2.0 and update CQL documentation (CASSANDRA-7527)
 * Fix configuration error message when running nodetool ring (CASSANDRA-7508)
 * Support conditional updates, tuple type, and the v3 protocol in cqlsh (CASSANDRA-7509)
 * Handle queries on multiple secondary index types (CASSANDRA-7525)
 * Fix cqlsh authentication with v3 native protocol (CASSANDRA-7564)
 * Fix NPE when unknown prepared statement ID is used (CASSANDRA-7454)
Merged from 2.0:
 * (Windows) force range-based repair to non-sequential mode (CASSANDRA-7541)
 * Fix range merging when DES scores are zero (CASSANDRA-7535)
 * Warn when SSL certificates have expired (CASSANDRA-7528)
 * Fix error when doing reversed queries with static columns (CASSANDRA-7490)
Merged from 1.2:
 * Set correct stream ID on responses when non-Exception Throwables
   are thrown while handling native protocol messages (CASSANDRA-7470)


2.1.0-rc3
 * Consider expiry when reconciling otherwise equal cells (CASSANDRA-7403)
 * Introduce CQL support for stress tool (CASSANDRA-6146)
 * Fix ClassCastException processing expired messages (CASSANDRA-7496)
 * Fix prepared marker for collections inside UDT (CASSANDRA-7472)
 * Remove left-over populate_io_cache_on_flush and replicate_on_write
   uses (CASSANDRA-7493)
 * (Windows) handle spaces in path names (CASSANDRA-7451)
 * Ensure writes have completed after dropping a table, before recycling
   commit log segments (CASSANDRA-7437)
 * Remove left-over rows_per_partition_to_cache (CASSANDRA-7493)
 * Fix error when CONTAINS is used with a bind marker (CASSANDRA-7502)
 * Properly reject unknown UDT field (CASSANDRA-7484)
Merged from 2.0:
 * Fix CC#collectTimeOrderedData() tombstone optimisations (CASSANDRA-7394)
 * Support DISTINCT for static columns and fix behaviour when DISTINC is
   not use (CASSANDRA-7305).
 * Workaround JVM NPE on JMX bind failure (CASSANDRA-7254)
 * Fix race in FileCacheService RemovalListener (CASSANDRA-7278)
 * Fix inconsistent use of consistencyForCommit that allowed LOCAL_QUORUM
   operations to incorrect become full QUORUM (CASSANDRA-7345)
 * Properly handle unrecognized opcodes and flags (CASSANDRA-7440)
 * (Hadoop) close CqlRecordWriter clients when finished (CASSANDRA-7459)
 * Commit disk failure policy (CASSANDRA-7429)
 * Make sure high level sstables get compacted (CASSANDRA-7414)
 * Fix AssertionError when using empty clustering columns and static columns
   (CASSANDRA-7455)
 * Add option to disable STCS in L0 (CASSANDRA-6621)
 * Upgrade to snappy-java 1.0.5.2 (CASSANDRA-7476)


2.1.0-rc2
 * Fix heap size calculation for CompoundSparseCellName and 
   CompoundSparseCellName.WithCollection (CASSANDRA-7421)
 * Allow counter mutations in UNLOGGED batches (CASSANDRA-7351)
 * Modify reconcile logic to always pick a tombstone over a counter cell
   (CASSANDRA-7346)
 * Avoid incremental compaction on Windows (CASSANDRA-7365)
 * Fix exception when querying a composite-keyed table with a collection index
   (CASSANDRA-7372)
 * Use node's host id in place of counter ids (CASSANDRA-7366)
 * Fix error when doing reversed queries with static columns (CASSANDRA-7490)
 * Backport CASSANDRA-6747 (CASSANDRA-7560)
 * Track max/min timestamps for range tombstones (CASSANDRA-7647)
 * Fix NPE when listing saved caches dir (CASSANDRA-7632)
 * Fix sstableloader unable to connect encrypted node (CASSANDRA-7585)
Merged from 1.2:
 * Clone token map outside of hot gossip loops (CASSANDRA-7758)
 * Add stop method to EmbeddedCassandraService (CASSANDRA-7595)
 * Support connecting to ipv6 jmx with nodetool (CASSANDRA-7669)
 * Set gc_grace_seconds to seven days for system schema tables (CASSANDRA-7668)
 * SimpleSeedProvider no longer caches seeds forever (CASSANDRA-7663)
 * Set correct stream ID on responses when non-Exception Throwables
   are thrown while handling native protocol messages (CASSANDRA-7470)
 * Fix row size miscalculation in LazilyCompactedRow (CASSANDRA-7543)
 * Fix race in background compaction check (CASSANDRA-7745)
 * Don't clear out range tombstones during compaction (CASSANDRA-7808)


2.1.0-rc1
 * Revert flush directory (CASSANDRA-6357)
 * More efficient executor service for fast operations (CASSANDRA-4718)
 * Move less common tools into a new cassandra-tools package (CASSANDRA-7160)
 * Support more concurrent requests in native protocol (CASSANDRA-7231)
 * Add tab-completion to debian nodetool packaging (CASSANDRA-6421)
 * Change concurrent_compactors defaults (CASSANDRA-7139)
 * Add PowerShell Windows launch scripts (CASSANDRA-7001)
 * Make commitlog archive+restore more robust (CASSANDRA-6974)
 * Fix marking commitlogsegments clean (CASSANDRA-6959)
 * Add snapshot "manifest" describing files included (CASSANDRA-6326)
 * Parallel streaming for sstableloader (CASSANDRA-3668)
 * Fix bugs in supercolumns handling (CASSANDRA-7138)
 * Fix ClassClassException on composite dense tables (CASSANDRA-7112)
 * Cleanup and optimize collation and slice iterators (CASSANDRA-7107)
 * Upgrade NBHM lib (CASSANDRA-7128)
 * Optimize netty server (CASSANDRA-6861)
 * Fix repair hang when given CF does not exist (CASSANDRA-7189)
 * Allow c* to be shutdown in an embedded mode (CASSANDRA-5635)
 * Add server side batching to native transport (CASSANDRA-5663)
 * Make batchlog replay asynchronous (CASSANDRA-6134)
 * remove unused classes (CASSANDRA-7197)
 * Limit user types to the keyspace they are defined in (CASSANDRA-6643)
 * Add validate method to CollectionType (CASSANDRA-7208)
 * New serialization format for UDT values (CASSANDRA-7209, CASSANDRA-7261)
 * Fix nodetool netstats (CASSANDRA-7270)
 * Fix potential ClassCastException in HintedHandoffManager (CASSANDRA-7284)
 * Use prepared statements internally (CASSANDRA-6975)
 * Fix broken paging state with prepared statement (CASSANDRA-7120)
 * Fix IllegalArgumentException in CqlStorage (CASSANDRA-7287)
 * Allow nulls/non-existant fields in UDT (CASSANDRA-7206)
 * Add Thrift MultiSliceRequest (CASSANDRA-6757, CASSANDRA-7027)
 * Handle overlapping MultiSlices (CASSANDRA-7279)
 * Fix DataOutputTest on Windows (CASSANDRA-7265)
 * Embedded sets in user defined data-types are not updating (CASSANDRA-7267)
 * Add tuple type to CQL/native protocol (CASSANDRA-7248)
 * Fix CqlPagingRecordReader on tables with few rows (CASSANDRA-7322)
Merged from 2.0:
 * Copy compaction options to make sure they are reloaded (CASSANDRA-7290)
 * Add option to do more aggressive tombstone compactions (CASSANDRA-6563)
 * Don't try to compact already-compacting files in HHOM (CASSANDRA-7288)
 * Always reallocate buffers in HSHA (CASSANDRA-6285)
 * (Hadoop) support authentication in CqlRecordReader (CASSANDRA-7221)
 * (Hadoop) Close java driver Cluster in CQLRR.close (CASSANDRA-7228)
 * Warn when 'USING TIMESTAMP' is used on a CAS BATCH (CASSANDRA-7067)
 * return all cpu values from BackgroundActivityMonitor.readAndCompute (CASSANDRA-7183)
 * Correctly delete scheduled range xfers (CASSANDRA-7143)
 * return all cpu values from BackgroundActivityMonitor.readAndCompute (CASSANDRA-7183)  
 * reduce garbage creation in calculatePendingRanges (CASSANDRA-7191)
 * fix c* launch issues on Russian os's due to output of linux 'free' cmd (CASSANDRA-6162)
 * Fix disabling autocompaction (CASSANDRA-7187)
 * Fix potential NumberFormatException when deserializing IntegerType (CASSANDRA-7088)
 * cqlsh can't tab-complete disabling compaction (CASSANDRA-7185)
 * cqlsh: Accept and execute CQL statement(s) from command-line parameter (CASSANDRA-7172)
 * Fix IllegalStateException in CqlPagingRecordReader (CASSANDRA-7198)
 * Fix the InvertedIndex trigger example (CASSANDRA-7211)
 * Add --resolve-ip option to 'nodetool ring' (CASSANDRA-7210)
 * reduce garbage on codec flag deserialization (CASSANDRA-7244) 
 * Fix duplicated error messages on directory creation error at startup (CASSANDRA-5818)
 * Proper null handle for IF with map element access (CASSANDRA-7155)
 * Improve compaction visibility (CASSANDRA-7242)
 * Correctly delete scheduled range xfers (CASSANDRA-7143)
 * Make batchlog replica selection rack-aware (CASSANDRA-6551)
 * Fix CFMetaData#getColumnDefinitionFromColumnName() (CASSANDRA-7074)
 * Fix writetime/ttl functions for static columns (CASSANDRA-7081)
 * Suggest CTRL-C or semicolon after three blank lines in cqlsh (CASSANDRA-7142)
 * Fix 2ndary index queries with DESC clustering order (CASSANDRA-6950)
 * Invalid key cache entries on DROP (CASSANDRA-6525)
 * Fix flapping RecoveryManagerTest (CASSANDRA-7084)
 * Add missing iso8601 patterns for date strings (CASSANDRA-6973)
 * Support selecting multiple rows in a partition using IN (CASSANDRA-6875)
 * Add authentication support to shuffle (CASSANDRA-6484)
 * Swap local and global default read repair chances (CASSANDRA-7320)
 * Add conditional CREATE/DROP USER support (CASSANDRA-7264)
 * Cqlsh counts non-empty lines for "Blank lines" warning (CASSANDRA-7325)
Merged from 1.2:
 * Add Cloudstack snitch (CASSANDRA-7147)
 * Update system.peers correctly when relocating tokens (CASSANDRA-7126)
 * Add Google Compute Engine snitch (CASSANDRA-7132)
 * remove duplicate query for local tokens (CASSANDRA-7182)
 * exit CQLSH with error status code if script fails (CASSANDRA-6344)
 * Fix bug with some IN queries missig results (CASSANDRA-7105)
 * Fix availability validation for LOCAL_ONE CL (CASSANDRA-7319)
 * Hint streaming can cause decommission to fail (CASSANDRA-7219)


2.1.0-beta2
 * Increase default CL space to 8GB (CASSANDRA-7031)
 * Add range tombstones to read repair digests (CASSANDRA-6863)
 * Fix BTree.clear for large updates (CASSANDRA-6943)
 * Fail write instead of logging a warning when unable to append to CL
   (CASSANDRA-6764)
 * Eliminate possibility of CL segment appearing twice in active list 
   (CASSANDRA-6557)
 * Apply DONTNEED fadvise to commitlog segments (CASSANDRA-6759)
 * Switch CRC component to Adler and include it for compressed sstables 
   (CASSANDRA-4165)
 * Allow cassandra-stress to set compaction strategy options (CASSANDRA-6451)
 * Add broadcast_rpc_address option to cassandra.yaml (CASSANDRA-5899)
 * Auto reload GossipingPropertyFileSnitch config (CASSANDRA-5897)
 * Fix overflow of memtable_total_space_in_mb (CASSANDRA-6573)
 * Fix ABTC NPE and apply update function correctly (CASSANDRA-6692)
 * Allow nodetool to use a file or prompt for password (CASSANDRA-6660)
 * Fix AIOOBE when concurrently accessing ABSC (CASSANDRA-6742)
 * Fix assertion error in ALTER TYPE RENAME (CASSANDRA-6705)
 * Scrub should not always clear out repaired status (CASSANDRA-5351)
 * Improve handling of range tombstone for wide partitions (CASSANDRA-6446)
 * Fix ClassCastException for compact table with composites (CASSANDRA-6738)
 * Fix potentially repairing with wrong nodes (CASSANDRA-6808)
 * Change caching option syntax (CASSANDRA-6745)
 * Fix stress to do proper counter reads (CASSANDRA-6835)
 * Fix help message for stress counter_write (CASSANDRA-6824)
 * Fix stress smart Thrift client to pick servers correctly (CASSANDRA-6848)
 * Add logging levels (minimal, normal or verbose) to stress tool (CASSANDRA-6849)
 * Fix race condition in Batch CLE (CASSANDRA-6860)
 * Improve cleanup/scrub/upgradesstables failure handling (CASSANDRA-6774)
 * ByteBuffer write() methods for serializing sstables (CASSANDRA-6781)
 * Proper compare function for CollectionType (CASSANDRA-6783)
 * Update native server to Netty 4 (CASSANDRA-6236)
 * Fix off-by-one error in stress (CASSANDRA-6883)
 * Make OpOrder AutoCloseable (CASSANDRA-6901)
 * Remove sync repair JMX interface (CASSANDRA-6900)
 * Add multiple memory allocation options for memtables (CASSANDRA-6689, 6694)
 * Remove adjusted op rate from stress output (CASSANDRA-6921)
 * Add optimized CF.hasColumns() implementations (CASSANDRA-6941)
 * Serialize batchlog mutations with the version of the target node
   (CASSANDRA-6931)
 * Optimize CounterColumn#reconcile() (CASSANDRA-6953)
 * Properly remove 1.2 sstable support in 2.1 (CASSANDRA-6869)
 * Lock counter cells, not partitions (CASSANDRA-6880)
 * Track presence of legacy counter shards in sstables (CASSANDRA-6888)
 * Ensure safe resource cleanup when replacing sstables (CASSANDRA-6912)
 * Add failure handler to async callback (CASSANDRA-6747)
 * Fix AE when closing SSTable without releasing reference (CASSANDRA-7000)
 * Clean up IndexInfo on keyspace/table drops (CASSANDRA-6924)
 * Only snapshot relative SSTables when sequential repair (CASSANDRA-7024)
 * Require nodetool rebuild_index to specify index names (CASSANDRA-7038)
 * fix cassandra stress errors on reads with native protocol (CASSANDRA-7033)
 * Use OpOrder to guard sstable references for reads (CASSANDRA-6919)
 * Preemptive opening of compaction result (CASSANDRA-6916)
 * Multi-threaded scrub/cleanup/upgradesstables (CASSANDRA-5547)
 * Optimize cellname comparison (CASSANDRA-6934)
 * Native protocol v3 (CASSANDRA-6855)
 * Optimize Cell liveness checks and clean up Cell (CASSANDRA-7119)
 * Support consistent range movements (CASSANDRA-2434)
 * Display min timestamp in sstablemetadata viewer (CASSANDRA-6767)
Merged from 2.0:
 * Avoid race-prone second "scrub" of system keyspace (CASSANDRA-6797)
 * Pool CqlRecordWriter clients by inetaddress rather than Range
   (CASSANDRA-6665)
 * Fix compaction_history timestamps (CASSANDRA-6784)
 * Compare scores of full replica ordering in DES (CASSANDRA-6683)
 * fix CME in SessionInfo updateProgress affecting netstats (CASSANDRA-6577)
 * Allow repairing between specific replicas (CASSANDRA-6440)
 * Allow per-dc enabling of hints (CASSANDRA-6157)
 * Add compatibility for Hadoop 0.2.x (CASSANDRA-5201)
 * Fix EstimatedHistogram races (CASSANDRA-6682)
 * Failure detector correctly converts initial value to nanos (CASSANDRA-6658)
 * Add nodetool taketoken to relocate vnodes (CASSANDRA-4445)
 * Expose bulk loading progress over JMX (CASSANDRA-4757)
 * Correctly handle null with IF conditions and TTL (CASSANDRA-6623)
 * Account for range/row tombstones in tombstone drop
   time histogram (CASSANDRA-6522)
 * Stop CommitLogSegment.close() from calling sync() (CASSANDRA-6652)
 * Make commitlog failure handling configurable (CASSANDRA-6364)
 * Avoid overlaps in LCS (CASSANDRA-6688)
 * Improve support for paginating over composites (CASSANDRA-4851)
 * Fix count(*) queries in a mixed cluster (CASSANDRA-6707)
 * Improve repair tasks(snapshot, differencing) concurrency (CASSANDRA-6566)
 * Fix replaying pre-2.0 commit logs (CASSANDRA-6714)
 * Add static columns to CQL3 (CASSANDRA-6561)
 * Optimize single partition batch statements (CASSANDRA-6737)
 * Disallow post-query re-ordering when paging (CASSANDRA-6722)
 * Fix potential paging bug with deleted columns (CASSANDRA-6748)
 * Fix NPE on BulkLoader caused by losing StreamEvent (CASSANDRA-6636)
 * Fix truncating compression metadata (CASSANDRA-6791)
 * Add CMSClassUnloadingEnabled JVM option (CASSANDRA-6541)
 * Catch memtable flush exceptions during shutdown (CASSANDRA-6735)
 * Fix upgradesstables NPE for non-CF-based indexes (CASSANDRA-6645)
 * Fix UPDATE updating PRIMARY KEY columns implicitly (CASSANDRA-6782)
 * Fix IllegalArgumentException when updating from 1.2 with SuperColumns
   (CASSANDRA-6733)
 * FBUtilities.singleton() should use the CF comparator (CASSANDRA-6778)
 * Fix CQLSStableWriter.addRow(Map<String, Object>) (CASSANDRA-6526)
 * Fix HSHA server introducing corrupt data (CASSANDRA-6285)
 * Fix CAS conditions for COMPACT STORAGE tables (CASSANDRA-6813)
 * Starting threads in OutboundTcpConnectionPool constructor causes race conditions (CASSANDRA-7177)
 * Allow overriding cassandra-rackdc.properties file (CASSANDRA-7072)
 * Set JMX RMI port to 7199 (CASSANDRA-7087)
 * Use LOCAL_QUORUM for data reads at LOCAL_SERIAL (CASSANDRA-6939)
 * Log a warning for large batches (CASSANDRA-6487)
 * Put nodes in hibernate when join_ring is false (CASSANDRA-6961)
 * Avoid early loading of non-system keyspaces before compaction-leftovers 
   cleanup at startup (CASSANDRA-6913)
 * Restrict Windows to parallel repairs (CASSANDRA-6907)
 * (Hadoop) Allow manually specifying start/end tokens in CFIF (CASSANDRA-6436)
 * Fix NPE in MeteredFlusher (CASSANDRA-6820)
 * Fix race processing range scan responses (CASSANDRA-6820)
 * Allow deleting snapshots from dropped keyspaces (CASSANDRA-6821)
 * Add uuid() function (CASSANDRA-6473)
 * Omit tombstones from schema digests (CASSANDRA-6862)
 * Include correct consistencyLevel in LWT timeout (CASSANDRA-6884)
 * Lower chances for losing new SSTables during nodetool refresh and
   ColumnFamilyStore.loadNewSSTables (CASSANDRA-6514)
 * Add support for DELETE ... IF EXISTS to CQL3 (CASSANDRA-5708)
 * Update hadoop_cql3_word_count example (CASSANDRA-6793)
 * Fix handling of RejectedExecution in sync Thrift server (CASSANDRA-6788)
 * Log more information when exceeding tombstone_warn_threshold (CASSANDRA-6865)
 * Fix truncate to not abort due to unreachable fat clients (CASSANDRA-6864)
 * Fix schema concurrency exceptions (CASSANDRA-6841)
 * Fix leaking validator FH in StreamWriter (CASSANDRA-6832)
 * Fix saving triggers to schema (CASSANDRA-6789)
 * Fix trigger mutations when base mutation list is immutable (CASSANDRA-6790)
 * Fix accounting in FileCacheService to allow re-using RAR (CASSANDRA-6838)
 * Fix static counter columns (CASSANDRA-6827)
 * Restore expiring->deleted (cell) compaction optimization (CASSANDRA-6844)
 * Fix CompactionManager.needsCleanup (CASSANDRA-6845)
 * Correctly compare BooleanType values other than 0 and 1 (CASSANDRA-6779)
 * Read message id as string from earlier versions (CASSANDRA-6840)
 * Properly use the Paxos consistency for (non-protocol) batch (CASSANDRA-6837)
 * Add paranoid disk failure option (CASSANDRA-6646)
 * Improve PerRowSecondaryIndex performance (CASSANDRA-6876)
 * Extend triggers to support CAS updates (CASSANDRA-6882)
 * Static columns with IF NOT EXISTS don't always work as expected (CASSANDRA-6873)
 * Fix paging with SELECT DISTINCT (CASSANDRA-6857)
 * Fix UnsupportedOperationException on CAS timeout (CASSANDRA-6923)
 * Improve MeteredFlusher handling of MF-unaffected column families
   (CASSANDRA-6867)
 * Add CqlRecordReader using native pagination (CASSANDRA-6311)
 * Add QueryHandler interface (CASSANDRA-6659)
 * Track liveRatio per-memtable, not per-CF (CASSANDRA-6945)
 * Make sure upgradesstables keeps sstable level (CASSANDRA-6958)
 * Fix LIMIT with static columns (CASSANDRA-6956)
 * Fix clash with CQL column name in thrift validation (CASSANDRA-6892)
 * Fix error with super columns in mixed 1.2-2.0 clusters (CASSANDRA-6966)
 * Fix bad skip of sstables on slice query with composite start/finish (CASSANDRA-6825)
 * Fix unintended update with conditional statement (CASSANDRA-6893)
 * Fix map element access in IF (CASSANDRA-6914)
 * Avoid costly range calculations for range queries on system keyspaces
   (CASSANDRA-6906)
 * Fix SSTable not released if stream session fails (CASSANDRA-6818)
 * Avoid build failure due to ANTLR timeout (CASSANDRA-6991)
 * Queries on compact tables can return more rows that requested (CASSANDRA-7052)
 * USING TIMESTAMP for batches does not work (CASSANDRA-7053)
 * Fix performance regression from CASSANDRA-5614 (CASSANDRA-6949)
 * Ensure that batchlog and hint timeouts do not produce hints (CASSANDRA-7058)
 * Merge groupable mutations in TriggerExecutor#execute() (CASSANDRA-7047)
 * Plug holes in resource release when wiring up StreamSession (CASSANDRA-7073)
 * Re-add parameter columns to tracing session (CASSANDRA-6942)
 * Preserves CQL metadata when updating table from thrift (CASSANDRA-6831)
Merged from 1.2:
 * Fix nodetool display with vnodes (CASSANDRA-7082)
 * Add UNLOGGED, COUNTER options to BATCH documentation (CASSANDRA-6816)
 * add extra SSL cipher suites (CASSANDRA-6613)
 * fix nodetool getsstables for blob PK (CASSANDRA-6803)
 * Fix BatchlogManager#deleteBatch() use of millisecond timestamps
   (CASSANDRA-6822)
 * Continue assassinating even if the endpoint vanishes (CASSANDRA-6787)
 * Schedule schema pulls on change (CASSANDRA-6971)
 * Non-droppable verbs shouldn't be dropped from OTC (CASSANDRA-6980)
 * Shutdown batchlog executor in SS#drain() (CASSANDRA-7025)
 * Fix batchlog to account for CF truncation records (CASSANDRA-6999)
 * Fix CQLSH parsing of functions and BLOB literals (CASSANDRA-7018)
 * Properly load trustore in the native protocol (CASSANDRA-6847)
 * Always clean up references in SerializingCache (CASSANDRA-6994)
 * Don't shut MessagingService down when replacing a node (CASSANDRA-6476)
 * fix npe when doing -Dcassandra.fd_initial_value_ms (CASSANDRA-6751)


2.1.0-beta1
 * Add flush directory distinct from compaction directories (CASSANDRA-6357)
 * Require JNA by default (CASSANDRA-6575)
 * add listsnapshots command to nodetool (CASSANDRA-5742)
 * Introduce AtomicBTreeColumns (CASSANDRA-6271, 6692)
 * Multithreaded commitlog (CASSANDRA-3578)
 * allocate fixed index summary memory pool and resample cold index summaries 
   to use less memory (CASSANDRA-5519)
 * Removed multithreaded compaction (CASSANDRA-6142)
 * Parallelize fetching rows for low-cardinality indexes (CASSANDRA-1337)
 * change logging from log4j to logback (CASSANDRA-5883)
 * switch to LZ4 compression for internode communication (CASSANDRA-5887)
 * Stop using Thrift-generated Index* classes internally (CASSANDRA-5971)
 * Remove 1.2 network compatibility code (CASSANDRA-5960)
 * Remove leveled json manifest migration code (CASSANDRA-5996)
 * Remove CFDefinition (CASSANDRA-6253)
 * Use AtomicIntegerFieldUpdater in RefCountedMemory (CASSANDRA-6278)
 * User-defined types for CQL3 (CASSANDRA-5590)
 * Use of o.a.c.metrics in nodetool (CASSANDRA-5871, 6406)
 * Batch read from OTC's queue and cleanup (CASSANDRA-1632)
 * Secondary index support for collections (CASSANDRA-4511, 6383)
 * SSTable metadata(Stats.db) format change (CASSANDRA-6356)
 * Push composites support in the storage engine
   (CASSANDRA-5417, CASSANDRA-6520)
 * Add snapshot space used to cfstats (CASSANDRA-6231)
 * Add cardinality estimator for key count estimation (CASSANDRA-5906)
 * CF id is changed to be non-deterministic. Data dir/key cache are created
   uniquely for CF id (CASSANDRA-5202)
 * New counters implementation (CASSANDRA-6504)
 * Replace UnsortedColumns, EmptyColumns, TreeMapBackedSortedColumns with new
   ArrayBackedSortedColumns (CASSANDRA-6630, CASSANDRA-6662, CASSANDRA-6690)
 * Add option to use row cache with a given amount of rows (CASSANDRA-5357)
 * Avoid repairing already repaired data (CASSANDRA-5351)
 * Reject counter updates with USING TTL/TIMESTAMP (CASSANDRA-6649)
 * Replace index_interval with min/max_index_interval (CASSANDRA-6379)
 * Lift limitation that order by columns must be selected for IN queries (CASSANDRA-4911)


2.0.5
 * Reduce garbage generated by bloom filter lookups (CASSANDRA-6609)
 * Add ks.cf names to tombstone logging (CASSANDRA-6597)
 * Use LOCAL_QUORUM for LWT operations at LOCAL_SERIAL (CASSANDRA-6495)
 * Wait for gossip to settle before accepting client connections (CASSANDRA-4288)
 * Delete unfinished compaction incrementally (CASSANDRA-6086)
 * Allow specifying custom secondary index options in CQL3 (CASSANDRA-6480)
 * Improve replica pinning for cache efficiency in DES (CASSANDRA-6485)
 * Fix LOCAL_SERIAL from thrift (CASSANDRA-6584)
 * Don't special case received counts in CAS timeout exceptions (CASSANDRA-6595)
 * Add support for 2.1 global counter shards (CASSANDRA-6505)
 * Fix NPE when streaming connection is not yet established (CASSANDRA-6210)
 * Avoid rare duplicate read repair triggering (CASSANDRA-6606)
 * Fix paging discardFirst (CASSANDRA-6555)
 * Fix ArrayIndexOutOfBoundsException in 2ndary index query (CASSANDRA-6470)
 * Release sstables upon rebuilding 2i (CASSANDRA-6635)
 * Add AbstractCompactionStrategy.startup() method (CASSANDRA-6637)
 * SSTableScanner may skip rows during cleanup (CASSANDRA-6638)
 * sstables from stalled repair sessions can resurrect deleted data (CASSANDRA-6503)
 * Switch stress to use ITransportFactory (CASSANDRA-6641)
 * Fix IllegalArgumentException during prepare (CASSANDRA-6592)
 * Fix possible loss of 2ndary index entries during compaction (CASSANDRA-6517)
 * Fix direct Memory on architectures that do not support unaligned long access
   (CASSANDRA-6628)
 * Let scrub optionally skip broken counter partitions (CASSANDRA-5930)
Merged from 1.2:
 * fsync compression metadata (CASSANDRA-6531)
 * Validate CF existence on execution for prepared statement (CASSANDRA-6535)
 * Add ability to throttle batchlog replay (CASSANDRA-6550)
 * Fix executing LOCAL_QUORUM with SimpleStrategy (CASSANDRA-6545)
 * Avoid StackOverflow when using large IN queries (CASSANDRA-6567)
 * Nodetool upgradesstables includes secondary indexes (CASSANDRA-6598)
 * Paginate batchlog replay (CASSANDRA-6569)
 * skip blocking on streaming during drain (CASSANDRA-6603)
 * Improve error message when schema doesn't match loaded sstable (CASSANDRA-6262)
 * Add properties to adjust FD initial value and max interval (CASSANDRA-4375)
 * Fix preparing with batch and delete from collection (CASSANDRA-6607)
 * Fix ABSC reverse iterator's remove() method (CASSANDRA-6629)
 * Handle host ID conflicts properly (CASSANDRA-6615)
 * Move handling of migration event source to solve bootstrap race. (CASSANDRA-6648)
 * Make sure compaction throughput value doesn't overflow with int math (CASSANDRA-6647)


2.0.4
 * Allow removing snapshots of no-longer-existing CFs (CASSANDRA-6418)
 * add StorageService.stopDaemon() (CASSANDRA-4268)
 * add IRE for invalid CF supplied to get_count (CASSANDRA-5701)
 * add client encryption support to sstableloader (CASSANDRA-6378)
 * Fix accept() loop for SSL sockets post-shutdown (CASSANDRA-6468)
 * Fix size-tiered compaction in LCS L0 (CASSANDRA-6496)
 * Fix assertion failure in filterColdSSTables (CASSANDRA-6483)
 * Fix row tombstones in larger-than-memory compactions (CASSANDRA-6008)
 * Fix cleanup ClassCastException (CASSANDRA-6462)
 * Reduce gossip memory use by interning VersionedValue strings (CASSANDRA-6410)
 * Allow specifying datacenters to participate in a repair (CASSANDRA-6218)
 * Fix divide-by-zero in PCI (CASSANDRA-6403)
 * Fix setting last compacted key in the wrong level for LCS (CASSANDRA-6284)
 * Add millisecond precision formats to the timestamp parser (CASSANDRA-6395)
 * Expose a total memtable size metric for a CF (CASSANDRA-6391)
 * cqlsh: handle symlinks properly (CASSANDRA-6425)
 * Fix potential infinite loop when paging query with IN (CASSANDRA-6464)
 * Fix assertion error in AbstractQueryPager.discardFirst (CASSANDRA-6447)
 * Fix streaming older SSTable yields unnecessary tombstones (CASSANDRA-6527)
Merged from 1.2:
 * Improved error message on bad properties in DDL queries (CASSANDRA-6453)
 * Randomize batchlog candidates selection (CASSANDRA-6481)
 * Fix thundering herd on endpoint cache invalidation (CASSANDRA-6345, 6485)
 * Improve batchlog write performance with vnodes (CASSANDRA-6488)
 * cqlsh: quote single quotes in strings inside collections (CASSANDRA-6172)
 * Improve gossip performance for typical messages (CASSANDRA-6409)
 * Throw IRE if a prepared statement has more markers than supported 
   (CASSANDRA-5598)
 * Expose Thread metrics for the native protocol server (CASSANDRA-6234)
 * Change snapshot response message verb to INTERNAL to avoid dropping it 
   (CASSANDRA-6415)
 * Warn when collection read has > 65K elements (CASSANDRA-5428)
 * Fix cache persistence when both row and key cache are enabled 
   (CASSANDRA-6413)
 * (Hadoop) add describe_local_ring (CASSANDRA-6268)
 * Fix handling of concurrent directory creation failure (CASSANDRA-6459)
 * Allow executing CREATE statements multiple times (CASSANDRA-6471)
 * Don't send confusing info with timeouts (CASSANDRA-6491)
 * Don't resubmit counter mutation runnables internally (CASSANDRA-6427)
 * Don't drop local mutations without a hint (CASSANDRA-6510)
 * Don't allow null max_hint_window_in_ms (CASSANDRA-6419)
 * Validate SliceRange start and finish lengths (CASSANDRA-6521)


2.0.3
 * Fix FD leak on slice read path (CASSANDRA-6275)
 * Cancel read meter task when closing SSTR (CASSANDRA-6358)
 * free off-heap IndexSummary during bulk (CASSANDRA-6359)
 * Recover from IOException in accept() thread (CASSANDRA-6349)
 * Improve Gossip tolerance of abnormally slow tasks (CASSANDRA-6338)
 * Fix trying to hint timed out counter writes (CASSANDRA-6322)
 * Allow restoring specific columnfamilies from archived CL (CASSANDRA-4809)
 * Avoid flushing compaction_history after each operation (CASSANDRA-6287)
 * Fix repair assertion error when tombstones expire (CASSANDRA-6277)
 * Skip loading corrupt key cache (CASSANDRA-6260)
 * Fixes for compacting larger-than-memory rows (CASSANDRA-6274)
 * Compact hottest sstables first and optionally omit coldest from
   compaction entirely (CASSANDRA-6109)
 * Fix modifying column_metadata from thrift (CASSANDRA-6182)
 * cqlsh: fix LIST USERS output (CASSANDRA-6242)
 * Add IRequestSink interface (CASSANDRA-6248)
 * Update memtable size while flushing (CASSANDRA-6249)
 * Provide hooks around CQL2/CQL3 statement execution (CASSANDRA-6252)
 * Require Permission.SELECT for CAS updates (CASSANDRA-6247)
 * New CQL-aware SSTableWriter (CASSANDRA-5894)
 * Reject CAS operation when the protocol v1 is used (CASSANDRA-6270)
 * Correctly throw error when frame too large (CASSANDRA-5981)
 * Fix serialization bug in PagedRange with 2ndary indexes (CASSANDRA-6299)
 * Fix CQL3 table validation in Thrift (CASSANDRA-6140)
 * Fix bug missing results with IN clauses (CASSANDRA-6327)
 * Fix paging with reversed slices (CASSANDRA-6343)
 * Set minTimestamp correctly to be able to drop expired sstables (CASSANDRA-6337)
 * Support NaN and Infinity as float literals (CASSANDRA-6003)
 * Remove RF from nodetool ring output (CASSANDRA-6289)
 * Fix attempting to flush empty rows (CASSANDRA-6374)
 * Fix potential out of bounds exception when paging (CASSANDRA-6333)
Merged from 1.2:
 * Optimize FD phi calculation (CASSANDRA-6386)
 * Improve initial FD phi estimate when starting up (CASSANDRA-6385)
 * Don't list CQL3 table in CLI describe even if named explicitely 
   (CASSANDRA-5750)
 * Invalidate row cache when dropping CF (CASSANDRA-6351)
 * add non-jamm path for cached statements (CASSANDRA-6293)
 * add windows bat files for shell commands (CASSANDRA-6145)
 * Require logging in for Thrift CQL2/3 statement preparation (CASSANDRA-6254)
 * restrict max_num_tokens to 1536 (CASSANDRA-6267)
 * Nodetool gets default JMX port from cassandra-env.sh (CASSANDRA-6273)
 * make calculatePendingRanges asynchronous (CASSANDRA-6244)
 * Remove blocking flushes in gossip thread (CASSANDRA-6297)
 * Fix potential socket leak in connectionpool creation (CASSANDRA-6308)
 * Allow LOCAL_ONE/LOCAL_QUORUM to work with SimpleStrategy (CASSANDRA-6238)
 * cqlsh: handle 'null' as session duration (CASSANDRA-6317)
 * Fix json2sstable handling of range tombstones (CASSANDRA-6316)
 * Fix missing one row in reverse query (CASSANDRA-6330)
 * Fix reading expired row value from row cache (CASSANDRA-6325)
 * Fix AssertionError when doing set element deletion (CASSANDRA-6341)
 * Make CL code for the native protocol match the one in C* 2.0
   (CASSANDRA-6347)
 * Disallow altering CQL3 table from thrift (CASSANDRA-6370)
 * Fix size computation of prepared statement (CASSANDRA-6369)


2.0.2
 * Update FailureDetector to use nanontime (CASSANDRA-4925)
 * Fix FileCacheService regressions (CASSANDRA-6149)
 * Never return WriteTimeout for CL.ANY (CASSANDRA-6132)
 * Fix race conditions in bulk loader (CASSANDRA-6129)
 * Add configurable metrics reporting (CASSANDRA-4430)
 * drop queries exceeding a configurable number of tombstones (CASSANDRA-6117)
 * Track and persist sstable read activity (CASSANDRA-5515)
 * Fixes for speculative retry (CASSANDRA-5932, CASSANDRA-6194)
 * Improve memory usage of metadata min/max column names (CASSANDRA-6077)
 * Fix thrift validation refusing row markers on CQL3 tables (CASSANDRA-6081)
 * Fix insertion of collections with CAS (CASSANDRA-6069)
 * Correctly send metadata on SELECT COUNT (CASSANDRA-6080)
 * Track clients' remote addresses in ClientState (CASSANDRA-6070)
 * Create snapshot dir if it does not exist when migrating
   leveled manifest (CASSANDRA-6093)
 * make sequential nodetool repair the default (CASSANDRA-5950)
 * Add more hooks for compaction strategy implementations (CASSANDRA-6111)
 * Fix potential NPE on composite 2ndary indexes (CASSANDRA-6098)
 * Delete can potentially be skipped in batch (CASSANDRA-6115)
 * Allow alter keyspace on system_traces (CASSANDRA-6016)
 * Disallow empty column names in cql (CASSANDRA-6136)
 * Use Java7 file-handling APIs and fix file moving on Windows (CASSANDRA-5383)
 * Save compaction history to system keyspace (CASSANDRA-5078)
 * Fix NPE if StorageService.getOperationMode() is executed before full startup (CASSANDRA-6166)
 * CQL3: support pre-epoch longs for TimestampType (CASSANDRA-6212)
 * Add reloadtriggers command to nodetool (CASSANDRA-4949)
 * cqlsh: ignore empty 'value alias' in DESCRIBE (CASSANDRA-6139)
 * Fix sstable loader (CASSANDRA-6205)
 * Reject bootstrapping if the node already exists in gossip (CASSANDRA-5571)
 * Fix NPE while loading paxos state (CASSANDRA-6211)
 * cqlsh: add SHOW SESSION <tracing-session> command (CASSANDRA-6228)
Merged from 1.2:
 * (Hadoop) Require CFRR batchSize to be at least 2 (CASSANDRA-6114)
 * Add a warning for small LCS sstable size (CASSANDRA-6191)
 * Add ability to list specific KS/CF combinations in nodetool cfstats (CASSANDRA-4191)
 * Mark CF clean if a mutation raced the drop and got it marked dirty (CASSANDRA-5946)
 * Add a LOCAL_ONE consistency level (CASSANDRA-6202)
 * Limit CQL prepared statement cache by size instead of count (CASSANDRA-6107)
 * Tracing should log write failure rather than raw exceptions (CASSANDRA-6133)
 * lock access to TM.endpointToHostIdMap (CASSANDRA-6103)
 * Allow estimated memtable size to exceed slab allocator size (CASSANDRA-6078)
 * Start MeteredFlusher earlier to prevent OOM during CL replay (CASSANDRA-6087)
 * Avoid sending Truncate command to fat clients (CASSANDRA-6088)
 * Allow where clause conditions to be in parenthesis (CASSANDRA-6037)
 * Do not open non-ssl storage port if encryption option is all (CASSANDRA-3916)
 * Move batchlog replay to its own executor (CASSANDRA-6079)
 * Add tombstone debug threshold and histogram (CASSANDRA-6042, 6057)
 * Enable tcp keepalive on incoming connections (CASSANDRA-4053)
 * Fix fat client schema pull NPE (CASSANDRA-6089)
 * Fix memtable flushing for indexed tables (CASSANDRA-6112)
 * Fix skipping columns with multiple slices (CASSANDRA-6119)
 * Expose connected thrift + native client counts (CASSANDRA-5084)
 * Optimize auth setup (CASSANDRA-6122)
 * Trace index selection (CASSANDRA-6001)
 * Update sstablesPerReadHistogram to use biased sampling (CASSANDRA-6164)
 * Log UnknownColumnfamilyException when closing socket (CASSANDRA-5725)
 * Properly error out on CREATE INDEX for counters table (CASSANDRA-6160)
 * Handle JMX notification failure for repair (CASSANDRA-6097)
 * (Hadoop) Fetch no more than 128 splits in parallel (CASSANDRA-6169)
 * stress: add username/password authentication support (CASSANDRA-6068)
 * Fix indexed queries with row cache enabled on parent table (CASSANDRA-5732)
 * Fix compaction race during columnfamily drop (CASSANDRA-5957)
 * Fix validation of empty column names for compact tables (CASSANDRA-6152)
 * Skip replaying mutations that pass CRC but fail to deserialize (CASSANDRA-6183)
 * Rework token replacement to use replace_address (CASSANDRA-5916)
 * Fix altering column types (CASSANDRA-6185)
 * cqlsh: fix CREATE/ALTER WITH completion (CASSANDRA-6196)
 * add windows bat files for shell commands (CASSANDRA-6145)
 * Fix potential stack overflow during range tombstones insertion (CASSANDRA-6181)
 * (Hadoop) Make LOCAL_ONE the default consistency level (CASSANDRA-6214)


2.0.1
 * Fix bug that could allow reading deleted data temporarily (CASSANDRA-6025)
 * Improve memory use defaults (CASSANDRA-6059)
 * Make ThriftServer more easlly extensible (CASSANDRA-6058)
 * Remove Hadoop dependency from ITransportFactory (CASSANDRA-6062)
 * add file_cache_size_in_mb setting (CASSANDRA-5661)
 * Improve error message when yaml contains invalid properties (CASSANDRA-5958)
 * Improve leveled compaction's ability to find non-overlapping L0 compactions
   to work on concurrently (CASSANDRA-5921)
 * Notify indexer of columns shadowed by range tombstones (CASSANDRA-5614)
 * Log Merkle tree stats (CASSANDRA-2698)
 * Switch from crc32 to adler32 for compressed sstable checksums (CASSANDRA-5862)
 * Improve offheap memcpy performance (CASSANDRA-5884)
 * Use a range aware scanner for cleanup (CASSANDRA-2524)
 * Cleanup doesn't need to inspect sstables that contain only local data
   (CASSANDRA-5722)
 * Add ability for CQL3 to list partition keys (CASSANDRA-4536)
 * Improve native protocol serialization (CASSANDRA-5664)
 * Upgrade Thrift to 0.9.1 (CASSANDRA-5923)
 * Require superuser status for adding triggers (CASSANDRA-5963)
 * Make standalone scrubber handle old and new style leveled manifest
   (CASSANDRA-6005)
 * Fix paxos bugs (CASSANDRA-6012, 6013, 6023)
 * Fix paged ranges with multiple replicas (CASSANDRA-6004)
 * Fix potential AssertionError during tracing (CASSANDRA-6041)
 * Fix NPE in sstablesplit (CASSANDRA-6027)
 * Migrate pre-2.0 key/value/column aliases to system.schema_columns
   (CASSANDRA-6009)
 * Paging filter empty rows too agressively (CASSANDRA-6040)
 * Support variadic parameters for IN clauses (CASSANDRA-4210)
 * cqlsh: return the result of CAS writes (CASSANDRA-5796)
 * Fix validation of IN clauses with 2ndary indexes (CASSANDRA-6050)
 * Support named bind variables in CQL (CASSANDRA-6033)
Merged from 1.2:
 * Allow cache-keys-to-save to be set at runtime (CASSANDRA-5980)
 * Avoid second-guessing out-of-space state (CASSANDRA-5605)
 * Tuning knobs for dealing with large blobs and many CFs (CASSANDRA-5982)
 * (Hadoop) Fix CQLRW for thrift tables (CASSANDRA-6002)
 * Fix possible divide-by-zero in HHOM (CASSANDRA-5990)
 * Allow local batchlog writes for CL.ANY (CASSANDRA-5967)
 * Upgrade metrics-core to version 2.2.0 (CASSANDRA-5947)
 * Fix CqlRecordWriter with composite keys (CASSANDRA-5949)
 * Add snitch, schema version, cluster, partitioner to JMX (CASSANDRA-5881)
 * Allow disabling SlabAllocator (CASSANDRA-5935)
 * Make user-defined compaction JMX blocking (CASSANDRA-4952)
 * Fix streaming does not transfer wrapped range (CASSANDRA-5948)
 * Fix loading index summary containing empty key (CASSANDRA-5965)
 * Correctly handle limits in CompositesSearcher (CASSANDRA-5975)
 * Pig: handle CQL collections (CASSANDRA-5867)
 * Pass the updated cf to the PRSI index() method (CASSANDRA-5999)
 * Allow empty CQL3 batches (as no-op) (CASSANDRA-5994)
 * Support null in CQL3 functions (CASSANDRA-5910)
 * Replace the deprecated MapMaker with CacheLoader (CASSANDRA-6007)
 * Add SSTableDeletingNotification to DataTracker (CASSANDRA-6010)
 * Fix snapshots in use get deleted during snapshot repair (CASSANDRA-6011)
 * Move hints and exception count to o.a.c.metrics (CASSANDRA-6017)
 * Fix memory leak in snapshot repair (CASSANDRA-6047)
 * Fix sstable2sjon for CQL3 tables (CASSANDRA-5852)


2.0.0
 * Fix thrift validation when inserting into CQL3 tables (CASSANDRA-5138)
 * Fix periodic memtable flushing behavior with clean memtables (CASSANDRA-5931)
 * Fix dateOf() function for pre-2.0 timestamp columns (CASSANDRA-5928)
 * Fix SSTable unintentionally loads BF when opened for batch (CASSANDRA-5938)
 * Add stream session progress to JMX (CASSANDRA-4757)
 * Fix NPE during CAS operation (CASSANDRA-5925)
Merged from 1.2:
 * Fix getBloomFilterDiskSpaceUsed for AlwaysPresentFilter (CASSANDRA-5900)
 * Don't announce schema version until we've loaded the changes locally
   (CASSANDRA-5904)
 * Fix to support off heap bloom filters size greater than 2 GB (CASSANDRA-5903)
 * Properly handle parsing huge map and set literals (CASSANDRA-5893)


2.0.0-rc2
 * enable vnodes by default (CASSANDRA-5869)
 * fix CAS contention timeout (CASSANDRA-5830)
 * fix HsHa to respect max frame size (CASSANDRA-4573)
 * Fix (some) 2i on composite components omissions (CASSANDRA-5851)
 * cqlsh: add DESCRIBE FULL SCHEMA variant (CASSANDRA-5880)
Merged from 1.2:
 * Correctly validate sparse composite cells in scrub (CASSANDRA-5855)
 * Add KeyCacheHitRate metric to CF metrics (CASSANDRA-5868)
 * cqlsh: add support for multiline comments (CASSANDRA-5798)
 * Handle CQL3 SELECT duplicate IN restrictions on clustering columns
   (CASSANDRA-5856)


2.0.0-rc1
 * improve DecimalSerializer performance (CASSANDRA-5837)
 * fix potential spurious wakeup in AsyncOneResponse (CASSANDRA-5690)
 * fix schema-related trigger issues (CASSANDRA-5774)
 * Better validation when accessing CQL3 table from thrift (CASSANDRA-5138)
 * Fix assertion error during repair (CASSANDRA-5801)
 * Fix range tombstone bug (CASSANDRA-5805)
 * DC-local CAS (CASSANDRA-5797)
 * Add a native_protocol_version column to the system.local table (CASSANRDA-5819)
 * Use index_interval from cassandra.yaml when upgraded (CASSANDRA-5822)
 * Fix buffer underflow on socket close (CASSANDRA-5792)
Merged from 1.2:
 * Fix reading DeletionTime from 1.1-format sstables (CASSANDRA-5814)
 * cqlsh: add collections support to COPY (CASSANDRA-5698)
 * retry important messages for any IOException (CASSANDRA-5804)
 * Allow empty IN relations in SELECT/UPDATE/DELETE statements (CASSANDRA-5626)
 * cqlsh: fix crashing on Windows due to libedit detection (CASSANDRA-5812)
 * fix bulk-loading compressed sstables (CASSANDRA-5820)
 * (Hadoop) fix quoting in CqlPagingRecordReader and CqlRecordWriter 
   (CASSANDRA-5824)
 * update default LCS sstable size to 160MB (CASSANDRA-5727)
 * Allow compacting 2Is via nodetool (CASSANDRA-5670)
 * Hex-encode non-String keys in OPP (CASSANDRA-5793)
 * nodetool history logging (CASSANDRA-5823)
 * (Hadoop) fix support for Thrift tables in CqlPagingRecordReader 
   (CASSANDRA-5752)
 * add "all time blocked" to StatusLogger output (CASSANDRA-5825)
 * Future-proof inter-major-version schema migrations (CASSANDRA-5845)
 * (Hadoop) add CqlPagingRecordReader support for ReversedType in Thrift table
   (CASSANDRA-5718)
 * Add -no-snapshot option to scrub (CASSANDRA-5891)
 * Fix to support off heap bloom filters size greater than 2 GB (CASSANDRA-5903)
 * Properly handle parsing huge map and set literals (CASSANDRA-5893)
 * Fix LCS L0 compaction may overlap in L1 (CASSANDRA-5907)
 * New sstablesplit tool to split large sstables offline (CASSANDRA-4766)
 * Fix potential deadlock in native protocol server (CASSANDRA-5926)
 * Disallow incompatible type change in CQL3 (CASSANDRA-5882)
Merged from 1.1:
 * Correctly validate sparse composite cells in scrub (CASSANDRA-5855)


2.0.0-beta2
 * Replace countPendingHints with Hints Created metric (CASSANDRA-5746)
 * Allow nodetool with no args, and with help to run without a server (CASSANDRA-5734)
 * Cleanup AbstractType/TypeSerializer classes (CASSANDRA-5744)
 * Remove unimplemented cli option schema-mwt (CASSANDRA-5754)
 * Support range tombstones in thrift (CASSANDRA-5435)
 * Normalize table-manipulating CQL3 statements' class names (CASSANDRA-5759)
 * cqlsh: add missing table options to DESCRIBE output (CASSANDRA-5749)
 * Fix assertion error during repair (CASSANDRA-5757)
 * Fix bulkloader (CASSANDRA-5542)
 * Add LZ4 compression to the native protocol (CASSANDRA-5765)
 * Fix bugs in the native protocol v2 (CASSANDRA-5770)
 * CAS on 'primary key only' table (CASSANDRA-5715)
 * Support streaming SSTables of old versions (CASSANDRA-5772)
 * Always respect protocol version in native protocol (CASSANDRA-5778)
 * Fix ConcurrentModificationException during streaming (CASSANDRA-5782)
 * Update deletion timestamp in Commit#updatesWithPaxosTime (CASSANDRA-5787)
 * Thrift cas() method crashes if input columns are not sorted (CASSANDRA-5786)
 * Order columns names correctly when querying for CAS (CASSANDRA-5788)
 * Fix streaming retry (CASSANDRA-5775)
Merged from 1.2:
 * if no seeds can be a reached a node won't start in a ring by itself (CASSANDRA-5768)
 * add cassandra.unsafesystem property (CASSANDRA-5704)
 * (Hadoop) quote identifiers in CqlPagingRecordReader (CASSANDRA-5763)
 * Add replace_node functionality for vnodes (CASSANDRA-5337)
 * Add timeout events to query traces (CASSANDRA-5520)
 * Fix serialization of the LEFT gossip value (CASSANDRA-5696)
 * Pig: support for cql3 tables (CASSANDRA-5234)
 * Fix skipping range tombstones with reverse queries (CASSANDRA-5712)
 * Expire entries out of ThriftSessionManager (CASSANDRA-5719)
 * Don't keep ancestor information in memory (CASSANDRA-5342)
 * Expose native protocol server status in nodetool info (CASSANDRA-5735)
 * Fix pathetic performance of range tombstones (CASSANDRA-5677)
 * Fix querying with an empty (impossible) range (CASSANDRA-5573)
 * cqlsh: handle CUSTOM 2i in DESCRIBE output (CASSANDRA-5760)
 * Fix minor bug in Range.intersects(Bound) (CASSANDRA-5771)
 * cqlsh: handle disabled compression in DESCRIBE output (CASSANDRA-5766)
 * Ensure all UP events are notified on the native protocol (CASSANDRA-5769)
 * Fix formatting of sstable2json with multiple -k arguments (CASSANDRA-5781)
 * Don't rely on row marker for queries in general to hide lost markers
   after TTL expires (CASSANDRA-5762)
 * Sort nodetool help output (CASSANDRA-5776)
 * Fix column expiring during 2 phases compaction (CASSANDRA-5799)
 * now() is being rejected in INSERTs when inside collections (CASSANDRA-5795)


2.0.0-beta1
 * Add support for indexing clustered columns (CASSANDRA-5125)
 * Removed on-heap row cache (CASSANDRA-5348)
 * use nanotime consistently for node-local timeouts (CASSANDRA-5581)
 * Avoid unnecessary second pass on name-based queries (CASSANDRA-5577)
 * Experimental triggers (CASSANDRA-1311)
 * JEMalloc support for off-heap allocation (CASSANDRA-3997)
 * Single-pass compaction (CASSANDRA-4180)
 * Removed token range bisection (CASSANDRA-5518)
 * Removed compatibility with pre-1.2.5 sstables and network messages
   (CASSANDRA-5511)
 * removed PBSPredictor (CASSANDRA-5455)
 * CAS support (CASSANDRA-5062, 5441, 5442, 5443, 5619, 5667)
 * Leveled compaction performs size-tiered compactions in L0 
   (CASSANDRA-5371, 5439)
 * Add yaml network topology snitch for mixed ec2/other envs (CASSANDRA-5339)
 * Log when a node is down longer than the hint window (CASSANDRA-4554)
 * Optimize tombstone creation for ExpiringColumns (CASSANDRA-4917)
 * Improve LeveledScanner work estimation (CASSANDRA-5250, 5407)
 * Replace compaction lock with runWithCompactionsDisabled (CASSANDRA-3430)
 * Change Message IDs to ints (CASSANDRA-5307)
 * Move sstable level information into the Stats component, removing the
   need for a separate Manifest file (CASSANDRA-4872)
 * avoid serializing to byte[] on commitlog append (CASSANDRA-5199)
 * make index_interval configurable per columnfamily (CASSANDRA-3961, CASSANDRA-5650)
 * add default_time_to_live (CASSANDRA-3974)
 * add memtable_flush_period_in_ms (CASSANDRA-4237)
 * replace supercolumns internally by composites (CASSANDRA-3237, 5123)
 * upgrade thrift to 0.9.0 (CASSANDRA-3719)
 * drop unnecessary keyspace parameter from user-defined compaction API 
   (CASSANDRA-5139)
 * more robust solution to incomplete compactions + counters (CASSANDRA-5151)
 * Change order of directory searching for c*.in.sh (CASSANDRA-3983)
 * Add tool to reset SSTable compaction level for LCS (CASSANDRA-5271)
 * Allow custom configuration loader (CASSANDRA-5045)
 * Remove memory emergency pressure valve logic (CASSANDRA-3534)
 * Reduce request latency with eager retry (CASSANDRA-4705)
 * cqlsh: Remove ASSUME command (CASSANDRA-5331)
 * Rebuild BF when loading sstables if bloom_filter_fp_chance
   has changed since compaction (CASSANDRA-5015)
 * remove row-level bloom filters (CASSANDRA-4885)
 * Change Kernel Page Cache skipping into row preheating (disabled by default)
   (CASSANDRA-4937)
 * Improve repair by deciding on a gcBefore before sending
   out TreeRequests (CASSANDRA-4932)
 * Add an official way to disable compactions (CASSANDRA-5074)
 * Reenable ALTER TABLE DROP with new semantics (CASSANDRA-3919)
 * Add binary protocol versioning (CASSANDRA-5436)
 * Swap THshaServer for TThreadedSelectorServer (CASSANDRA-5530)
 * Add alias support to SELECT statement (CASSANDRA-5075)
 * Don't create empty RowMutations in CommitLogReplayer (CASSANDRA-5541)
 * Use range tombstones when dropping cfs/columns from schema (CASSANDRA-5579)
 * cqlsh: drop CQL2/CQL3-beta support (CASSANDRA-5585)
 * Track max/min column names in sstables to be able to optimize slice
   queries (CASSANDRA-5514, CASSANDRA-5595, CASSANDRA-5600)
 * Binary protocol: allow batching already prepared statements (CASSANDRA-4693)
 * Allow preparing timestamp, ttl and limit in CQL3 queries (CASSANDRA-4450)
 * Support native link w/o JNA in Java7 (CASSANDRA-3734)
 * Use SASL authentication in binary protocol v2 (CASSANDRA-5545)
 * Replace Thrift HsHa with LMAX Disruptor based implementation (CASSANDRA-5582)
 * cqlsh: Add row count to SELECT output (CASSANDRA-5636)
 * Include a timestamp with all read commands to determine column expiration
   (CASSANDRA-5149)
 * Streaming 2.0 (CASSANDRA-5286, 5699)
 * Conditional create/drop ks/table/index statements in CQL3 (CASSANDRA-2737)
 * more pre-table creation property validation (CASSANDRA-5693)
 * Redesign repair messages (CASSANDRA-5426)
 * Fix ALTER RENAME post-5125 (CASSANDRA-5702)
 * Disallow renaming a 2ndary indexed column (CASSANDRA-5705)
 * Rename Table to Keyspace (CASSANDRA-5613)
 * Ensure changing column_index_size_in_kb on different nodes don't corrupt the
   sstable (CASSANDRA-5454)
 * Move resultset type information into prepare, not execute (CASSANDRA-5649)
 * Auto paging in binary protocol (CASSANDRA-4415, 5714)
 * Don't tie client side use of AbstractType to JDBC (CASSANDRA-4495)
 * Adds new TimestampType to replace DateType (CASSANDRA-5723, CASSANDRA-5729)
Merged from 1.2:
 * make starting native protocol server idempotent (CASSANDRA-5728)
 * Fix loading key cache when a saved entry is no longer valid (CASSANDRA-5706)
 * Fix serialization of the LEFT gossip value (CASSANDRA-5696)
 * cqlsh: Don't show 'null' in place of empty values (CASSANDRA-5675)
 * Race condition in detecting version on a mixed 1.1/1.2 cluster
   (CASSANDRA-5692)
 * Fix skipping range tombstones with reverse queries (CASSANDRA-5712)
 * Expire entries out of ThriftSessionManager (CASSANRDA-5719)
 * Don't keep ancestor information in memory (CASSANDRA-5342)
 * cqlsh: fix handling of semicolons inside BATCH queries (CASSANDRA-5697)


1.2.6
 * Fix tracing when operation completes before all responses arrive 
   (CASSANDRA-5668)
 * Fix cross-DC mutation forwarding (CASSANDRA-5632)
 * Reduce SSTableLoader memory usage (CASSANDRA-5555)
 * Scale hinted_handoff_throttle_in_kb to cluster size (CASSANDRA-5272)
 * (Hadoop) Add CQL3 input/output formats (CASSANDRA-4421, 5622)
 * (Hadoop) Fix InputKeyRange in CFIF (CASSANDRA-5536)
 * Fix dealing with ridiculously large max sstable sizes in LCS (CASSANDRA-5589)
 * Ignore pre-truncate hints (CASSANDRA-4655)
 * Move System.exit on OOM into a separate thread (CASSANDRA-5273)
 * Write row markers when serializing schema (CASSANDRA-5572)
 * Check only SSTables for the requested range when streaming (CASSANDRA-5569)
 * Improve batchlog replay behavior and hint ttl handling (CASSANDRA-5314)
 * Exclude localTimestamp from validation for tombstones (CASSANDRA-5398)
 * cqlsh: add custom prompt support (CASSANDRA-5539)
 * Reuse prepared statements in hot auth queries (CASSANDRA-5594)
 * cqlsh: add vertical output option (see EXPAND) (CASSANDRA-5597)
 * Add a rate limit option to stress (CASSANDRA-5004)
 * have BulkLoader ignore snapshots directories (CASSANDRA-5587) 
 * fix SnitchProperties logging context (CASSANDRA-5602)
 * Expose whether jna is enabled and memory is locked via JMX (CASSANDRA-5508)
 * cqlsh: fix COPY FROM with ReversedType (CASSANDRA-5610)
 * Allow creating CUSTOM indexes on collections (CASSANDRA-5615)
 * Evaluate now() function at execution time (CASSANDRA-5616)
 * Expose detailed read repair metrics (CASSANDRA-5618)
 * Correct blob literal + ReversedType parsing (CASSANDRA-5629)
 * Allow GPFS to prefer the internal IP like EC2MRS (CASSANDRA-5630)
 * fix help text for -tspw cassandra-cli (CASSANDRA-5643)
 * don't throw away initial causes exceptions for internode encryption issues 
   (CASSANDRA-5644)
 * Fix message spelling errors for cql select statements (CASSANDRA-5647)
 * Suppress custom exceptions thru jmx (CASSANDRA-5652)
 * Update CREATE CUSTOM INDEX syntax (CASSANDRA-5639)
 * Fix PermissionDetails.equals() method (CASSANDRA-5655)
 * Never allow partition key ranges in CQL3 without token() (CASSANDRA-5666)
 * Gossiper incorrectly drops AppState for an upgrading node (CASSANDRA-5660)
 * Connection thrashing during multi-region ec2 during upgrade, due to 
   messaging version (CASSANDRA-5669)
 * Avoid over reconnecting in EC2MRS (CASSANDRA-5678)
 * Fix ReadResponseSerializer.serializedSize() for digest reads (CASSANDRA-5476)
 * allow sstable2json on 2i CFs (CASSANDRA-5694)
Merged from 1.1:
 * Remove buggy thrift max message length option (CASSANDRA-5529)
 * Fix NPE in Pig's widerow mode (CASSANDRA-5488)
 * Add split size parameter to Pig and disable split combination (CASSANDRA-5544)


1.2.5
 * make BytesToken.toString only return hex bytes (CASSANDRA-5566)
 * Ensure that submitBackground enqueues at least one task (CASSANDRA-5554)
 * fix 2i updates with identical values and timestamps (CASSANDRA-5540)
 * fix compaction throttling bursty-ness (CASSANDRA-4316)
 * reduce memory consumption of IndexSummary (CASSANDRA-5506)
 * remove per-row column name bloom filters (CASSANDRA-5492)
 * Include fatal errors in trace events (CASSANDRA-5447)
 * Ensure that PerRowSecondaryIndex is notified of row-level deletes
   (CASSANDRA-5445)
 * Allow empty blob literals in CQL3 (CASSANDRA-5452)
 * Fix streaming RangeTombstones at column index boundary (CASSANDRA-5418)
 * Fix preparing statements when current keyspace is not set (CASSANDRA-5468)
 * Fix SemanticVersion.isSupportedBy minor/patch handling (CASSANDRA-5496)
 * Don't provide oldCfId for post-1.1 system cfs (CASSANDRA-5490)
 * Fix primary range ignores replication strategy (CASSANDRA-5424)
 * Fix shutdown of binary protocol server (CASSANDRA-5507)
 * Fix repair -snapshot not working (CASSANDRA-5512)
 * Set isRunning flag later in binary protocol server (CASSANDRA-5467)
 * Fix use of CQL3 functions with descending clustering order (CASSANDRA-5472)
 * Disallow renaming columns one at a time for thrift table in CQL3
   (CASSANDRA-5531)
 * cqlsh: add CLUSTERING ORDER BY support to DESCRIBE (CASSANDRA-5528)
 * Add custom secondary index support to CQL3 (CASSANDRA-5484)
 * Fix repair hanging silently on unexpected error (CASSANDRA-5229)
 * Fix Ec2Snitch regression introduced by CASSANDRA-5171 (CASSANDRA-5432)
 * Add nodetool enablebackup/disablebackup (CASSANDRA-5556)
 * cqlsh: fix DESCRIBE after case insensitive USE (CASSANDRA-5567)
Merged from 1.1
 * Add retry mechanism to OTC for non-droppable_verbs (CASSANDRA-5393)
 * Use allocator information to improve memtable memory usage estimate
   (CASSANDRA-5497)
 * Fix trying to load deleted row into row cache on startup (CASSANDRA-4463)
 * fsync leveled manifest to avoid corruption (CASSANDRA-5535)
 * Fix Bound intersection computation (CASSANDRA-5551)
 * sstablescrub now respects max memory size in cassandra.in.sh (CASSANDRA-5562)


1.2.4
 * Ensure that PerRowSecondaryIndex updates see the most recent values
   (CASSANDRA-5397)
 * avoid duplicate index entries ind PrecompactedRow and 
   ParallelCompactionIterable (CASSANDRA-5395)
 * remove the index entry on oldColumn when new column is a tombstone 
   (CASSANDRA-5395)
 * Change default stream throughput from 400 to 200 mbps (CASSANDRA-5036)
 * Gossiper logs DOWN for symmetry with UP (CASSANDRA-5187)
 * Fix mixing prepared statements between keyspaces (CASSANDRA-5352)
 * Fix consistency level during bootstrap - strike 3 (CASSANDRA-5354)
 * Fix transposed arguments in AlreadyExistsException (CASSANDRA-5362)
 * Improve asynchronous hint delivery (CASSANDRA-5179)
 * Fix Guava dependency version (12.0 -> 13.0.1) for Maven (CASSANDRA-5364)
 * Validate that provided CQL3 collection value are < 64K (CASSANDRA-5355)
 * Make upgradeSSTable skip current version sstables by default (CASSANDRA-5366)
 * Optimize min/max timestamp collection (CASSANDRA-5373)
 * Invalid streamId in cql binary protocol when using invalid CL 
   (CASSANDRA-5164)
 * Fix validation for IN where clauses with collections (CASSANDRA-5376)
 * Copy resultSet on count query to avoid ConcurrentModificationException 
   (CASSANDRA-5382)
 * Correctly typecheck in CQL3 even with ReversedType (CASSANDRA-5386)
 * Fix streaming compressed files when using encryption (CASSANDRA-5391)
 * cassandra-all 1.2.0 pom missing netty dependency (CASSANDRA-5392)
 * Fix writetime/ttl functions on null values (CASSANDRA-5341)
 * Fix NPE during cql3 select with token() (CASSANDRA-5404)
 * IndexHelper.skipBloomFilters won't skip non-SHA filters (CASSANDRA-5385)
 * cqlsh: Print maps ordered by key, sort sets (CASSANDRA-5413)
 * Add null syntax support in CQL3 for inserts (CASSANDRA-3783)
 * Allow unauthenticated set_keyspace() calls (CASSANDRA-5423)
 * Fix potential incremental backups race (CASSANDRA-5410)
 * Fix prepared BATCH statements with batch-level timestamps (CASSANDRA-5415)
 * Allow overriding superuser setup delay (CASSANDRA-5430)
 * cassandra-shuffle with JMX usernames and passwords (CASSANDRA-5431)
Merged from 1.1:
 * cli: Quote ks and cf names in schema output when needed (CASSANDRA-5052)
 * Fix bad default for min/max timestamp in SSTableMetadata (CASSANDRA-5372)
 * Fix cf name extraction from manifest in Directories.migrateFile() 
   (CASSANDRA-5242)
 * Support pluggable internode authentication (CASSANDRA-5401)


1.2.3
 * add check for sstable overlap within a level on startup (CASSANDRA-5327)
 * replace ipv6 colons in jmx object names (CASSANDRA-5298, 5328)
 * Avoid allocating SSTableBoundedScanner during repair when the range does 
   not intersect the sstable (CASSANDRA-5249)
 * Don't lowercase property map keys (this breaks NTS) (CASSANDRA-5292)
 * Fix composite comparator with super columns (CASSANDRA-5287)
 * Fix insufficient validation of UPDATE queries against counter cfs
   (CASSANDRA-5300)
 * Fix PropertyFileSnitch default DC/Rack behavior (CASSANDRA-5285)
 * Handle null values when executing prepared statement (CASSANDRA-5081)
 * Add netty to pom dependencies (CASSANDRA-5181)
 * Include type arguments in Thrift CQLPreparedResult (CASSANDRA-5311)
 * Fix compaction not removing columns when bf_fp_ratio is 1 (CASSANDRA-5182)
 * cli: Warn about missing CQL3 tables in schema descriptions (CASSANDRA-5309)
 * Re-enable unknown option in replication/compaction strategies option for
   backward compatibility (CASSANDRA-4795)
 * Add binary protocol support to stress (CASSANDRA-4993)
 * cqlsh: Fix COPY FROM value quoting and null handling (CASSANDRA-5305)
 * Fix repair -pr for vnodes (CASSANDRA-5329)
 * Relax CL for auth queries for non-default users (CASSANDRA-5310)
 * Fix AssertionError during repair (CASSANDRA-5245)
 * Don't announce migrations to pre-1.2 nodes (CASSANDRA-5334)
Merged from 1.1:
 * Update offline scrub for 1.0 -> 1.1 directory structure (CASSANDRA-5195)
 * add tmp flag to Descriptor hashcode (CASSANDRA-4021)
 * fix logging of "Found table data in data directories" when only system tables
   are present (CASSANDRA-5289)
 * cli: Add JMX authentication support (CASSANDRA-5080)
 * nodetool: ability to repair specific range (CASSANDRA-5280)
 * Fix possible assertion triggered in SliceFromReadCommand (CASSANDRA-5284)
 * cqlsh: Add inet type support on Windows (ipv4-only) (CASSANDRA-4801)
 * Fix race when initializing ColumnFamilyStore (CASSANDRA-5350)
 * Add UseTLAB JVM flag (CASSANDRA-5361)


1.2.2
 * fix potential for multiple concurrent compactions of the same sstables
   (CASSANDRA-5256)
 * avoid no-op caching of byte[] on commitlog append (CASSANDRA-5199)
 * fix symlinks under data dir not working (CASSANDRA-5185)
 * fix bug in compact storage metadata handling (CASSANDRA-5189)
 * Validate login for USE queries (CASSANDRA-5207)
 * cli: remove default username and password (CASSANDRA-5208)
 * configure populate_io_cache_on_flush per-CF (CASSANDRA-4694)
 * allow configuration of internode socket buffer (CASSANDRA-3378)
 * Make sstable directory picking blacklist-aware again (CASSANDRA-5193)
 * Correctly expire gossip states for edge cases (CASSANDRA-5216)
 * Improve handling of directory creation failures (CASSANDRA-5196)
 * Expose secondary indicies to the rest of nodetool (CASSANDRA-4464)
 * Binary protocol: avoid sending notification for 0.0.0.0 (CASSANDRA-5227)
 * add UseCondCardMark XX jvm settings on jdk 1.7 (CASSANDRA-4366)
 * CQL3 refactor to allow conversion function (CASSANDRA-5226)
 * Fix drop of sstables in some circumstance (CASSANDRA-5232)
 * Implement caching of authorization results (CASSANDRA-4295)
 * Add support for LZ4 compression (CASSANDRA-5038)
 * Fix missing columns in wide rows queries (CASSANDRA-5225)
 * Simplify auth setup and make system_auth ks alterable (CASSANDRA-5112)
 * Stop compactions from hanging during bootstrap (CASSANDRA-5244)
 * fix compressed streaming sending extra chunk (CASSANDRA-5105)
 * Add CQL3-based implementations of IAuthenticator and IAuthorizer
   (CASSANDRA-4898)
 * Fix timestamp-based tomstone removal logic (CASSANDRA-5248)
 * cli: Add JMX authentication support (CASSANDRA-5080)
 * Fix forceFlush behavior (CASSANDRA-5241)
 * cqlsh: Add username autocompletion (CASSANDRA-5231)
 * Fix CQL3 composite partition key error (CASSANDRA-5240)
 * Allow IN clause on last clustering key (CASSANDRA-5230)
Merged from 1.1:
 * fix start key/end token validation for wide row iteration (CASSANDRA-5168)
 * add ConfigHelper support for Thrift frame and max message sizes (CASSANDRA-5188)
 * fix nodetool repair not fail on node down (CASSANDRA-5203)
 * always collect tombstone hints (CASSANDRA-5068)
 * Fix error when sourcing file in cqlsh (CASSANDRA-5235)


1.2.1
 * stream undelivered hints on decommission (CASSANDRA-5128)
 * GossipingPropertyFileSnitch loads saved dc/rack info if needed (CASSANDRA-5133)
 * drain should flush system CFs too (CASSANDRA-4446)
 * add inter_dc_tcp_nodelay setting (CASSANDRA-5148)
 * re-allow wrapping ranges for start_token/end_token range pairitspwng (CASSANDRA-5106)
 * fix validation compaction of empty rows (CASSANDRA-5136)
 * nodetool methods to enable/disable hint storage/delivery (CASSANDRA-4750)
 * disallow bloom filter false positive chance of 0 (CASSANDRA-5013)
 * add threadpool size adjustment methods to JMXEnabledThreadPoolExecutor and 
   CompactionManagerMBean (CASSANDRA-5044)
 * fix hinting for dropped local writes (CASSANDRA-4753)
 * off-heap cache doesn't need mutable column container (CASSANDRA-5057)
 * apply disk_failure_policy to bad disks on initial directory creation 
   (CASSANDRA-4847)
 * Optimize name-based queries to use ArrayBackedSortedColumns (CASSANDRA-5043)
 * Fall back to old manifest if most recent is unparseable (CASSANDRA-5041)
 * pool [Compressed]RandomAccessReader objects on the partitioned read path
   (CASSANDRA-4942)
 * Add debug logging to list filenames processed by Directories.migrateFile 
   method (CASSANDRA-4939)
 * Expose black-listed directories via JMX (CASSANDRA-4848)
 * Log compaction merge counts (CASSANDRA-4894)
 * Minimize byte array allocation by AbstractData{Input,Output} (CASSANDRA-5090)
 * Add SSL support for the binary protocol (CASSANDRA-5031)
 * Allow non-schema system ks modification for shuffle to work (CASSANDRA-5097)
 * cqlsh: Add default limit to SELECT statements (CASSANDRA-4972)
 * cqlsh: fix DESCRIBE for 1.1 cfs in CQL3 (CASSANDRA-5101)
 * Correctly gossip with nodes >= 1.1.7 (CASSANDRA-5102)
 * Ensure CL guarantees on digest mismatch (CASSANDRA-5113)
 * Validate correctly selects on composite partition key (CASSANDRA-5122)
 * Fix exception when adding collection (CASSANDRA-5117)
 * Handle states for non-vnode clusters correctly (CASSANDRA-5127)
 * Refuse unrecognized replication and compaction strategy options (CASSANDRA-4795)
 * Pick the correct value validator in sstable2json for cql3 tables (CASSANDRA-5134)
 * Validate login for describe_keyspace, describe_keyspaces and set_keyspace
   (CASSANDRA-5144)
 * Fix inserting empty maps (CASSANDRA-5141)
 * Don't remove tokens from System table for node we know (CASSANDRA-5121)
 * fix streaming progress report for compresed files (CASSANDRA-5130)
 * Coverage analysis for low-CL queries (CASSANDRA-4858)
 * Stop interpreting dates as valid timeUUID value (CASSANDRA-4936)
 * Adds E notation for floating point numbers (CASSANDRA-4927)
 * Detect (and warn) unintentional use of the cql2 thrift methods when cql3 was
   intended (CASSANDRA-5172)
 * cli: Quote ks and cf names in schema output when needed (CASSANDRA-5052)
 * Fix cf name extraction from manifest in Directories.migrateFile() (CASSANDRA-5242)
 * Replace mistaken usage of commons-logging with slf4j (CASSANDRA-5464)
 * Ensure Jackson dependency matches lib (CASSANDRA-5126)
 * Expose droppable tombstone ratio stats over JMX (CASSANDRA-5159)
Merged from 1.1:
 * Simplify CompressedRandomAccessReader to work around JDK FD bug (CASSANDRA-5088)
 * Improve handling a changing target throttle rate mid-compaction (CASSANDRA-5087)
 * Pig: correctly decode row keys in widerow mode (CASSANDRA-5098)
 * nodetool repair command now prints progress (CASSANDRA-4767)
 * fix user defined compaction to run against 1.1 data directory (CASSANDRA-5118)
 * Fix CQL3 BATCH authorization caching (CASSANDRA-5145)
 * fix get_count returns incorrect value with TTL (CASSANDRA-5099)
 * better handling for mid-compaction failure (CASSANDRA-5137)
 * convert default marshallers list to map for better readability (CASSANDRA-5109)
 * fix ConcurrentModificationException in getBootstrapSource (CASSANDRA-5170)
 * fix sstable maxtimestamp for row deletes and pre-1.1.1 sstables (CASSANDRA-5153)
 * Fix thread growth on node removal (CASSANDRA-5175)
 * Make Ec2Region's datacenter name configurable (CASSANDRA-5155)


1.2.0
 * Disallow counters in collections (CASSANDRA-5082)
 * cqlsh: add unit tests (CASSANDRA-3920)
 * fix default bloom_filter_fp_chance for LeveledCompactionStrategy (CASSANDRA-5093)
Merged from 1.1:
 * add validation for get_range_slices with start_key and end_token (CASSANDRA-5089)


1.2.0-rc2
 * fix nodetool ownership display with vnodes (CASSANDRA-5065)
 * cqlsh: add DESCRIBE KEYSPACES command (CASSANDRA-5060)
 * Fix potential infinite loop when reloading CFS (CASSANDRA-5064)
 * Fix SimpleAuthorizer example (CASSANDRA-5072)
 * cqlsh: force CL.ONE for tracing and system.schema* queries (CASSANDRA-5070)
 * Includes cassandra-shuffle in the debian package (CASSANDRA-5058)
Merged from 1.1:
 * fix multithreaded compaction deadlock (CASSANDRA-4492)
 * fix temporarily missing schema after upgrade from pre-1.1.5 (CASSANDRA-5061)
 * Fix ALTER TABLE overriding compression options with defaults
   (CASSANDRA-4996, 5066)
 * fix specifying and altering crc_check_chance (CASSANDRA-5053)
 * fix Murmur3Partitioner ownership% calculation (CASSANDRA-5076)
 * Don't expire columns sooner than they should in 2ndary indexes (CASSANDRA-5079)


1.2-rc1
 * rename rpc_timeout settings to request_timeout (CASSANDRA-5027)
 * add BF with 0.1 FP to LCS by default (CASSANDRA-5029)
 * Fix preparing insert queries (CASSANDRA-5016)
 * Fix preparing queries with counter increment (CASSANDRA-5022)
 * Fix preparing updates with collections (CASSANDRA-5017)
 * Don't generate UUID based on other node address (CASSANDRA-5002)
 * Fix message when trying to alter a clustering key type (CASSANDRA-5012)
 * Update IAuthenticator to match the new IAuthorizer (CASSANDRA-5003)
 * Fix inserting only a key in CQL3 (CASSANDRA-5040)
 * Fix CQL3 token() function when used with strings (CASSANDRA-5050)
Merged from 1.1:
 * reduce log spam from invalid counter shards (CASSANDRA-5026)
 * Improve schema propagation performance (CASSANDRA-5025)
 * Fix for IndexHelper.IndexFor throws OOB Exception (CASSANDRA-5030)
 * cqlsh: make it possible to describe thrift CFs (CASSANDRA-4827)
 * cqlsh: fix timestamp formatting on some platforms (CASSANDRA-5046)


1.2-beta3
 * make consistency level configurable in cqlsh (CASSANDRA-4829)
 * fix cqlsh rendering of blob fields (CASSANDRA-4970)
 * fix cqlsh DESCRIBE command (CASSANDRA-4913)
 * save truncation position in system table (CASSANDRA-4906)
 * Move CompressionMetadata off-heap (CASSANDRA-4937)
 * allow CLI to GET cql3 columnfamily data (CASSANDRA-4924)
 * Fix rare race condition in getExpireTimeForEndpoint (CASSANDRA-4402)
 * acquire references to overlapping sstables during compaction so bloom filter
   doesn't get free'd prematurely (CASSANDRA-4934)
 * Don't share slice query filter in CQL3 SelectStatement (CASSANDRA-4928)
 * Separate tracing from Log4J (CASSANDRA-4861)
 * Exclude gcable tombstones from merkle-tree computation (CASSANDRA-4905)
 * Better printing of AbstractBounds for tracing (CASSANDRA-4931)
 * Optimize mostRecentTombstone check in CC.collectAllData (CASSANDRA-4883)
 * Change stream session ID to UUID to avoid collision from same node (CASSANDRA-4813)
 * Use Stats.db when bulk loading if present (CASSANDRA-4957)
 * Skip repair on system_trace and keyspaces with RF=1 (CASSANDRA-4956)
 * (cql3) Remove arbitrary SELECT limit (CASSANDRA-4918)
 * Correctly handle prepared operation on collections (CASSANDRA-4945)
 * Fix CQL3 LIMIT (CASSANDRA-4877)
 * Fix Stress for CQL3 (CASSANDRA-4979)
 * Remove cassandra specific exceptions from JMX interface (CASSANDRA-4893)
 * (CQL3) Force using ALLOW FILTERING on potentially inefficient queries (CASSANDRA-4915)
 * (cql3) Fix adding column when the table has collections (CASSANDRA-4982)
 * (cql3) Fix allowing collections with compact storage (CASSANDRA-4990)
 * (cql3) Refuse ttl/writetime function on collections (CASSANDRA-4992)
 * Replace IAuthority with new IAuthorizer (CASSANDRA-4874)
 * clqsh: fix KEY pseudocolumn escaping when describing Thrift tables
   in CQL3 mode (CASSANDRA-4955)
 * add basic authentication support for Pig CassandraStorage (CASSANDRA-3042)
 * fix CQL2 ALTER TABLE compaction_strategy_class altering (CASSANDRA-4965)
Merged from 1.1:
 * Fall back to old describe_splits if d_s_ex is not available (CASSANDRA-4803)
 * Improve error reporting when streaming ranges fail (CASSANDRA-5009)
 * Fix cqlsh timestamp formatting of timezone info (CASSANDRA-4746)
 * Fix assertion failure with leveled compaction (CASSANDRA-4799)
 * Check for null end_token in get_range_slice (CASSANDRA-4804)
 * Remove all remnants of removed nodes (CASSANDRA-4840)
 * Add aut-reloading of the log4j file in debian package (CASSANDRA-4855)
 * Fix estimated row cache entry size (CASSANDRA-4860)
 * reset getRangeSlice filter after finishing a row for get_paged_slice
   (CASSANDRA-4919)
 * expunge row cache post-truncate (CASSANDRA-4940)
 * Allow static CF definition with compact storage (CASSANDRA-4910)
 * Fix endless loop/compaction of schema_* CFs due to broken timestamps (CASSANDRA-4880)
 * Fix 'wrong class type' assertion in CounterColumn (CASSANDRA-4976)


1.2-beta2
 * fp rate of 1.0 disables BF entirely; LCS defaults to 1.0 (CASSANDRA-4876)
 * off-heap bloom filters for row keys (CASSANDRA_4865)
 * add extension point for sstable components (CASSANDRA-4049)
 * improve tracing output (CASSANDRA-4852, 4862)
 * make TRACE verb droppable (CASSANDRA-4672)
 * fix BulkLoader recognition of CQL3 columnfamilies (CASSANDRA-4755)
 * Sort commitlog segments for replay by id instead of mtime (CASSANDRA-4793)
 * Make hint delivery asynchronous (CASSANDRA-4761)
 * Pluggable Thrift transport factories for CLI and cqlsh (CASSANDRA-4609, 4610)
 * cassandra-cli: allow Double value type to be inserted to a column (CASSANDRA-4661)
 * Add ability to use custom TServerFactory implementations (CASSANDRA-4608)
 * optimize batchlog flushing to skip successful batches (CASSANDRA-4667)
 * include metadata for system keyspace itself in schema tables (CASSANDRA-4416)
 * add check to PropertyFileSnitch to verify presence of location for
   local node (CASSANDRA-4728)
 * add PBSPredictor consistency modeler (CASSANDRA-4261)
 * remove vestiges of Thrift unframed mode (CASSANDRA-4729)
 * optimize single-row PK lookups (CASSANDRA-4710)
 * adjust blockFor calculation to account for pending ranges due to node 
   movement (CASSANDRA-833)
 * Change CQL version to 3.0.0 and stop accepting 3.0.0-beta1 (CASSANDRA-4649)
 * (CQL3) Make prepared statement global instead of per connection 
   (CASSANDRA-4449)
 * Fix scrubbing of CQL3 created tables (CASSANDRA-4685)
 * (CQL3) Fix validation when using counter and regular columns in the same 
   table (CASSANDRA-4706)
 * Fix bug starting Cassandra with simple authentication (CASSANDRA-4648)
 * Add support for batchlog in CQL3 (CASSANDRA-4545, 4738)
 * Add support for multiple column family outputs in CFOF (CASSANDRA-4208)
 * Support repairing only the local DC nodes (CASSANDRA-4747)
 * Use rpc_address for binary protocol and change default port (CASSANDRA-4751)
 * Fix use of collections in prepared statements (CASSANDRA-4739)
 * Store more information into peers table (CASSANDRA-4351, 4814)
 * Configurable bucket size for size tiered compaction (CASSANDRA-4704)
 * Run leveled compaction in parallel (CASSANDRA-4310)
 * Fix potential NPE during CFS reload (CASSANDRA-4786)
 * Composite indexes may miss results (CASSANDRA-4796)
 * Move consistency level to the protocol level (CASSANDRA-4734, 4824)
 * Fix Subcolumn slice ends not respected (CASSANDRA-4826)
 * Fix Assertion error in cql3 select (CASSANDRA-4783)
 * Fix list prepend logic (CQL3) (CASSANDRA-4835)
 * Add booleans as literals in CQL3 (CASSANDRA-4776)
 * Allow renaming PK columns in CQL3 (CASSANDRA-4822)
 * Fix binary protocol NEW_NODE event (CASSANDRA-4679)
 * Fix potential infinite loop in tombstone compaction (CASSANDRA-4781)
 * Remove system tables accounting from schema (CASSANDRA-4850)
 * (cql3) Force provided columns in clustering key order in 
   'CLUSTERING ORDER BY' (CASSANDRA-4881)
 * Fix composite index bug (CASSANDRA-4884)
 * Fix short read protection for CQL3 (CASSANDRA-4882)
 * Add tracing support to the binary protocol (CASSANDRA-4699)
 * (cql3) Don't allow prepared marker inside collections (CASSANDRA-4890)
 * Re-allow order by on non-selected columns (CASSANDRA-4645)
 * Bug when composite index is created in a table having collections (CASSANDRA-4909)
 * log index scan subject in CompositesSearcher (CASSANDRA-4904)
Merged from 1.1:
 * add get[Row|Key]CacheEntries to CacheServiceMBean (CASSANDRA-4859)
 * fix get_paged_slice to wrap to next row correctly (CASSANDRA-4816)
 * fix indexing empty column values (CASSANDRA-4832)
 * allow JdbcDate to compose null Date objects (CASSANDRA-4830)
 * fix possible stackoverflow when compacting 1000s of sstables
   (CASSANDRA-4765)
 * fix wrong leveled compaction progress calculation (CASSANDRA-4807)
 * add a close() method to CRAR to prevent leaking file descriptors (CASSANDRA-4820)
 * fix potential infinite loop in get_count (CASSANDRA-4833)
 * fix compositeType.{get/from}String methods (CASSANDRA-4842)
 * (CQL) fix CREATE COLUMNFAMILY permissions check (CASSANDRA-4864)
 * Fix DynamicCompositeType same type comparison (CASSANDRA-4711)
 * Fix duplicate SSTable reference when stream session failed (CASSANDRA-3306)
 * Allow static CF definition with compact storage (CASSANDRA-4910)
 * Fix endless loop/compaction of schema_* CFs due to broken timestamps (CASSANDRA-4880)
 * Fix 'wrong class type' assertion in CounterColumn (CASSANDRA-4976)


1.2-beta1
 * add atomic_batch_mutate (CASSANDRA-4542, -4635)
 * increase default max_hint_window_in_ms to 3h (CASSANDRA-4632)
 * include message initiation time to replicas so they can more
   accurately drop timed-out requests (CASSANDRA-2858)
 * fix clientutil.jar dependencies (CASSANDRA-4566)
 * optimize WriteResponse (CASSANDRA-4548)
 * new metrics (CASSANDRA-4009)
 * redesign KEYS indexes to avoid read-before-write (CASSANDRA-2897)
 * debug tracing (CASSANDRA-1123)
 * parallelize row cache loading (CASSANDRA-4282)
 * Make compaction, flush JBOD-aware (CASSANDRA-4292)
 * run local range scans on the read stage (CASSANDRA-3687)
 * clean up ioexceptions (CASSANDRA-2116)
 * add disk_failure_policy (CASSANDRA-2118)
 * Introduce new json format with row level deletion (CASSANDRA-4054)
 * remove redundant "name" column from schema_keyspaces (CASSANDRA-4433)
 * improve "nodetool ring" handling of multi-dc clusters (CASSANDRA-3047)
 * update NTS calculateNaturalEndpoints to be O(N log N) (CASSANDRA-3881)
 * split up rpc timeout by operation type (CASSANDRA-2819)
 * rewrite key cache save/load to use only sequential i/o (CASSANDRA-3762)
 * update MS protocol with a version handshake + broadcast address id
   (CASSANDRA-4311)
 * multithreaded hint replay (CASSANDRA-4189)
 * add inter-node message compression (CASSANDRA-3127)
 * remove COPP (CASSANDRA-2479)
 * Track tombstone expiration and compact when tombstone content is
   higher than a configurable threshold, default 20% (CASSANDRA-3442, 4234)
 * update MurmurHash to version 3 (CASSANDRA-2975)
 * (CLI) track elapsed time for `delete' operation (CASSANDRA-4060)
 * (CLI) jline version is bumped to 1.0 to properly  support
   'delete' key function (CASSANDRA-4132)
 * Save IndexSummary into new SSTable 'Summary' component (CASSANDRA-2392, 4289)
 * Add support for range tombstones (CASSANDRA-3708)
 * Improve MessagingService efficiency (CASSANDRA-3617)
 * Avoid ID conflicts from concurrent schema changes (CASSANDRA-3794)
 * Set thrift HSHA server thread limit to unlimited by default (CASSANDRA-4277)
 * Avoids double serialization of CF id in RowMutation messages
   (CASSANDRA-4293)
 * stream compressed sstables directly with java nio (CASSANDRA-4297)
 * Support multiple ranges in SliceQueryFilter (CASSANDRA-3885)
 * Add column metadata to system column families (CASSANDRA-4018)
 * (cql3) Always use composite types by default (CASSANDRA-4329)
 * (cql3) Add support for set, map and list (CASSANDRA-3647)
 * Validate date type correctly (CASSANDRA-4441)
 * (cql3) Allow definitions with only a PK (CASSANDRA-4361)
 * (cql3) Add support for row key composites (CASSANDRA-4179)
 * improve DynamicEndpointSnitch by using reservoir sampling (CASSANDRA-4038)
 * (cql3) Add support for 2ndary indexes (CASSANDRA-3680)
 * (cql3) fix defining more than one PK to be invalid (CASSANDRA-4477)
 * remove schema agreement checking from all external APIs (Thrift, CQL and CQL3) (CASSANDRA-4487)
 * add Murmur3Partitioner and make it default for new installations (CASSANDRA-3772, 4621)
 * (cql3) update pseudo-map syntax to use map syntax (CASSANDRA-4497)
 * Finer grained exceptions hierarchy and provides error code with exceptions (CASSANDRA-3979)
 * Adds events push to binary protocol (CASSANDRA-4480)
 * Rewrite nodetool help (CASSANDRA-2293)
 * Make CQL3 the default for CQL (CASSANDRA-4640)
 * update stress tool to be able to use CQL3 (CASSANDRA-4406)
 * Accept all thrift update on CQL3 cf but don't expose their metadata (CASSANDRA-4377)
 * Replace Throttle with Guava's RateLimiter for HintedHandOff (CASSANDRA-4541)
 * fix counter add/get using CQL2 and CQL3 in stress tool (CASSANDRA-4633)
 * Add sstable count per level to cfstats (CASSANDRA-4537)
 * (cql3) Add ALTER KEYSPACE statement (CASSANDRA-4611)
 * (cql3) Allow defining default consistency levels (CASSANDRA-4448)
 * (cql3) Fix queries using LIMIT missing results (CASSANDRA-4579)
 * fix cross-version gossip messaging (CASSANDRA-4576)
 * added inet data type (CASSANDRA-4627)


1.1.6
 * Wait for writes on synchronous read digest mismatch (CASSANDRA-4792)
 * fix commitlog replay for nanotime-infected sstables (CASSANDRA-4782)
 * preflight check ttl for maximum of 20 years (CASSANDRA-4771)
 * (Pig) fix widerow input with single column rows (CASSANDRA-4789)
 * Fix HH to compact with correct gcBefore, which avoids wiping out
   undelivered hints (CASSANDRA-4772)
 * LCS will merge up to 32 L0 sstables as intended (CASSANDRA-4778)
 * NTS will default unconfigured DC replicas to zero (CASSANDRA-4675)
 * use default consistency level in counter validation if none is
   explicitly provide (CASSANDRA-4700)
 * Improve IAuthority interface by introducing fine-grained
   access permissions and grant/revoke commands (CASSANDRA-4490, 4644)
 * fix assumption error in CLI when updating/describing keyspace 
   (CASSANDRA-4322)
 * Adds offline sstablescrub to debian packaging (CASSANDRA-4642)
 * Automatic fixing of overlapping leveled sstables (CASSANDRA-4644)
 * fix error when using ORDER BY with extended selections (CASSANDRA-4689)
 * (CQL3) Fix validation for IN queries for non-PK cols (CASSANDRA-4709)
 * fix re-created keyspace disappering after 1.1.5 upgrade 
   (CASSANDRA-4698, 4752)
 * (CLI) display elapsed time in 2 fraction digits (CASSANDRA-3460)
 * add authentication support to sstableloader (CASSANDRA-4712)
 * Fix CQL3 'is reversed' logic (CASSANDRA-4716, 4759)
 * (CQL3) Don't return ReversedType in result set metadata (CASSANDRA-4717)
 * Backport adding AlterKeyspace statement (CASSANDRA-4611)
 * (CQL3) Correcty accept upper-case data types (CASSANDRA-4770)
 * Add binary protocol events for schema changes (CASSANDRA-4684)
Merged from 1.0:
 * Switch from NBHM to CHM in MessagingService's callback map, which
   prevents OOM in long-running instances (CASSANDRA-4708)


1.1.5
 * add SecondaryIndex.reload API (CASSANDRA-4581)
 * use millis + atomicint for commitlog segment creation instead of
   nanotime, which has issues under some hypervisors (CASSANDRA-4601)
 * fix FD leak in slice queries (CASSANDRA-4571)
 * avoid recursion in leveled compaction (CASSANDRA-4587)
 * increase stack size under Java7 to 180K
 * Log(info) schema changes (CASSANDRA-4547)
 * Change nodetool setcachecapcity to manipulate global caches (CASSANDRA-4563)
 * (cql3) fix setting compaction strategy (CASSANDRA-4597)
 * fix broken system.schema_* timestamps on system startup (CASSANDRA-4561)
 * fix wrong skip of cache saving (CASSANDRA-4533)
 * Avoid NPE when lost+found is in data dir (CASSANDRA-4572)
 * Respect five-minute flush moratorium after initial CL replay (CASSANDRA-4474)
 * Adds ntp as recommended in debian packaging (CASSANDRA-4606)
 * Configurable transport in CF Record{Reader|Writer} (CASSANDRA-4558)
 * (cql3) fix potential NPE with both equal and unequal restriction (CASSANDRA-4532)
 * (cql3) improves ORDER BY validation (CASSANDRA-4624)
 * Fix potential deadlock during counter writes (CASSANDRA-4578)
 * Fix cql error with ORDER BY when using IN (CASSANDRA-4612)
Merged from 1.0:
 * increase Xss to 160k to accomodate latest 1.6 JVMs (CASSANDRA-4602)
 * fix toString of hint destination tokens (CASSANDRA-4568)
 * Fix multiple values for CurrentLocal NodeID (CASSANDRA-4626)


1.1.4
 * fix offline scrub to catch >= out of order rows (CASSANDRA-4411)
 * fix cassandra-env.sh on RHEL and other non-dash-based systems 
   (CASSANDRA-4494)
Merged from 1.0:
 * (Hadoop) fix setting key length for old-style mapred api (CASSANDRA-4534)
 * (Hadoop) fix iterating through a resultset consisting entirely
   of tombstoned rows (CASSANDRA-4466)


1.1.3
 * (cqlsh) add COPY TO (CASSANDRA-4434)
 * munmap commitlog segments before rename (CASSANDRA-4337)
 * (JMX) rename getRangeKeySample to sampleKeyRange to avoid returning
   multi-MB results as an attribute (CASSANDRA-4452)
 * flush based on data size, not throughput; overwritten columns no 
   longer artificially inflate liveRatio (CASSANDRA-4399)
 * update default commitlog segment size to 32MB and total commitlog
   size to 32/1024 MB for 32/64 bit JVMs, respectively (CASSANDRA-4422)
 * avoid using global partitioner to estimate ranges in index sstables
   (CASSANDRA-4403)
 * restore pre-CASSANDRA-3862 approach to removing expired tombstones
   from row cache during compaction (CASSANDRA-4364)
 * (stress) support for CQL prepared statements (CASSANDRA-3633)
 * Correctly catch exception when Snappy cannot be loaded (CASSANDRA-4400)
 * (cql3) Support ORDER BY when IN condition is given in WHERE clause (CASSANDRA-4327)
 * (cql3) delete "component_index" column on DROP TABLE call (CASSANDRA-4420)
 * change nanoTime() to currentTimeInMillis() in schema related code (CASSANDRA-4432)
 * add a token generation tool (CASSANDRA-3709)
 * Fix LCS bug with sstable containing only 1 row (CASSANDRA-4411)
 * fix "Can't Modify Index Name" problem on CF update (CASSANDRA-4439)
 * Fix assertion error in getOverlappingSSTables during repair (CASSANDRA-4456)
 * fix nodetool's setcompactionthreshold command (CASSANDRA-4455)
 * Ensure compacted files are never used, to avoid counter overcount (CASSANDRA-4436)
Merged from 1.0:
 * Push the validation of secondary index values to the SecondaryIndexManager (CASSANDRA-4240)
 * allow dropping columns shadowed by not-yet-expired supercolumn or row
   tombstones in PrecompactedRow (CASSANDRA-4396)


1.1.2
 * Fix cleanup not deleting index entries (CASSANDRA-4379)
 * Use correct partitioner when saving + loading caches (CASSANDRA-4331)
 * Check schema before trying to export sstable (CASSANDRA-2760)
 * Raise a meaningful exception instead of NPE when PFS encounters
   an unconfigured node + no default (CASSANDRA-4349)
 * fix bug in sstable blacklisting with LCS (CASSANDRA-4343)
 * LCS no longer promotes tiny sstables out of L0 (CASSANDRA-4341)
 * skip tombstones during hint replay (CASSANDRA-4320)
 * fix NPE in compactionstats (CASSANDRA-4318)
 * enforce 1m min keycache for auto (CASSANDRA-4306)
 * Have DeletedColumn.isMFD always return true (CASSANDRA-4307)
 * (cql3) exeption message for ORDER BY constraints said primary filter can be
    an IN clause, which is misleading (CASSANDRA-4319)
 * (cql3) Reject (not yet supported) creation of 2ndardy indexes on tables with
   composite primary keys (CASSANDRA-4328)
 * Set JVM stack size to 160k for java 7 (CASSANDRA-4275)
 * cqlsh: add COPY command to load data from CSV flat files (CASSANDRA-4012)
 * CFMetaData.fromThrift to throw ConfigurationException upon error (CASSANDRA-4353)
 * Use CF comparator to sort indexed columns in SecondaryIndexManager
   (CASSANDRA-4365)
 * add strategy_options to the KSMetaData.toString() output (CASSANDRA-4248)
 * (cql3) fix range queries containing unqueried results (CASSANDRA-4372)
 * (cql3) allow updating column_alias types (CASSANDRA-4041)
 * (cql3) Fix deletion bug (CASSANDRA-4193)
 * Fix computation of overlapping sstable for leveled compaction (CASSANDRA-4321)
 * Improve scrub and allow to run it offline (CASSANDRA-4321)
 * Fix assertionError in StorageService.bulkLoad (CASSANDRA-4368)
 * (cqlsh) add option to authenticate to a keyspace at startup (CASSANDRA-4108)
 * (cqlsh) fix ASSUME functionality (CASSANDRA-4352)
 * Fix ColumnFamilyRecordReader to not return progress > 100% (CASSANDRA-3942)
Merged from 1.0:
 * Set gc_grace on index CF to 0 (CASSANDRA-4314)


1.1.1
 * add populate_io_cache_on_flush option (CASSANDRA-2635)
 * allow larger cache capacities than 2GB (CASSANDRA-4150)
 * add getsstables command to nodetool (CASSANDRA-4199)
 * apply parent CF compaction settings to secondary index CFs (CASSANDRA-4280)
 * preserve commitlog size cap when recycling segments at startup
   (CASSANDRA-4201)
 * (Hadoop) fix split generation regression (CASSANDRA-4259)
 * ignore min/max compactions settings in LCS, while preserving
   behavior that min=max=0 disables autocompaction (CASSANDRA-4233)
 * log number of rows read from saved cache (CASSANDRA-4249)
 * calculate exact size required for cleanup operations (CASSANDRA-1404)
 * avoid blocking additional writes during flush when the commitlog
   gets behind temporarily (CASSANDRA-1991)
 * enable caching on index CFs based on data CF cache setting (CASSANDRA-4197)
 * warn on invalid replication strategy creation options (CASSANDRA-4046)
 * remove [Freeable]Memory finalizers (CASSANDRA-4222)
 * include tombstone size in ColumnFamily.size, which can prevent OOM
   during sudden mass delete operations by yielding a nonzero liveRatio
   (CASSANDRA-3741)
 * Open 1 sstableScanner per level for leveled compaction (CASSANDRA-4142)
 * Optimize reads when row deletion timestamps allow us to restrict
   the set of sstables we check (CASSANDRA-4116)
 * add support for commitlog archiving and point-in-time recovery
   (CASSANDRA-3690)
 * avoid generating redundant compaction tasks during streaming
   (CASSANDRA-4174)
 * add -cf option to nodetool snapshot, and takeColumnFamilySnapshot to
   StorageService mbean (CASSANDRA-556)
 * optimize cleanup to drop entire sstables where possible (CASSANDRA-4079)
 * optimize truncate when autosnapshot is disabled (CASSANDRA-4153)
 * update caches to use byte[] keys to reduce memory overhead (CASSANDRA-3966)
 * add column limit to cli (CASSANDRA-3012, 4098)
 * clean up and optimize DataOutputBuffer, used by CQL compression and
   CompositeType (CASSANDRA-4072)
 * optimize commitlog checksumming (CASSANDRA-3610)
 * identify and blacklist corrupted SSTables from future compactions 
   (CASSANDRA-2261)
 * Move CfDef and KsDef validation out of thrift (CASSANDRA-4037)
 * Expose API to repair a user provided range (CASSANDRA-3912)
 * Add way to force the cassandra-cli to refresh its schema (CASSANDRA-4052)
 * Avoid having replicate on write tasks stacking up at CL.ONE (CASSANDRA-2889)
 * (cql3) Backwards compatibility for composite comparators in non-cql3-aware
   clients (CASSANDRA-4093)
 * (cql3) Fix order by for reversed queries (CASSANDRA-4160)
 * (cql3) Add ReversedType support (CASSANDRA-4004)
 * (cql3) Add timeuuid type (CASSANDRA-4194)
 * (cql3) Minor fixes (CASSANDRA-4185)
 * (cql3) Fix prepared statement in BATCH (CASSANDRA-4202)
 * (cql3) Reduce the list of reserved keywords (CASSANDRA-4186)
 * (cql3) Move max/min compaction thresholds to compaction strategy options
   (CASSANDRA-4187)
 * Fix exception during move when localhost is the only source (CASSANDRA-4200)
 * (cql3) Allow paging through non-ordered partitioner results (CASSANDRA-3771)
 * (cql3) Fix drop index (CASSANDRA-4192)
 * (cql3) Don't return range ghosts anymore (CASSANDRA-3982)
 * fix re-creating Keyspaces/ColumnFamilies with the same name as dropped
   ones (CASSANDRA-4219)
 * fix SecondaryIndex LeveledManifest save upon snapshot (CASSANDRA-4230)
 * fix missing arrayOffset in FBUtilities.hash (CASSANDRA-4250)
 * (cql3) Add name of parameters in CqlResultSet (CASSANDRA-4242)
 * (cql3) Correctly validate order by queries (CASSANDRA-4246)
 * rename stress to cassandra-stress for saner packaging (CASSANDRA-4256)
 * Fix exception on colum metadata with non-string comparator (CASSANDRA-4269)
 * Check for unknown/invalid compression options (CASSANDRA-4266)
 * (cql3) Adds simple access to column timestamp and ttl (CASSANDRA-4217)
 * (cql3) Fix range queries with secondary indexes (CASSANDRA-4257)
 * Better error messages from improper input in cli (CASSANDRA-3865)
 * Try to stop all compaction upon Keyspace or ColumnFamily drop (CASSANDRA-4221)
 * (cql3) Allow keyspace properties to contain hyphens (CASSANDRA-4278)
 * (cql3) Correctly validate keyspace access in create table (CASSANDRA-4296)
 * Avoid deadlock in migration stage (CASSANDRA-3882)
 * Take supercolumn names and deletion info into account in memtable throughput
   (CASSANDRA-4264)
 * Add back backward compatibility for old style replication factor (CASSANDRA-4294)
 * Preserve compatibility with pre-1.1 index queries (CASSANDRA-4262)
Merged from 1.0:
 * Fix super columns bug where cache is not updated (CASSANDRA-4190)
 * fix maxTimestamp to include row tombstones (CASSANDRA-4116)
 * (CLI) properly handle quotes in create/update keyspace commands (CASSANDRA-4129)
 * Avoids possible deadlock during bootstrap (CASSANDRA-4159)
 * fix stress tool that hangs forever on timeout or error (CASSANDRA-4128)
 * stress tool to return appropriate exit code on failure (CASSANDRA-4188)
 * fix compaction NPE when out of disk space and assertions disabled
   (CASSANDRA-3985)
 * synchronize LCS getEstimatedTasks to avoid CME (CASSANDRA-4255)
 * ensure unique streaming session id's (CASSANDRA-4223)
 * kick off background compaction when min/max thresholds change 
   (CASSANDRA-4279)
 * improve ability of STCS.getBuckets to deal with 100s of 1000s of
   sstables, such as when convertinb back from LCS (CASSANDRA-4287)
 * Oversize integer in CQL throws NumberFormatException (CASSANDRA-4291)
 * fix 1.0.x node join to mixed version cluster, other nodes >= 1.1 (CASSANDRA-4195)
 * Fix LCS splitting sstable base on uncompressed size (CASSANDRA-4419)
 * Push the validation of secondary index values to the SecondaryIndexManager (CASSANDRA-4240)
 * Don't purge columns during upgradesstables (CASSANDRA-4462)
 * Make cqlsh work with piping (CASSANDRA-4113)
 * Validate arguments for nodetool decommission (CASSANDRA-4061)
 * Report thrift status in nodetool info (CASSANDRA-4010)


1.1.0-final
 * average a reduced liveRatio estimate with the previous one (CASSANDRA-4065)
 * Allow KS and CF names up to 48 characters (CASSANDRA-4157)
 * fix stress build (CASSANDRA-4140)
 * add time remaining estimate to nodetool compactionstats (CASSANDRA-4167)
 * (cql) fix NPE in cql3 ALTER TABLE (CASSANDRA-4163)
 * (cql) Add support for CL.TWO and CL.THREE in CQL (CASSANDRA-4156)
 * (cql) Fix type in CQL3 ALTER TABLE preventing update (CASSANDRA-4170)
 * (cql) Throw invalid exception from CQL3 on obsolete options (CASSANDRA-4171)
 * (cqlsh) fix recognizing uppercase SELECT keyword (CASSANDRA-4161)
 * Pig: wide row support (CASSANDRA-3909)
Merged from 1.0:
 * avoid streaming empty files with bulk loader if sstablewriter errors out
   (CASSANDRA-3946)


1.1-rc1
 * Include stress tool in binary builds (CASSANDRA-4103)
 * (Hadoop) fix wide row iteration when last row read was deleted
   (CASSANDRA-4154)
 * fix read_repair_chance to really default to 0.1 in the cli (CASSANDRA-4114)
 * Adds caching and bloomFilterFpChange to CQL options (CASSANDRA-4042)
 * Adds posibility to autoconfigure size of the KeyCache (CASSANDRA-4087)
 * fix KEYS index from skipping results (CASSANDRA-3996)
 * Remove sliced_buffer_size_in_kb dead option (CASSANDRA-4076)
 * make loadNewSStable preserve sstable version (CASSANDRA-4077)
 * Respect 1.0 cache settings as much as possible when upgrading 
   (CASSANDRA-4088)
 * relax path length requirement for sstable files when upgrading on 
   non-Windows platforms (CASSANDRA-4110)
 * fix terminination of the stress.java when errors were encountered
   (CASSANDRA-4128)
 * Move CfDef and KsDef validation out of thrift (CASSANDRA-4037)
 * Fix get_paged_slice (CASSANDRA-4136)
 * CQL3: Support slice with exclusive start and stop (CASSANDRA-3785)
Merged from 1.0:
 * support PropertyFileSnitch in bulk loader (CASSANDRA-4145)
 * add auto_snapshot option allowing disabling snapshot before drop/truncate
   (CASSANDRA-3710)
 * allow short snitch names (CASSANDRA-4130)


1.1-beta2
 * rename loaded sstables to avoid conflicts with local snapshots
   (CASSANDRA-3967)
 * start hint replay as soon as FD notifies that the target is back up
   (CASSANDRA-3958)
 * avoid unproductive deserializing of cached rows during compaction
   (CASSANDRA-3921)
 * fix concurrency issues with CQL keyspace creation (CASSANDRA-3903)
 * Show Effective Owership via Nodetool ring <keyspace> (CASSANDRA-3412)
 * Update ORDER BY syntax for CQL3 (CASSANDRA-3925)
 * Fix BulkRecordWriter to not throw NPE if reducer gets no map data from Hadoop (CASSANDRA-3944)
 * Fix bug with counters in super columns (CASSANDRA-3821)
 * Remove deprecated merge_shard_chance (CASSANDRA-3940)
 * add a convenient way to reset a node's schema (CASSANDRA-2963)
 * fix for intermittent SchemaDisagreementException (CASSANDRA-3884)
 * CLI `list <CF>` to limit number of columns and their order (CASSANDRA-3012)
 * ignore deprecated KsDef/CfDef/ColumnDef fields in native schema (CASSANDRA-3963)
 * CLI to report when unsupported column_metadata pair was given (CASSANDRA-3959)
 * reincarnate removed and deprecated KsDef/CfDef attributes (CASSANDRA-3953)
 * Fix race between writes and read for cache (CASSANDRA-3862)
 * perform static initialization of StorageProxy on start-up (CASSANDRA-3797)
 * support trickling fsync() on writes (CASSANDRA-3950)
 * expose counters for unavailable/timeout exceptions given to thrift clients (CASSANDRA-3671)
 * avoid quadratic startup time in LeveledManifest (CASSANDRA-3952)
 * Add type information to new schema_ columnfamilies and remove thrift
   serialization for schema (CASSANDRA-3792)
 * add missing column validator options to the CLI help (CASSANDRA-3926)
 * skip reading saved key cache if CF's caching strategy is NONE or ROWS_ONLY (CASSANDRA-3954)
 * Unify migration code (CASSANDRA-4017)
Merged from 1.0:
 * cqlsh: guess correct version of Python for Arch Linux (CASSANDRA-4090)
 * (CLI) properly handle quotes in create/update keyspace commands (CASSANDRA-4129)
 * Avoids possible deadlock during bootstrap (CASSANDRA-4159)
 * fix stress tool that hangs forever on timeout or error (CASSANDRA-4128)
 * Fix super columns bug where cache is not updated (CASSANDRA-4190)
 * stress tool to return appropriate exit code on failure (CASSANDRA-4188)


1.0.9
 * improve index sampling performance (CASSANDRA-4023)
 * always compact away deleted hints immediately after handoff (CASSANDRA-3955)
 * delete hints from dropped ColumnFamilies on handoff instead of
   erroring out (CASSANDRA-3975)
 * add CompositeType ref to the CLI doc for create/update column family (CASSANDRA-3980)
 * Pig: support Counter ColumnFamilies (CASSANDRA-3973)
 * Pig: Composite column support (CASSANDRA-3684)
 * Avoid NPE during repair when a keyspace has no CFs (CASSANDRA-3988)
 * Fix division-by-zero error on get_slice (CASSANDRA-4000)
 * don't change manifest level for cleanup, scrub, and upgradesstables
   operations under LeveledCompactionStrategy (CASSANDRA-3989, 4112)
 * fix race leading to super columns assertion failure (CASSANDRA-3957)
 * fix NPE on invalid CQL delete command (CASSANDRA-3755)
 * allow custom types in CLI's assume command (CASSANDRA-4081)
 * fix totalBytes count for parallel compactions (CASSANDRA-3758)
 * fix intermittent NPE in get_slice (CASSANDRA-4095)
 * remove unnecessary asserts in native code interfaces (CASSANDRA-4096)
 * Validate blank keys in CQL to avoid assertion errors (CASSANDRA-3612)
 * cqlsh: fix bad decoding of some column names (CASSANDRA-4003)
 * cqlsh: fix incorrect padding with unicode chars (CASSANDRA-4033)
 * Fix EC2 snitch incorrectly reporting region (CASSANDRA-4026)
 * Shut down thrift during decommission (CASSANDRA-4086)
 * Expose nodetool cfhistograms for 2ndary indexes (CASSANDRA-4063)
Merged from 0.8:
 * Fix ConcurrentModificationException in gossiper (CASSANDRA-4019)


1.1-beta1
 * (cqlsh)
   + add SOURCE and CAPTURE commands, and --file option (CASSANDRA-3479)
   + add ALTER COLUMNFAMILY WITH (CASSANDRA-3523)
   + bundle Python dependencies with Cassandra (CASSANDRA-3507)
   + added to Debian package (CASSANDRA-3458)
   + display byte data instead of erroring out on decode failure 
     (CASSANDRA-3874)
 * add nodetool rebuild_index (CASSANDRA-3583)
 * add nodetool rangekeysample (CASSANDRA-2917)
 * Fix streaming too much data during move operations (CASSANDRA-3639)
 * Nodetool and CLI connect to localhost by default (CASSANDRA-3568)
 * Reduce memory used by primary index sample (CASSANDRA-3743)
 * (Hadoop) separate input/output configurations (CASSANDRA-3197, 3765)
 * avoid returning internal Cassandra classes over JMX (CASSANDRA-2805)
 * add row-level isolation via SnapTree (CASSANDRA-2893)
 * Optimize key count estimation when opening sstable on startup
   (CASSANDRA-2988)
 * multi-dc replication optimization supporting CL > ONE (CASSANDRA-3577)
 * add command to stop compactions (CASSANDRA-1740, 3566, 3582)
 * multithreaded streaming (CASSANDRA-3494)
 * removed in-tree redhat spec (CASSANDRA-3567)
 * "defragment" rows for name-based queries under STCS, again (CASSANDRA-2503)
 * Recycle commitlog segments for improved performance 
   (CASSANDRA-3411, 3543, 3557, 3615)
 * update size-tiered compaction to prioritize small tiers (CASSANDRA-2407)
 * add message expiration logic to OutboundTcpConnection (CASSANDRA-3005)
 * off-heap cache to use sun.misc.Unsafe instead of JNA (CASSANDRA-3271)
 * EACH_QUORUM is only supported for writes (CASSANDRA-3272)
 * replace compactionlock use in schema migration by checking CFS.isValid
   (CASSANDRA-3116)
 * recognize that "SELECT first ... *" isn't really "SELECT *" (CASSANDRA-3445)
 * Use faster bytes comparison (CASSANDRA-3434)
 * Bulk loader is no longer a fat client, (HADOOP) bulk load output format
   (CASSANDRA-3045)
 * (Hadoop) add support for KeyRange.filter
 * remove assumption that keys and token are in bijection
   (CASSANDRA-1034, 3574, 3604)
 * always remove endpoints from delevery queue in HH (CASSANDRA-3546)
 * fix race between cf flush and its 2ndary indexes flush (CASSANDRA-3547)
 * fix potential race in AES when a repair fails (CASSANDRA-3548)
 * Remove columns shadowed by a deleted container even when we cannot purge
   (CASSANDRA-3538)
 * Improve memtable slice iteration performance (CASSANDRA-3545)
 * more efficient allocation of small bloom filters (CASSANDRA-3618)
 * Use separate writer thread in SSTableSimpleUnsortedWriter (CASSANDRA-3619)
 * fsync the directory after new sstable or commitlog segment are created (CASSANDRA-3250)
 * fix minor issues reported by FindBugs (CASSANDRA-3658)
 * global key/row caches (CASSANDRA-3143, 3849)
 * optimize memtable iteration during range scan (CASSANDRA-3638)
 * introduce 'crc_check_chance' in CompressionParameters to support
   a checksum percentage checking chance similarly to read-repair (CASSANDRA-3611)
 * a way to deactivate global key/row cache on per-CF basis (CASSANDRA-3667)
 * fix LeveledCompactionStrategy broken because of generation pre-allocation
   in LeveledManifest (CASSANDRA-3691)
 * finer-grained control over data directories (CASSANDRA-2749)
 * Fix ClassCastException during hinted handoff (CASSANDRA-3694)
 * Upgrade Thrift to 0.7 (CASSANDRA-3213)
 * Make stress.java insert operation to use microseconds (CASSANDRA-3725)
 * Allows (internally) doing a range query with a limit of columns instead of
   rows (CASSANDRA-3742)
 * Allow rangeSlice queries to be start/end inclusive/exclusive (CASSANDRA-3749)
 * Fix BulkLoader to support new SSTable layout and add stream
   throttling to prevent an NPE when there is no yaml config (CASSANDRA-3752)
 * Allow concurrent schema migrations (CASSANDRA-1391, 3832)
 * Add SnapshotCommand to trigger snapshot on remote node (CASSANDRA-3721)
 * Make CFMetaData conversions to/from thrift/native schema inverses
   (CASSANDRA_3559)
 * Add initial code for CQL 3.0-beta (CASSANDRA-2474, 3781, 3753)
 * Add wide row support for ColumnFamilyInputFormat (CASSANDRA-3264)
 * Allow extending CompositeType comparator (CASSANDRA-3657)
 * Avoids over-paging during get_count (CASSANDRA-3798)
 * Add new command to rebuild a node without (repair) merkle tree calculations
   (CASSANDRA-3483, 3922)
 * respect not only row cache capacity but caching mode when
   trying to read data (CASSANDRA-3812)
 * fix system tests (CASSANDRA-3827)
 * CQL support for altering row key type in ALTER TABLE (CASSANDRA-3781)
 * turn compression on by default (CASSANDRA-3871)
 * make hexToBytes refuse invalid input (CASSANDRA-2851)
 * Make secondary indexes CF inherit compression and compaction from their
   parent CF (CASSANDRA-3877)
 * Finish cleanup up tombstone purge code (CASSANDRA-3872)
 * Avoid NPE on aboarted stream-out sessions (CASSANDRA-3904)
 * BulkRecordWriter throws NPE for counter columns (CASSANDRA-3906)
 * Support compression using BulkWriter (CASSANDRA-3907)


1.0.8
 * fix race between cleanup and flush on secondary index CFSes (CASSANDRA-3712)
 * avoid including non-queried nodes in rangeslice read repair
   (CASSANDRA-3843)
 * Only snapshot CF being compacted for snapshot_before_compaction 
   (CASSANDRA-3803)
 * Log active compactions in StatusLogger (CASSANDRA-3703)
 * Compute more accurate compaction score per level (CASSANDRA-3790)
 * Return InvalidRequest when using a keyspace that doesn't exist
   (CASSANDRA-3764)
 * disallow user modification of System keyspace (CASSANDRA-3738)
 * allow using sstable2json on secondary index data (CASSANDRA-3738)
 * (cqlsh) add DESCRIBE COLUMNFAMILIES (CASSANDRA-3586)
 * (cqlsh) format blobs correctly and use colors to improve output
   readability (CASSANDRA-3726)
 * synchronize BiMap of bootstrapping tokens (CASSANDRA-3417)
 * show index options in CLI (CASSANDRA-3809)
 * add optional socket timeout for streaming (CASSANDRA-3838)
 * fix truncate not to leave behind non-CFS backed secondary indexes
   (CASSANDRA-3844)
 * make CLI `show schema` to use output stream directly instead
   of StringBuilder (CASSANDRA-3842)
 * remove the wait on hint future during write (CASSANDRA-3870)
 * (cqlsh) ignore missing CfDef opts (CASSANDRA-3933)
 * (cqlsh) look for cqlshlib relative to realpath (CASSANDRA-3767)
 * Fix short read protection (CASSANDRA-3934)
 * Make sure infered and actual schema match (CASSANDRA-3371)
 * Fix NPE during HH delivery (CASSANDRA-3677)
 * Don't put boostrapping node in 'hibernate' status (CASSANDRA-3737)
 * Fix double quotes in windows bat files (CASSANDRA-3744)
 * Fix bad validator lookup (CASSANDRA-3789)
 * Fix soft reset in EC2MultiRegionSnitch (CASSANDRA-3835)
 * Don't leave zombie connections with THSHA thrift server (CASSANDRA-3867)
 * (cqlsh) fix deserialization of data (CASSANDRA-3874)
 * Fix removetoken force causing an inconsistent state (CASSANDRA-3876)
 * Fix ahndling of some types with Pig (CASSANDRA-3886)
 * Don't allow to drop the system keyspace (CASSANDRA-3759)
 * Make Pig deletes disabled by default and configurable (CASSANDRA-3628)
Merged from 0.8:
 * (Pig) fix CassandraStorage to use correct comparator in Super ColumnFamily
   case (CASSANDRA-3251)
 * fix thread safety issues in commitlog replay, primarily affecting
   systems with many (100s) of CF definitions (CASSANDRA-3751)
 * Fix relevant tombstone ignored with super columns (CASSANDRA-3875)


1.0.7
 * fix regression in HH page size calculation (CASSANDRA-3624)
 * retry failed stream on IOException (CASSANDRA-3686)
 * allow configuring bloom_filter_fp_chance (CASSANDRA-3497)
 * attempt hint delivery every ten minutes, or when failure detector
   notifies us that a node is back up, whichever comes first.  hint
   handoff throttle delay default changed to 1ms, from 50 (CASSANDRA-3554)
 * add nodetool setstreamthroughput (CASSANDRA-3571)
 * fix assertion when dropping a columnfamily with no sstables (CASSANDRA-3614)
 * more efficient allocation of small bloom filters (CASSANDRA-3618)
 * CLibrary.createHardLinkWithExec() to check for errors (CASSANDRA-3101)
 * Avoid creating empty and non cleaned writer during compaction (CASSANDRA-3616)
 * stop thrift service in shutdown hook so we can quiesce MessagingService
   (CASSANDRA-3335)
 * (CQL) compaction_strategy_options and compression_parameters for
   CREATE COLUMNFAMILY statement (CASSANDRA-3374)
 * Reset min/max compaction threshold when creating size tiered compaction
   strategy (CASSANDRA-3666)
 * Don't ignore IOException during compaction (CASSANDRA-3655)
 * Fix assertion error for CF with gc_grace=0 (CASSANDRA-3579)
 * Shutdown ParallelCompaction reducer executor after use (CASSANDRA-3711)
 * Avoid < 0 value for pending tasks in leveled compaction (CASSANDRA-3693)
 * (Hadoop) Support TimeUUID in Pig CassandraStorage (CASSANDRA-3327)
 * Check schema is ready before continuing boostrapping (CASSANDRA-3629)
 * Catch overflows during parsing of chunk_length_kb (CASSANDRA-3644)
 * Improve stream protocol mismatch errors (CASSANDRA-3652)
 * Avoid multiple thread doing HH to the same target (CASSANDRA-3681)
 * Add JMX property for rp_timeout_in_ms (CASSANDRA-2940)
 * Allow DynamicCompositeType to compare component of different types
   (CASSANDRA-3625)
 * Flush non-cfs backed secondary indexes (CASSANDRA-3659)
 * Secondary Indexes should report memory consumption (CASSANDRA-3155)
 * fix for SelectStatement start/end key are not set correctly
   when a key alias is involved (CASSANDRA-3700)
 * fix CLI `show schema` command insert of an extra comma in
   column_metadata (CASSANDRA-3714)
Merged from 0.8:
 * avoid logging (harmless) exception when GC takes < 1ms (CASSANDRA-3656)
 * prevent new nodes from thinking down nodes are up forever (CASSANDRA-3626)
 * use correct list of replicas for LOCAL_QUORUM reads when read repair
   is disabled (CASSANDRA-3696)
 * block on flush before compacting hints (may prevent OOM) (CASSANDRA-3733)


1.0.6
 * (CQL) fix cqlsh support for replicate_on_write (CASSANDRA-3596)
 * fix adding to leveled manifest after streaming (CASSANDRA-3536)
 * filter out unavailable cipher suites when using encryption (CASSANDRA-3178)
 * (HADOOP) add old-style api support for CFIF and CFRR (CASSANDRA-2799)
 * Support TimeUUIDType column names in Stress.java tool (CASSANDRA-3541)
 * (CQL) INSERT/UPDATE/DELETE/TRUNCATE commands should allow CF names to
   be qualified by keyspace (CASSANDRA-3419)
 * always remove endpoints from delevery queue in HH (CASSANDRA-3546)
 * fix race between cf flush and its 2ndary indexes flush (CASSANDRA-3547)
 * fix potential race in AES when a repair fails (CASSANDRA-3548)
 * fix default value validation usage in CLI SET command (CASSANDRA-3553)
 * Optimize componentsFor method for compaction and startup time
   (CASSANDRA-3532)
 * (CQL) Proper ColumnFamily metadata validation on CREATE COLUMNFAMILY 
   (CASSANDRA-3565)
 * fix compression "chunk_length_kb" option to set correct kb value for 
   thrift/avro (CASSANDRA-3558)
 * fix missing response during range slice repair (CASSANDRA-3551)
 * 'describe ring' moved from CLI to nodetool and available through JMX (CASSANDRA-3220)
 * add back partitioner to sstable metadata (CASSANDRA-3540)
 * fix NPE in get_count for counters (CASSANDRA-3601)
Merged from 0.8:
 * remove invalid assertion that table was opened before dropping it
   (CASSANDRA-3580)
 * range and index scans now only send requests to enough replicas to
   satisfy requested CL + RR (CASSANDRA-3598)
 * use cannonical host for local node in nodetool info (CASSANDRA-3556)
 * remove nonlocal DC write optimization since it only worked with
   CL.ONE or CL.LOCAL_QUORUM (CASSANDRA-3577, 3585)
 * detect misuses of CounterColumnType (CASSANDRA-3422)
 * turn off string interning in json2sstable, take 2 (CASSANDRA-2189)
 * validate compression parameters on add/update of the ColumnFamily 
   (CASSANDRA-3573)
 * Check for 0.0.0.0 is incorrect in CFIF (CASSANDRA-3584)
 * Increase vm.max_map_count in debian packaging (CASSANDRA-3563)
 * gossiper will never add itself to saved endpoints (CASSANDRA-3485)


1.0.5
 * revert CASSANDRA-3407 (see CASSANDRA-3540)
 * fix assertion error while forwarding writes to local nodes (CASSANDRA-3539)


1.0.4
 * fix self-hinting of timed out read repair updates and make hinted handoff
   less prone to OOMing a coordinator (CASSANDRA-3440)
 * expose bloom filter sizes via JMX (CASSANDRA-3495)
 * enforce RP tokens 0..2**127 (CASSANDRA-3501)
 * canonicalize paths exposed through JMX (CASSANDRA-3504)
 * fix "liveSize" stat when sstables are removed (CASSANDRA-3496)
 * add bloom filter FP rates to nodetool cfstats (CASSANDRA-3347)
 * record partitioner in sstable metadata component (CASSANDRA-3407)
 * add new upgradesstables nodetool command (CASSANDRA-3406)
 * skip --debug requirement to see common exceptions in CLI (CASSANDRA-3508)
 * fix incorrect query results due to invalid max timestamp (CASSANDRA-3510)
 * make sstableloader recognize compressed sstables (CASSANDRA-3521)
 * avoids race in OutboundTcpConnection in multi-DC setups (CASSANDRA-3530)
 * use SETLOCAL in cassandra.bat (CASSANDRA-3506)
 * fix ConcurrentModificationException in Table.all() (CASSANDRA-3529)
Merged from 0.8:
 * fix concurrence issue in the FailureDetector (CASSANDRA-3519)
 * fix array out of bounds error in counter shard removal (CASSANDRA-3514)
 * avoid dropping tombstones when they might still be needed to shadow
   data in a different sstable (CASSANDRA-2786)


1.0.3
 * revert name-based query defragmentation aka CASSANDRA-2503 (CASSANDRA-3491)
 * fix invalidate-related test failures (CASSANDRA-3437)
 * add next-gen cqlsh to bin/ (CASSANDRA-3188, 3131, 3493)
 * (CQL) fix handling of rows with no columns (CASSANDRA-3424, 3473)
 * fix querying supercolumns by name returning only a subset of
   subcolumns or old subcolumn versions (CASSANDRA-3446)
 * automatically compute sha1 sum for uncompressed data files (CASSANDRA-3456)
 * fix reading metadata/statistics component for version < h (CASSANDRA-3474)
 * add sstable forward-compatibility (CASSANDRA-3478)
 * report compression ratio in CFSMBean (CASSANDRA-3393)
 * fix incorrect size exception during streaming of counters (CASSANDRA-3481)
 * (CQL) fix for counter decrement syntax (CASSANDRA-3418)
 * Fix race introduced by CASSANDRA-2503 (CASSANDRA-3482)
 * Fix incomplete deletion of delivered hints (CASSANDRA-3466)
 * Avoid rescheduling compactions when no compaction was executed 
   (CASSANDRA-3484)
 * fix handling of the chunk_length_kb compression options (CASSANDRA-3492)
Merged from 0.8:
 * fix updating CF row_cache_provider (CASSANDRA-3414)
 * CFMetaData.convertToThrift method to set RowCacheProvider (CASSANDRA-3405)
 * acquire compactionlock during truncate (CASSANDRA-3399)
 * fix displaying cfdef entries for super columnfamilies (CASSANDRA-3415)
 * Make counter shard merging thread safe (CASSANDRA-3178)
 * Revert CASSANDRA-2855
 * Fix bug preventing the use of efficient cross-DC writes (CASSANDRA-3472)
 * `describe ring` command for CLI (CASSANDRA-3220)
 * (Hadoop) skip empty rows when entire row is requested, redux (CASSANDRA-2855)


1.0.2
 * "defragment" rows for name-based queries under STCS (CASSANDRA-2503)
 * Add timing information to cassandra-cli GET/SET/LIST queries (CASSANDRA-3326)
 * Only create one CompressionMetadata object per sstable (CASSANDRA-3427)
 * cleanup usage of StorageService.setMode() (CASSANDRA-3388)
 * Avoid large array allocation for compressed chunk offsets (CASSANDRA-3432)
 * fix DecimalType bytebuffer marshalling (CASSANDRA-3421)
 * fix bug that caused first column in per row indexes to be ignored 
   (CASSANDRA-3441)
 * add JMX call to clean (failed) repair sessions (CASSANDRA-3316)
 * fix sstableloader reference acquisition bug (CASSANDRA-3438)
 * fix estimated row size regression (CASSANDRA-3451)
 * make sure we don't return more columns than asked (CASSANDRA-3303, 3395)
Merged from 0.8:
 * acquire compactionlock during truncate (CASSANDRA-3399)
 * fix displaying cfdef entries for super columnfamilies (CASSANDRA-3415)


1.0.1
 * acquire references during index build to prevent delete problems
   on Windows (CASSANDRA-3314)
 * describe_ring should include datacenter/topology information (CASSANDRA-2882)
 * Thrift sockets are not properly buffered (CASSANDRA-3261)
 * performance improvement for bytebufferutil compare function (CASSANDRA-3286)
 * add system.versions ColumnFamily (CASSANDRA-3140)
 * reduce network copies (CASSANDRA-3333, 3373)
 * limit nodetool to 32MB of heap (CASSANDRA-3124)
 * (CQL) update parser to accept "timestamp" instead of "date" (CASSANDRA-3149)
 * Fix CLI `show schema` to include "compression_options" (CASSANDRA-3368)
 * Snapshot to include manifest under LeveledCompactionStrategy (CASSANDRA-3359)
 * (CQL) SELECT query should allow CF name to be qualified by keyspace (CASSANDRA-3130)
 * (CQL) Fix internal application error specifying 'using consistency ...'
   in lower case (CASSANDRA-3366)
 * fix Deflate compression when compression actually makes the data bigger
   (CASSANDRA-3370)
 * optimize UUIDGen to avoid lock contention on InetAddress.getLocalHost 
   (CASSANDRA-3387)
 * tolerate index being dropped mid-mutation (CASSANDRA-3334, 3313)
 * CompactionManager is now responsible for checking for new candidates
   post-task execution, enabling more consistent leveled compaction 
   (CASSANDRA-3391)
 * Cache HSHA threads (CASSANDRA-3372)
 * use CF/KS names as snapshot prefix for drop + truncate operations
   (CASSANDRA-2997)
 * Break bloom filters up to avoid heap fragmentation (CASSANDRA-2466)
 * fix cassandra hanging on jsvc stop (CASSANDRA-3302)
 * Avoid leveled compaction getting blocked on errors (CASSANDRA-3408)
 * Make reloading the compaction strategy safe (CASSANDRA-3409)
 * ignore 0.8 hints even if compaction begins before we try to purge
   them (CASSANDRA-3385)
 * remove procrun (bin\daemon) from Cassandra source tree and 
   artifacts (CASSANDRA-3331)
 * make cassandra compile under JDK7 (CASSANDRA-3275)
 * remove dependency of clientutil.jar to FBUtilities (CASSANDRA-3299)
 * avoid truncation errors by using long math on long values (CASSANDRA-3364)
 * avoid clock drift on some Windows machine (CASSANDRA-3375)
 * display cache provider in cli 'describe keyspace' command (CASSANDRA-3384)
 * fix incomplete topology information in describe_ring (CASSANDRA-3403)
 * expire dead gossip states based on time (CASSANDRA-2961)
 * improve CompactionTask extensibility (CASSANDRA-3330)
 * Allow one leveled compaction task to kick off another (CASSANDRA-3363)
 * allow encryption only between datacenters (CASSANDRA-2802)
Merged from 0.8:
 * fix truncate allowing data to be replayed post-restart (CASSANDRA-3297)
 * make iwriter final in IndexWriter to avoid NPE (CASSANDRA-2863)
 * (CQL) update grammar to require key clause in DELETE statement
   (CASSANDRA-3349)
 * (CQL) allow numeric keyspace names in USE statement (CASSANDRA-3350)
 * (Hadoop) skip empty rows when slicing the entire row (CASSANDRA-2855)
 * Fix handling of tombstone by SSTableExport/Import (CASSANDRA-3357)
 * fix ColumnIndexer to use long offsets (CASSANDRA-3358)
 * Improved CLI exceptions (CASSANDRA-3312)
 * Fix handling of tombstone by SSTableExport/Import (CASSANDRA-3357)
 * Only count compaction as active (for throttling) when they have
   successfully acquired the compaction lock (CASSANDRA-3344)
 * Display CLI version string on startup (CASSANDRA-3196)
 * (Hadoop) make CFIF try rpc_address or fallback to listen_address
   (CASSANDRA-3214)
 * (Hadoop) accept comma delimited lists of initial thrift connections
   (CASSANDRA-3185)
 * ColumnFamily min_compaction_threshold should be >= 2 (CASSANDRA-3342)
 * (Pig) add 0.8+ types and key validation type in schema (CASSANDRA-3280)
 * Fix completely removing column metadata using CLI (CASSANDRA-3126)
 * CLI `describe cluster;` output should be on separate lines for separate versions
   (CASSANDRA-3170)
 * fix changing durable_writes keyspace option during CF creation
   (CASSANDRA-3292)
 * avoid locking on update when no indexes are involved (CASSANDRA-3386)
 * fix assertionError during repair with ordered partitioners (CASSANDRA-3369)
 * correctly serialize key_validation_class for avro (CASSANDRA-3391)
 * don't expire counter tombstone after streaming (CASSANDRA-3394)
 * prevent nodes that failed to join from hanging around forever 
   (CASSANDRA-3351)
 * remove incorrect optimization from slice read path (CASSANDRA-3390)
 * Fix race in AntiEntropyService (CASSANDRA-3400)


1.0.0-final
 * close scrubbed sstable fd before deleting it (CASSANDRA-3318)
 * fix bug preventing obsolete commitlog segments from being removed
   (CASSANDRA-3269)
 * tolerate whitespace in seed CDL (CASSANDRA-3263)
 * Change default heap thresholds to max(min(1/2 ram, 1G), min(1/4 ram, 8GB))
   (CASSANDRA-3295)
 * Fix broken CompressedRandomAccessReaderTest (CASSANDRA-3298)
 * (CQL) fix type information returned for wildcard queries (CASSANDRA-3311)
 * add estimated tasks to LeveledCompactionStrategy (CASSANDRA-3322)
 * avoid including compaction cache-warming in keycache stats (CASSANDRA-3325)
 * run compaction and hinted handoff threads at MIN_PRIORITY (CASSANDRA-3308)
 * default hsha thrift server to cpu core count in rpc pool (CASSANDRA-3329)
 * add bin\daemon to binary tarball for Windows service (CASSANDRA-3331)
 * Fix places where uncompressed size of sstables was use in place of the
   compressed one (CASSANDRA-3338)
 * Fix hsha thrift server (CASSANDRA-3346)
 * Make sure repair only stream needed sstables (CASSANDRA-3345)


1.0.0-rc2
 * Log a meaningful warning when a node receives a message for a repair session
   that doesn't exist anymore (CASSANDRA-3256)
 * test for NUMA policy support as well as numactl presence (CASSANDRA-3245)
 * Fix FD leak when internode encryption is enabled (CASSANDRA-3257)
 * Remove incorrect assertion in mergeIterator (CASSANDRA-3260)
 * FBUtilities.hexToBytes(String) to throw NumberFormatException when string
   contains non-hex characters (CASSANDRA-3231)
 * Keep SimpleSnitch proximity ordering unchanged from what the Strategy
   generates, as intended (CASSANDRA-3262)
 * remove Scrub from compactionstats when finished (CASSANDRA-3255)
 * fix counter entry in jdbc TypesMap (CASSANDRA-3268)
 * fix full queue scenario for ParallelCompactionIterator (CASSANDRA-3270)
 * fix bootstrap process (CASSANDRA-3285)
 * don't try delivering hints if when there isn't any (CASSANDRA-3176)
 * CLI documentation change for ColumnFamily `compression_options` (CASSANDRA-3282)
 * ignore any CF ids sent by client for adding CF/KS (CASSANDRA-3288)
 * remove obsolete hints on first startup (CASSANDRA-3291)
 * use correct ISortedColumns for time-optimized reads (CASSANDRA-3289)
 * Evict gossip state immediately when a token is taken over by a new IP 
   (CASSANDRA-3259)


1.0.0-rc1
 * Update CQL to generate microsecond timestamps by default (CASSANDRA-3227)
 * Fix counting CFMetadata towards Memtable liveRatio (CASSANDRA-3023)
 * Kill server on wrapped OOME such as from FileChannel.map (CASSANDRA-3201)
 * remove unnecessary copy when adding to row cache (CASSANDRA-3223)
 * Log message when a full repair operation completes (CASSANDRA-3207)
 * Fix streamOutSession keeping sstables references forever if the remote end
   dies (CASSANDRA-3216)
 * Remove dynamic_snitch boolean from example configuration (defaulting to 
   true) and set default badness threshold to 0.1 (CASSANDRA-3229)
 * Base choice of random or "balanced" token on bootstrap on whether
   schema definitions were found (CASSANDRA-3219)
 * Fixes for LeveledCompactionStrategy score computation, prioritization,
   scheduling, and performance (CASSANDRA-3224, 3234)
 * parallelize sstable open at server startup (CASSANDRA-2988)
 * fix handling of exceptions writing to OutboundTcpConnection (CASSANDRA-3235)
 * Allow using quotes in "USE <keyspace>;" CLI command (CASSANDRA-3208)
 * Don't allow any cache loading exceptions to halt startup (CASSANDRA-3218)
 * Fix sstableloader --ignores option (CASSANDRA-3247)
 * File descriptor limit increased in packaging (CASSANDRA-3206)
 * Fix deadlock in commit log during flush (CASSANDRA-3253) 


1.0.0-beta1
 * removed binarymemtable (CASSANDRA-2692)
 * add commitlog_total_space_in_mb to prevent fragmented logs (CASSANDRA-2427)
 * removed commitlog_rotation_threshold_in_mb configuration (CASSANDRA-2771)
 * make AbstractBounds.normalize de-overlapp overlapping ranges (CASSANDRA-2641)
 * replace CollatingIterator, ReducingIterator with MergeIterator 
   (CASSANDRA-2062)
 * Fixed the ability to set compaction strategy in cli using create column 
   family command (CASSANDRA-2778)
 * clean up tmp files after failed compaction (CASSANDRA-2468)
 * restrict repair streaming to specific columnfamilies (CASSANDRA-2280)
 * don't bother persisting columns shadowed by a row tombstone (CASSANDRA-2589)
 * reset CF and SC deletion times after gc_grace (CASSANDRA-2317)
 * optimize away seek when compacting wide rows (CASSANDRA-2879)
 * single-pass streaming (CASSANDRA-2677, 2906, 2916, 3003)
 * use reference counting for deleting sstables instead of relying on GC
   (CASSANDRA-2521, 3179)
 * store hints as serialized mutations instead of pointers to data row
   (CASSANDRA-2045)
 * store hints in the coordinator node instead of in the closest replica 
   (CASSANDRA-2914)
 * add row_cache_keys_to_save CF option (CASSANDRA-1966)
 * check column family validity in nodetool repair (CASSANDRA-2933)
 * use lazy initialization instead of class initialization in NodeId
   (CASSANDRA-2953)
 * add paging to get_count (CASSANDRA-2894)
 * fix "short reads" in [multi]get (CASSANDRA-2643, 3157, 3192)
 * add optional compression for sstables (CASSANDRA-47, 2994, 3001, 3128)
 * add scheduler JMX metrics (CASSANDRA-2962)
 * add block level checksum for compressed data (CASSANDRA-1717)
 * make column family backed column map pluggable and introduce unsynchronized
   ArrayList backed one to speedup reads (CASSANDRA-2843, 3165, 3205)
 * refactoring of the secondary index api (CASSANDRA-2982)
 * make CL > ONE reads wait for digest reconciliation before returning
   (CASSANDRA-2494)
 * fix missing logging for some exceptions (CASSANDRA-2061)
 * refactor and optimize ColumnFamilyStore.files(...) and Descriptor.fromFilename(String)
   and few other places responsible for work with SSTable files (CASSANDRA-3040)
 * Stop reading from sstables once we know we have the most recent columns,
   for query-by-name requests (CASSANDRA-2498)
 * Add query-by-column mode to stress.java (CASSANDRA-3064)
 * Add "install" command to cassandra.bat (CASSANDRA-292)
 * clean up KSMetadata, CFMetadata from unnecessary
   Thrift<->Avro conversion methods (CASSANDRA-3032)
 * Add timeouts to client request schedulers (CASSANDRA-3079, 3096)
 * Cli to use hashes rather than array of hashes for strategy options (CASSANDRA-3081)
 * LeveledCompactionStrategy (CASSANDRA-1608, 3085, 3110, 3087, 3145, 3154, 3182)
 * Improvements of the CLI `describe` command (CASSANDRA-2630)
 * reduce window where dropped CF sstables may not be deleted (CASSANDRA-2942)
 * Expose gossip/FD info to JMX (CASSANDRA-2806)
 * Fix streaming over SSL when compressed SSTable involved (CASSANDRA-3051)
 * Add support for pluggable secondary index implementations (CASSANDRA-3078)
 * remove compaction_thread_priority setting (CASSANDRA-3104)
 * generate hints for replicas that timeout, not just replicas that are known
   to be down before starting (CASSANDRA-2034)
 * Add throttling for internode streaming (CASSANDRA-3080)
 * make the repair of a range repair all replica (CASSANDRA-2610, 3194)
 * expose the ability to repair the first range (as returned by the
   partitioner) of a node (CASSANDRA-2606)
 * Streams Compression (CASSANDRA-3015)
 * add ability to use multiple threads during a single compaction
   (CASSANDRA-2901)
 * make AbstractBounds.normalize support overlapping ranges (CASSANDRA-2641)
 * fix of the CQL count() behavior (CASSANDRA-3068)
 * use TreeMap backed column families for the SSTable simple writers
   (CASSANDRA-3148)
 * fix inconsistency of the CLI syntax when {} should be used instead of [{}]
   (CASSANDRA-3119)
 * rename CQL type names to match expected SQL behavior (CASSANDRA-3149, 3031)
 * Arena-based allocation for memtables (CASSANDRA-2252, 3162, 3163, 3168)
 * Default RR chance to 0.1 (CASSANDRA-3169)
 * Add RowLevel support to secondary index API (CASSANDRA-3147)
 * Make SerializingCacheProvider the default if JNA is available (CASSANDRA-3183)
 * Fix backwards compatibilty for CQL memtable properties (CASSANDRA-3190)
 * Add five-minute delay before starting compactions on a restarted server
   (CASSANDRA-3181)
 * Reduce copies done for intra-host messages (CASSANDRA-1788, 3144)
 * support of compaction strategy option for stress.java (CASSANDRA-3204)
 * make memtable throughput and column count thresholds no-ops (CASSANDRA-2449)
 * Return schema information along with the resultSet in CQL (CASSANDRA-2734)
 * Add new DecimalType (CASSANDRA-2883)
 * Fix assertion error in RowRepairResolver (CASSANDRA-3156)
 * Reduce unnecessary high buffer sizes (CASSANDRA-3171)
 * Pluggable compaction strategy (CASSANDRA-1610)
 * Add new broadcast_address config option (CASSANDRA-2491)


0.8.7
 * Kill server on wrapped OOME such as from FileChannel.map (CASSANDRA-3201)
 * Allow using quotes in "USE <keyspace>;" CLI command (CASSANDRA-3208)
 * Log message when a full repair operation completes (CASSANDRA-3207)
 * Don't allow any cache loading exceptions to halt startup (CASSANDRA-3218)
 * Fix sstableloader --ignores option (CASSANDRA-3247)
 * File descriptor limit increased in packaging (CASSANDRA-3206)
 * Log a meaningfull warning when a node receive a message for a repair session
   that doesn't exist anymore (CASSANDRA-3256)
 * Fix FD leak when internode encryption is enabled (CASSANDRA-3257)
 * FBUtilities.hexToBytes(String) to throw NumberFormatException when string
   contains non-hex characters (CASSANDRA-3231)
 * Keep SimpleSnitch proximity ordering unchanged from what the Strategy
   generates, as intended (CASSANDRA-3262)
 * remove Scrub from compactionstats when finished (CASSANDRA-3255)
 * Fix tool .bat files when CASSANDRA_HOME contains spaces (CASSANDRA-3258)
 * Force flush of status table when removing/updating token (CASSANDRA-3243)
 * Evict gossip state immediately when a token is taken over by a new IP (CASSANDRA-3259)
 * Fix bug where the failure detector can take too long to mark a host
   down (CASSANDRA-3273)
 * (Hadoop) allow wrapping ranges in queries (CASSANDRA-3137)
 * (Hadoop) check all interfaces for a match with split location
   before falling back to random replica (CASSANDRA-3211)
 * (Hadoop) Make Pig storage handle implements LoadMetadata (CASSANDRA-2777)
 * (Hadoop) Fix exception during PIG 'dump' (CASSANDRA-2810)
 * Fix stress COUNTER_GET option (CASSANDRA-3301)
 * Fix missing fields in CLI `show schema` output (CASSANDRA-3304)
 * Nodetool no longer leaks threads and closes JMX connections (CASSANDRA-3309)
 * fix truncate allowing data to be replayed post-restart (CASSANDRA-3297)
 * Move SimpleAuthority and SimpleAuthenticator to examples (CASSANDRA-2922)
 * Fix handling of tombstone by SSTableExport/Import (CASSANDRA-3357)
 * Fix transposition in cfHistograms (CASSANDRA-3222)
 * Allow using number as DC name when creating keyspace in CQL (CASSANDRA-3239)
 * Force flush of system table after updating/removing a token (CASSANDRA-3243)


0.8.6
 * revert CASSANDRA-2388
 * change TokenRange.endpoints back to listen/broadcast address to match
   pre-1777 behavior, and add TokenRange.rpc_endpoints instead (CASSANDRA-3187)
 * avoid trying to watch cassandra-topology.properties when loaded from jar
   (CASSANDRA-3138)
 * prevent users from creating keyspaces with LocalStrategy replication
   (CASSANDRA-3139)
 * fix CLI `show schema;` to output correct keyspace definition statement
   (CASSANDRA-3129)
 * CustomTThreadPoolServer to log TTransportException at DEBUG level
   (CASSANDRA-3142)
 * allow topology sort to work with non-unique rack names between 
   datacenters (CASSANDRA-3152)
 * Improve caching of same-version Messages on digest and repair paths
   (CASSANDRA-3158)
 * Randomize choice of first replica for counter increment (CASSANDRA-2890)
 * Fix using read_repair_chance instead of merge_shard_change (CASSANDRA-3202)
 * Avoid streaming data to nodes that already have it, on move as well as
   decommission (CASSANDRA-3041)
 * Fix divide by zero error in GCInspector (CASSANDRA-3164)
 * allow quoting of the ColumnFamily name in CLI `create column family`
   statement (CASSANDRA-3195)
 * Fix rolling upgrade from 0.7 to 0.8 problem (CASSANDRA-3166)
 * Accomodate missing encryption_options in IncomingTcpConnection.stream
   (CASSANDRA-3212)


0.8.5
 * fix NPE when encryption_options is unspecified (CASSANDRA-3007)
 * include column name in validation failure exceptions (CASSANDRA-2849)
 * make sure truncate clears out the commitlog so replay won't re-
   populate with truncated data (CASSANDRA-2950)
 * fix NPE when debug logging is enabled and dropped CF is present
   in a commitlog segment (CASSANDRA-3021)
 * fix cassandra.bat when CASSANDRA_HOME contains spaces (CASSANDRA-2952)
 * fix to SSTableSimpleUnsortedWriter bufferSize calculation (CASSANDRA-3027)
 * make cleanup and normal compaction able to skip empty rows
   (rows containing nothing but expired tombstones) (CASSANDRA-3039)
 * work around native memory leak in com.sun.management.GarbageCollectorMXBean
   (CASSANDRA-2868)
 * validate that column names in column_metadata are not equal to key_alias
   on create/update of the ColumnFamily and CQL 'ALTER' statement (CASSANDRA-3036)
 * return an InvalidRequestException if an indexed column is assigned
   a value larger than 64KB (CASSANDRA-3057)
 * fix of numeric-only and string column names handling in CLI "drop index" 
   (CASSANDRA-3054)
 * prune index scan resultset back to original request for lazy
   resultset expansion case (CASSANDRA-2964)
 * (Hadoop) fail jobs when Cassandra node has failed but TaskTracker
   has not (CASSANDRA-2388)
 * fix dynamic snitch ignoring nodes when read_repair_chance is zero
   (CASSANDRA-2662)
 * avoid retaining references to dropped CFS objects in 
   CompactionManager.estimatedCompactions (CASSANDRA-2708)
 * expose rpc timeouts per host in MessagingServiceMBean (CASSANDRA-2941)
 * avoid including cwd in classpath for deb and rpm packages (CASSANDRA-2881)
 * remove gossip state when a new IP takes over a token (CASSANDRA-3071)
 * allow sstable2json to work on index sstable files (CASSANDRA-3059)
 * always hint counters (CASSANDRA-3099)
 * fix log4j initialization in EmbeddedCassandraService (CASSANDRA-2857)
 * remove gossip state when a new IP takes over a token (CASSANDRA-3071)
 * work around native memory leak in com.sun.management.GarbageCollectorMXBean
    (CASSANDRA-2868)
 * fix UnavailableException with writes at CL.EACH_QUORM (CASSANDRA-3084)
 * fix parsing of the Keyspace and ColumnFamily names in numeric
   and string representations in CLI (CASSANDRA-3075)
 * fix corner cases in Range.differenceToFetch (CASSANDRA-3084)
 * fix ip address String representation in the ring cache (CASSANDRA-3044)
 * fix ring cache compatibility when mixing pre-0.8.4 nodes with post-
   in the same cluster (CASSANDRA-3023)
 * make repair report failure when a node participating dies (instead of
   hanging forever) (CASSANDRA-2433)
 * fix handling of the empty byte buffer by ReversedType (CASSANDRA-3111)
 * Add validation that Keyspace names are case-insensitively unique (CASSANDRA-3066)
 * catch invalid key_validation_class before instantiating UpdateColumnFamily (CASSANDRA-3102)
 * make Range and Bounds objects client-safe (CASSANDRA-3108)
 * optionally skip log4j configuration (CASSANDRA-3061)
 * bundle sstableloader with the debian package (CASSANDRA-3113)
 * don't try to build secondary indexes when there is none (CASSANDRA-3123)
 * improve SSTableSimpleUnsortedWriter speed for large rows (CASSANDRA-3122)
 * handle keyspace arguments correctly in nodetool snapshot (CASSANDRA-3038)
 * Fix SSTableImportTest on windows (CASSANDRA-3043)
 * expose compactionThroughputMbPerSec through JMX (CASSANDRA-3117)
 * log keyspace and CF of large rows being compacted


0.8.4
 * change TokenRing.endpoints to be a list of rpc addresses instead of 
   listen/broadcast addresses (CASSANDRA-1777)
 * include files-to-be-streamed in StreamInSession.getSources (CASSANDRA-2972)
 * use JAVA env var in cassandra-env.sh (CASSANDRA-2785, 2992)
 * avoid doing read for no-op replicate-on-write at CL=1 (CASSANDRA-2892)
 * refuse counter write for CL.ANY (CASSANDRA-2990)
 * switch back to only logging recent dropped messages (CASSANDRA-3004)
 * always deserialize RowMutation for counters (CASSANDRA-3006)
 * ignore saved replication_factor strategy_option for NTS (CASSANDRA-3011)
 * make sure pre-truncate CL segments are discarded (CASSANDRA-2950)


0.8.3
 * add ability to drop local reads/writes that are going to timeout
   (CASSANDRA-2943)
 * revamp token removal process, keep gossip states for 3 days (CASSANDRA-2496)
 * don't accept extra args for 0-arg nodetool commands (CASSANDRA-2740)
 * log unavailableexception details at debug level (CASSANDRA-2856)
 * expose data_dir though jmx (CASSANDRA-2770)
 * don't include tmp files as sstable when create cfs (CASSANDRA-2929)
 * log Java classpath on startup (CASSANDRA-2895)
 * keep gossipped version in sync with actual on migration coordinator 
   (CASSANDRA-2946)
 * use lazy initialization instead of class initialization in NodeId
   (CASSANDRA-2953)
 * check column family validity in nodetool repair (CASSANDRA-2933)
 * speedup bytes to hex conversions dramatically (CASSANDRA-2850)
 * Flush memtables on shutdown when durable writes are disabled 
   (CASSANDRA-2958)
 * improved POSIX compatibility of start scripts (CASsANDRA-2965)
 * add counter support to Hadoop InputFormat (CASSANDRA-2981)
 * fix bug where dirty commitlog segments were removed (and avoid keeping 
   segments with no post-flush activity permanently dirty) (CASSANDRA-2829)
 * fix throwing exception with batch mutation of counter super columns
   (CASSANDRA-2949)
 * ignore system tables during repair (CASSANDRA-2979)
 * throw exception when NTS is given replication_factor as an option
   (CASSANDRA-2960)
 * fix assertion error during compaction of counter CFs (CASSANDRA-2968)
 * avoid trying to create index names, when no index exists (CASSANDRA-2867)
 * don't sample the system table when choosing a bootstrap token
   (CASSANDRA-2825)
 * gossiper notifies of local state changes (CASSANDRA-2948)
 * add asynchronous and half-sync/half-async (hsha) thrift servers 
   (CASSANDRA-1405)
 * fix potential use of free'd native memory in SerializingCache 
   (CASSANDRA-2951)
 * prune index scan resultset back to original request for lazy
   resultset expansion case (CASSANDRA-2964)
 * (Hadoop) fail jobs when Cassandra node has failed but TaskTracker
    has not (CASSANDRA-2388)


0.8.2
 * CQL: 
   - include only one row per unique key for IN queries (CASSANDRA-2717)
   - respect client timestamp on full row deletions (CASSANDRA-2912)
 * improve thread-safety in StreamOutSession (CASSANDRA-2792)
 * allow deleting a row and updating indexed columns in it in the
   same mutation (CASSANDRA-2773)
 * Expose number of threads blocked on submitting memtable to flush
   in JMX (CASSANDRA-2817)
 * add ability to return "endpoints" to nodetool (CASSANDRA-2776)
 * Add support for multiple (comma-delimited) coordinator addresses
   to ColumnFamilyInputFormat (CASSANDRA-2807)
 * fix potential NPE while scheduling read repair for range slice
   (CASSANDRA-2823)
 * Fix race in SystemTable.getCurrentLocalNodeId (CASSANDRA-2824)
 * Correctly set default for replicate_on_write (CASSANDRA-2835)
 * improve nodetool compactionstats formatting (CASSANDRA-2844)
 * fix index-building status display (CASSANDRA-2853)
 * fix CLI perpetuating obsolete KsDef.replication_factor (CASSANDRA-2846)
 * improve cli treatment of multiline comments (CASSANDRA-2852)
 * handle row tombstones correctly in EchoedRow (CASSANDRA-2786)
 * add MessagingService.get[Recently]DroppedMessages and
   StorageService.getExceptionCount (CASSANDRA-2804)
 * fix possibility of spurious UnavailableException for LOCAL_QUORUM
   reads with dynamic snitch + read repair disabled (CASSANDRA-2870)
 * add ant-optional as dependence for the debian package (CASSANDRA-2164)
 * add option to specify limit for get_slice in the CLI (CASSANDRA-2646)
 * decrease HH page size (CASSANDRA-2832)
 * reset cli keyspace after dropping the current one (CASSANDRA-2763)
 * add KeyRange option to Hadoop inputformat (CASSANDRA-1125)
 * fix protocol versioning (CASSANDRA-2818, 2860)
 * support spaces in path to log4j configuration (CASSANDRA-2383)
 * avoid including inferred types in CF update (CASSANDRA-2809)
 * fix JMX bulkload call (CASSANDRA-2908)
 * fix updating KS with durable_writes=false (CASSANDRA-2907)
 * add simplified facade to SSTableWriter for bulk loading use
   (CASSANDRA-2911)
 * fix re-using index CF sstable names after drop/recreate (CASSANDRA-2872)
 * prepend CF to default index names (CASSANDRA-2903)
 * fix hint replay (CASSANDRA-2928)
 * Properly synchronize repair's merkle tree computation (CASSANDRA-2816)


0.8.1
 * CQL:
   - support for insert, delete in BATCH (CASSANDRA-2537)
   - support for IN to SELECT, UPDATE (CASSANDRA-2553)
   - timestamp support for INSERT, UPDATE, and BATCH (CASSANDRA-2555)
   - TTL support (CASSANDRA-2476)
   - counter support (CASSANDRA-2473)
   - ALTER COLUMNFAMILY (CASSANDRA-1709)
   - DROP INDEX (CASSANDRA-2617)
   - add SCHEMA/TABLE as aliases for KS/CF (CASSANDRA-2743)
   - server handles wait-for-schema-agreement (CASSANDRA-2756)
   - key alias support (CASSANDRA-2480)
 * add support for comparator parameters and a generic ReverseType
   (CASSANDRA-2355)
 * add CompositeType and DynamicCompositeType (CASSANDRA-2231)
 * optimize batches containing multiple updates to the same row
   (CASSANDRA-2583)
 * adjust hinted handoff page size to avoid OOM with large columns 
   (CASSANDRA-2652)
 * mark BRAF buffer invalid post-flush so we don't re-flush partial
   buffers again, especially on CL writes (CASSANDRA-2660)
 * add DROP INDEX support to CLI (CASSANDRA-2616)
 * don't perform HH to client-mode [storageproxy] nodes (CASSANDRA-2668)
 * Improve forceDeserialize/getCompactedRow encapsulation (CASSANDRA-2659)
 * Don't write CounterUpdateColumn to disk in tests (CASSANDRA-2650)
 * Add sstable bulk loading utility (CASSANDRA-1278)
 * avoid replaying hints to dropped columnfamilies (CASSANDRA-2685)
 * add placeholders for missing rows in range query pseudo-RR (CASSANDRA-2680)
 * remove no-op HHOM.renameHints (CASSANDRA-2693)
 * clone super columns to avoid modifying them during flush (CASSANDRA-2675)
 * allow writes to bypass the commitlog for certain keyspaces (CASSANDRA-2683)
 * avoid NPE when bypassing commitlog during memtable flush (CASSANDRA-2781)
 * Added support for making bootstrap retry if nodes flap (CASSANDRA-2644)
 * Added statusthrift to nodetool to report if thrift server is running (CASSANDRA-2722)
 * Fixed rows being cached if they do not exist (CASSANDRA-2723)
 * Support passing tableName and cfName to RowCacheProviders (CASSANDRA-2702)
 * close scrub file handles (CASSANDRA-2669)
 * throttle migration replay (CASSANDRA-2714)
 * optimize column serializer creation (CASSANDRA-2716)
 * Added support for making bootstrap retry if nodes flap (CASSANDRA-2644)
 * Added statusthrift to nodetool to report if thrift server is running
   (CASSANDRA-2722)
 * Fixed rows being cached if they do not exist (CASSANDRA-2723)
 * fix truncate/compaction race (CASSANDRA-2673)
 * workaround large resultsets causing large allocation retention
   by nio sockets (CASSANDRA-2654)
 * fix nodetool ring use with Ec2Snitch (CASSANDRA-2733)
 * fix removing columns and subcolumns that are supressed by a row or
   supercolumn tombstone during replica resolution (CASSANDRA-2590)
 * support sstable2json against snapshot sstables (CASSANDRA-2386)
 * remove active-pull schema requests (CASSANDRA-2715)
 * avoid marking entire list of sstables as actively being compacted
   in multithreaded compaction (CASSANDRA-2765)
 * seek back after deserializing a row to update cache with (CASSANDRA-2752)
 * avoid skipping rows in scrub for counter column family (CASSANDRA-2759)
 * fix ConcurrentModificationException in repair when dealing with 0.7 node
   (CASSANDRA-2767)
 * use threadsafe collections for StreamInSession (CASSANDRA-2766)
 * avoid infinite loop when creating merkle tree (CASSANDRA-2758)
 * avoids unmarking compacting sstable prematurely in cleanup (CASSANDRA-2769)
 * fix NPE when the commit log is bypassed (CASSANDRA-2718)
 * don't throw an exception in SS.isRPCServerRunning (CASSANDRA-2721)
 * make stress.jar executable (CASSANDRA-2744)
 * add daemon mode to java stress (CASSANDRA-2267)
 * expose the DC and rack of a node through JMX and nodetool ring (CASSANDRA-2531)
 * fix cache mbean getSize (CASSANDRA-2781)
 * Add Date, Float, Double, and Boolean types (CASSANDRA-2530)
 * Add startup flag to renew counter node id (CASSANDRA-2788)
 * add jamm agent to cassandra.bat (CASSANDRA-2787)
 * fix repair hanging if a neighbor has nothing to send (CASSANDRA-2797)
 * purge tombstone even if row is in only one sstable (CASSANDRA-2801)
 * Fix wrong purge of deleted cf during compaction (CASSANDRA-2786)
 * fix race that could result in Hadoop writer failing to throw an
   exception encountered after close() (CASSANDRA-2755)
 * fix scan wrongly throwing assertion error (CASSANDRA-2653)
 * Always use even distribution for merkle tree with RandomPartitionner
   (CASSANDRA-2841)
 * fix describeOwnership for OPP (CASSANDRA-2800)
 * ensure that string tokens do not contain commas (CASSANDRA-2762)


0.8.0-final
 * fix CQL grammar warning and cqlsh regression from CASSANDRA-2622
 * add ant generate-cql-html target (CASSANDRA-2526)
 * update CQL consistency levels (CASSANDRA-2566)
 * debian packaging fixes (CASSANDRA-2481, 2647)
 * fix UUIDType, IntegerType for direct buffers (CASSANDRA-2682, 2684)
 * switch to native Thrift for Hadoop map/reduce (CASSANDRA-2667)
 * fix StackOverflowError when building from eclipse (CASSANDRA-2687)
 * only provide replication_factor to strategy_options "help" for
   SimpleStrategy, OldNetworkTopologyStrategy (CASSANDRA-2678, 2713)
 * fix exception adding validators to non-string columns (CASSANDRA-2696)
 * avoid instantiating DatabaseDescriptor in JDBC (CASSANDRA-2694)
 * fix potential stack overflow during compaction (CASSANDRA-2626)
 * clone super columns to avoid modifying them during flush (CASSANDRA-2675)
 * reset underlying iterator in EchoedRow constructor (CASSANDRA-2653)


0.8.0-rc1
 * faster flushes and compaction from fixing excessively pessimistic 
   rebuffering in BRAF (CASSANDRA-2581)
 * fix returning null column values in the python cql driver (CASSANDRA-2593)
 * fix merkle tree splitting exiting early (CASSANDRA-2605)
 * snapshot_before_compaction directory name fix (CASSANDRA-2598)
 * Disable compaction throttling during bootstrap (CASSANDRA-2612) 
 * fix CQL treatment of > and < operators in range slices (CASSANDRA-2592)
 * fix potential double-application of counter updates on commitlog replay
   by moving replay position from header to sstable metadata (CASSANDRA-2419)
 * JDBC CQL driver exposes getColumn for access to timestamp
 * JDBC ResultSetMetadata properties added to AbstractType
 * r/m clustertool (CASSANDRA-2607)
 * add support for presenting row key as a column in CQL result sets 
   (CASSANDRA-2622)
 * Don't allow {LOCAL|EACH}_QUORUM unless strategy is NTS (CASSANDRA-2627)
 * validate keyspace strategy_options during CQL create (CASSANDRA-2624)
 * fix empty Result with secondary index when limit=1 (CASSANDRA-2628)
 * Fix regression where bootstrapping a node with no schema fails
   (CASSANDRA-2625)
 * Allow removing LocationInfo sstables (CASSANDRA-2632)
 * avoid attempting to replay mutations from dropped keyspaces (CASSANDRA-2631)
 * avoid using cached position of a key when GT is requested (CASSANDRA-2633)
 * fix counting bloom filter true positives (CASSANDRA-2637)
 * initialize local ep state prior to gossip startup if needed (CASSANDRA-2638)
 * fix counter increment lost after restart (CASSANDRA-2642)
 * add quote-escaping via backslash to CLI (CASSANDRA-2623)
 * fix pig example script (CASSANDRA-2487)
 * fix dynamic snitch race in adding latencies (CASSANDRA-2618)
 * Start/stop cassandra after more important services such as mdadm in
   debian packaging (CASSANDRA-2481)


0.8.0-beta2
 * fix NPE compacting index CFs (CASSANDRA-2528)
 * Remove checking all column families on startup for compaction candidates 
   (CASSANDRA-2444)
 * validate CQL create keyspace options (CASSANDRA-2525)
 * fix nodetool setcompactionthroughput (CASSANDRA-2550)
 * move	gossip heartbeat back to its own thread (CASSANDRA-2554)
 * validate cql TRUNCATE columnfamily before truncating (CASSANDRA-2570)
 * fix batch_mutate for mixed standard-counter mutations (CASSANDRA-2457)
 * disallow making schema changes to system keyspace (CASSANDRA-2563)
 * fix sending mutation messages multiple times (CASSANDRA-2557)
 * fix incorrect use of NBHM.size in ReadCallback that could cause
   reads to time out even when responses were received (CASSANDRA-2552)
 * trigger read repair correctly for LOCAL_QUORUM reads (CASSANDRA-2556)
 * Allow configuring the number of compaction thread (CASSANDRA-2558)
 * forceUserDefinedCompaction will attempt to compact what it is given
   even if the pessimistic estimate is that there is not enough disk space;
   automatic compactions will only compact 2 or more sstables (CASSANDRA-2575)
 * refuse to apply migrations with older timestamps than the current 
   schema (CASSANDRA-2536)
 * remove unframed Thrift transport option
 * include indexes in snapshots (CASSANDRA-2596)
 * improve ignoring of obsolete mutations in index maintenance (CASSANDRA-2401)
 * recognize attempt to drop just the index while leaving the column
   definition alone (CASSANDRA-2619)
  

0.8.0-beta1
 * remove Avro RPC support (CASSANDRA-926)
 * support for columns that act as incr/decr counters 
   (CASSANDRA-1072, 1937, 1944, 1936, 2101, 2093, 2288, 2105, 2384, 2236, 2342,
   2454)
 * CQL (CASSANDRA-1703, 1704, 1705, 1706, 1707, 1708, 1710, 1711, 1940, 
   2124, 2302, 2277, 2493)
 * avoid double RowMutation serialization on write path (CASSANDRA-1800)
 * make NetworkTopologyStrategy the default (CASSANDRA-1960)
 * configurable internode encryption (CASSANDRA-1567, 2152)
 * human readable column names in sstable2json output (CASSANDRA-1933)
 * change default JMX port to 7199 (CASSANDRA-2027)
 * backwards compatible internal messaging (CASSANDRA-1015)
 * atomic switch of memtables and sstables (CASSANDRA-2284)
 * add pluggable SeedProvider (CASSANDRA-1669)
 * Fix clustertool to not throw exception when calling get_endpoints (CASSANDRA-2437)
 * upgrade to thrift 0.6 (CASSANDRA-2412) 
 * repair works on a token range instead of full ring (CASSANDRA-2324)
 * purge tombstones from row cache (CASSANDRA-2305)
 * push replication_factor into strategy_options (CASSANDRA-1263)
 * give snapshots the same name on each node (CASSANDRA-1791)
 * remove "nodetool loadbalance" (CASSANDRA-2448)
 * multithreaded compaction (CASSANDRA-2191)
 * compaction throttling (CASSANDRA-2156)
 * add key type information and alias (CASSANDRA-2311, 2396)
 * cli no longer divides read_repair_chance by 100 (CASSANDRA-2458)
 * made CompactionInfo.getTaskType return an enum (CASSANDRA-2482)
 * add a server-wide cap on measured memtable memory usage and aggressively
   flush to keep under that threshold (CASSANDRA-2006)
 * add unified UUIDType (CASSANDRA-2233)
 * add off-heap row cache support (CASSANDRA-1969)


0.7.5
 * improvements/fixes to PIG driver (CASSANDRA-1618, CASSANDRA-2387,
   CASSANDRA-2465, CASSANDRA-2484)
 * validate index names (CASSANDRA-1761)
 * reduce contention on Table.flusherLock (CASSANDRA-1954)
 * try harder to detect failures during streaming, cleaning up temporary
   files more reliably (CASSANDRA-2088)
 * shut down server for OOM on a Thrift thread (CASSANDRA-2269)
 * fix tombstone handling in repair and sstable2json (CASSANDRA-2279)
 * preserve version when streaming data from old sstables (CASSANDRA-2283)
 * don't start repair if a neighboring node is marked as dead (CASSANDRA-2290)
 * purge tombstones from row cache (CASSANDRA-2305)
 * Avoid seeking when sstable2json exports the entire file (CASSANDRA-2318)
 * clear Built flag in system table when dropping an index (CASSANDRA-2320)
 * don't allow arbitrary argument for stress.java (CASSANDRA-2323)
 * validate values for index predicates in get_indexed_slice (CASSANDRA-2328)
 * queue secondary indexes for flush before the parent (CASSANDRA-2330)
 * allow job configuration to set the CL used in Hadoop jobs (CASSANDRA-2331)
 * add memtable_flush_queue_size defaulting to 4 (CASSANDRA-2333)
 * Allow overriding of initial_token, storage_port and rpc_port from system
   properties (CASSANDRA-2343)
 * fix comparator used for non-indexed secondary expressions in index scan
   (CASSANDRA-2347)
 * ensure size calculation and write phase of large-row compaction use
   the same threshold for TTL expiration (CASSANDRA-2349)
 * fix race when iterating CFs during add/drop (CASSANDRA-2350)
 * add ConsistencyLevel command to CLI (CASSANDRA-2354)
 * allow negative numbers in the cli (CASSANDRA-2358)
 * hard code serialVersionUID for tokens class (CASSANDRA-2361)
 * fix potential infinite loop in ByteBufferUtil.inputStream (CASSANDRA-2365)
 * fix encoding bugs in HintedHandoffManager, SystemTable when default
   charset is not UTF8 (CASSANDRA-2367)
 * avoids having removed node reappearing in Gossip (CASSANDRA-2371)
 * fix incorrect truncation of long to int when reading columns via block
   index (CASSANDRA-2376)
 * fix NPE during stream session (CASSANDRA-2377)
 * fix race condition that could leave orphaned data files when dropping CF or
   KS (CASSANDRA-2381)
 * fsync statistics component on write (CASSANDRA-2382)
 * fix duplicate results from CFS.scan (CASSANDRA-2406)
 * add IntegerType to CLI help (CASSANDRA-2414)
 * avoid caching token-only decoratedkeys (CASSANDRA-2416)
 * convert mmap assertion to if/throw so scrub can catch it (CASSANDRA-2417)
 * don't overwrite gc log (CASSANDR-2418)
 * invalidate row cache for streamed row to avoid inconsitencies
   (CASSANDRA-2420)
 * avoid copies in range/index scans (CASSANDRA-2425)
 * make sure we don't wipe data during cleanup if the node has not join
   the ring (CASSANDRA-2428)
 * Try harder to close files after compaction (CASSANDRA-2431)
 * re-set bootstrapped flag after move finishes (CASSANDRA-2435)
 * display validation_class in CLI 'describe keyspace' (CASSANDRA-2442)
 * make cleanup compactions cleanup the row cache (CASSANDRA-2451)
 * add column fields validation to scrub (CASSANDRA-2460)
 * use 64KB flush buffer instead of in_memory_compaction_limit (CASSANDRA-2463)
 * fix backslash substitutions in CLI (CASSANDRA-2492)
 * disable cache saving for system CFS (CASSANDRA-2502)
 * fixes for verifying destination availability under hinted conditions
   so UE can be thrown intead of timing out (CASSANDRA-2514)
 * fix update of validation class in column metadata (CASSANDRA-2512)
 * support LOCAL_QUORUM, EACH_QUORUM CLs outside of NTS (CASSANDRA-2516)
 * preserve version when streaming data from old sstables (CASSANDRA-2283)
 * fix backslash substitutions in CLI (CASSANDRA-2492)
 * count a row deletion as one operation towards memtable threshold 
   (CASSANDRA-2519)
 * support LOCAL_QUORUM, EACH_QUORUM CLs outside of NTS (CASSANDRA-2516)


0.7.4
 * add nodetool join command (CASSANDRA-2160)
 * fix secondary indexes on pre-existing or streamed data (CASSANDRA-2244)
 * initialize endpoint in gossiper earlier (CASSANDRA-2228)
 * add ability to write to Cassandra from Pig (CASSANDRA-1828)
 * add rpc_[min|max]_threads (CASSANDRA-2176)
 * add CL.TWO, CL.THREE (CASSANDRA-2013)
 * avoid exporting an un-requested row in sstable2json, when exporting 
   a key that does not exist (CASSANDRA-2168)
 * add incremental_backups option (CASSANDRA-1872)
 * add configurable row limit to Pig loadfunc (CASSANDRA-2276)
 * validate column values in batches as well as single-Column inserts
   (CASSANDRA-2259)
 * move sample schema from cassandra.yaml to schema-sample.txt,
   a cli scripts (CASSANDRA-2007)
 * avoid writing empty rows when scrubbing tombstoned rows (CASSANDRA-2296)
 * fix assertion error in range and index scans for CL < ALL
   (CASSANDRA-2282)
 * fix commitlog replay when flush position refers to data that didn't
   get synced before server died (CASSANDRA-2285)
 * fix fd leak in sstable2json with non-mmap'd i/o (CASSANDRA-2304)
 * reduce memory use during streaming of multiple sstables (CASSANDRA-2301)
 * purge tombstoned rows from cache after GCGraceSeconds (CASSANDRA-2305)
 * allow zero replicas in a NTS datacenter (CASSANDRA-1924)
 * make range queries respect snitch for local replicas (CASSANDRA-2286)
 * fix HH delivery when column index is larger than 2GB (CASSANDRA-2297)
 * make 2ary indexes use parent CF flush thresholds during initial build
   (CASSANDRA-2294)
 * update memtable_throughput to be a long (CASSANDRA-2158)


0.7.3
 * Keep endpoint state until aVeryLongTime (CASSANDRA-2115)
 * lower-latency read repair (CASSANDRA-2069)
 * add hinted_handoff_throttle_delay_in_ms option (CASSANDRA-2161)
 * fixes for cache save/load (CASSANDRA-2172, -2174)
 * Handle whole-row deletions in CFOutputFormat (CASSANDRA-2014)
 * Make memtable_flush_writers flush in parallel (CASSANDRA-2178)
 * Add compaction_preheat_key_cache option (CASSANDRA-2175)
 * refactor stress.py to have only one copy of the format string 
   used for creating row keys (CASSANDRA-2108)
 * validate index names for \w+ (CASSANDRA-2196)
 * Fix Cassandra cli to respect timeout if schema does not settle 
   (CASSANDRA-2187)
 * fix for compaction and cleanup writing old-format data into new-version 
   sstable (CASSANDRA-2211, -2216)
 * add nodetool scrub (CASSANDRA-2217, -2240)
 * fix sstable2json large-row pagination (CASSANDRA-2188)
 * fix EOFing on requests for the last bytes in a file (CASSANDRA-2213)
 * fix BufferedRandomAccessFile bugs (CASSANDRA-2218, -2241)
 * check for memtable flush_after_mins exceeded every 10s (CASSANDRA-2183)
 * fix cache saving on Windows (CASSANDRA-2207)
 * add validateSchemaAgreement call + synchronization to schema
   modification operations (CASSANDRA-2222)
 * fix for reversed slice queries on large rows (CASSANDRA-2212)
 * fat clients were writing local data (CASSANDRA-2223)
 * set DEFAULT_MEMTABLE_LIFETIME_IN_MINS to 24h
 * improve detection and cleanup of partially-written sstables 
   (CASSANDRA-2206)
 * fix supercolumn de/serialization when subcolumn comparator is different
   from supercolumn's (CASSANDRA-2104)
 * fix starting up on Windows when CASSANDRA_HOME contains whitespace
   (CASSANDRA-2237)
 * add [get|set][row|key]cacheSavePeriod to JMX (CASSANDRA-2100)
 * fix Hadoop ColumnFamilyOutputFormat dropping of mutations
   when batch fills up (CASSANDRA-2255)
 * move file deletions off of scheduledtasks executor (CASSANDRA-2253)


0.7.2
 * copy DecoratedKey.key when inserting into caches to avoid retaining
   a reference to the underlying buffer (CASSANDRA-2102)
 * format subcolumn names with subcomparator (CASSANDRA-2136)
 * fix column bloom filter deserialization (CASSANDRA-2165)


0.7.1
 * refactor MessageDigest creation code. (CASSANDRA-2107)
 * buffer network stack to avoid inefficient small TCP messages while avoiding
   the nagle/delayed ack problem (CASSANDRA-1896)
 * check log4j configuration for changes every 10s (CASSANDRA-1525, 1907)
 * more-efficient cross-DC replication (CASSANDRA-1530, -2051, -2138)
 * avoid polluting page cache with commitlog or sstable writes
   and seq scan operations (CASSANDRA-1470)
 * add RMI authentication options to nodetool (CASSANDRA-1921)
 * make snitches configurable at runtime (CASSANDRA-1374)
 * retry hadoop split requests on connection failure (CASSANDRA-1927)
 * implement describeOwnership for BOP, COPP (CASSANDRA-1928)
 * make read repair behave as expected for ConsistencyLevel > ONE
   (CASSANDRA-982, 2038)
 * distributed test harness (CASSANDRA-1859, 1964)
 * reduce flush lock contention (CASSANDRA-1930)
 * optimize supercolumn deserialization (CASSANDRA-1891)
 * fix CFMetaData.apply to only compare objects of the same class 
   (CASSANDRA-1962)
 * allow specifying specific SSTables to compact from JMX (CASSANDRA-1963)
 * fix race condition in MessagingService.targets (CASSANDRA-1959, 2094, 2081)
 * refuse to open sstables from a future version (CASSANDRA-1935)
 * zero-copy reads (CASSANDRA-1714)
 * fix copy bounds for word Text in wordcount demo (CASSANDRA-1993)
 * fixes for contrib/javautils (CASSANDRA-1979)
 * check more frequently for memtable expiration (CASSANDRA-2000)
 * fix writing SSTable column count statistics (CASSANDRA-1976)
 * fix streaming of multiple CFs during bootstrap (CASSANDRA-1992)
 * explicitly set JVM GC new generation size with -Xmn (CASSANDRA-1968)
 * add short options for CLI flags (CASSANDRA-1565)
 * make keyspace argument to "describe keyspace" in CLI optional
   when authenticated to keyspace already (CASSANDRA-2029)
 * added option to specify -Dcassandra.join_ring=false on startup
   to allow "warm spare" nodes or performing JMX maintenance before
   joining the ring (CASSANDRA-526)
 * log migrations at INFO (CASSANDRA-2028)
 * add CLI verbose option in file mode (CASSANDRA-2030)
 * add single-line "--" comments to CLI (CASSANDRA-2032)
 * message serialization tests (CASSANDRA-1923)
 * switch from ivy to maven-ant-tasks (CASSANDRA-2017)
 * CLI attempts to block for new schema to propagate (CASSANDRA-2044)
 * fix potential overflow in nodetool cfstats (CASSANDRA-2057)
 * add JVM shutdownhook to sync commitlog (CASSANDRA-1919)
 * allow nodes to be up without being part of  normal traffic (CASSANDRA-1951)
 * fix CLI "show keyspaces" with null options on NTS (CASSANDRA-2049)
 * fix possible ByteBuffer race conditions (CASSANDRA-2066)
 * reduce garbage generated by MessagingService to prevent load spikes
   (CASSANDRA-2058)
 * fix math in RandomPartitioner.describeOwnership (CASSANDRA-2071)
 * fix deletion of sstable non-data components (CASSANDRA-2059)
 * avoid blocking gossip while deleting handoff hints (CASSANDRA-2073)
 * ignore messages from newer versions, keep track of nodes in gossip 
   regardless of version (CASSANDRA-1970)
 * cache writing moved to CompactionManager to reduce i/o contention and
   updated to use non-cache-polluting writes (CASSANDRA-2053)
 * page through large rows when exporting to JSON (CASSANDRA-2041)
 * add flush_largest_memtables_at and reduce_cache_sizes_at options
   (CASSANDRA-2142)
 * add cli 'describe cluster' command (CASSANDRA-2127)
 * add cli support for setting username/password at 'connect' command 
   (CASSANDRA-2111)
 * add -D option to Stress.java to allow reading hosts from a file 
   (CASSANDRA-2149)
 * bound hints CF throughput between 32M and 256M (CASSANDRA-2148)
 * continue starting when invalid saved cache entries are encountered
   (CASSANDRA-2076)
 * add max_hint_window_in_ms option (CASSANDRA-1459)


0.7.0-final
 * fix offsets to ByteBuffer.get (CASSANDRA-1939)


0.7.0-rc4
 * fix cli crash after backgrounding (CASSANDRA-1875)
 * count timeouts in storageproxy latencies, and include latency 
   histograms in StorageProxyMBean (CASSANDRA-1893)
 * fix CLI get recognition of supercolumns (CASSANDRA-1899)
 * enable keepalive on intra-cluster sockets (CASSANDRA-1766)
 * count timeouts towards dynamicsnitch latencies (CASSANDRA-1905)
 * Expose index-building status in JMX + cli schema description
   (CASSANDRA-1871)
 * allow [LOCAL|EACH]_QUORUM to be used with non-NetworkTopology 
   replication Strategies
 * increased amount of index locks for faster commitlog replay
 * collect secondary index tombstones immediately (CASSANDRA-1914)
 * revert commitlog changes from #1780 (CASSANDRA-1917)
 * change RandomPartitioner min token to -1 to avoid collision w/
   tokens on actual nodes (CASSANDRA-1901)
 * examine the right nibble when validating TimeUUID (CASSANDRA-1910)
 * include secondary indexes in cleanup (CASSANDRA-1916)
 * CFS.scrubDataDirectories should also cleanup invalid secondary indexes
   (CASSANDRA-1904)
 * ability to disable/enable gossip on nodes to force them down
   (CASSANDRA-1108)


0.7.0-rc3
 * expose getNaturalEndpoints in StorageServiceMBean taking byte[]
   key; RMI cannot serialize ByteBuffer (CASSANDRA-1833)
 * infer org.apache.cassandra.locator for replication strategy classes
   when not otherwise specified
 * validation that generates less garbage (CASSANDRA-1814)
 * add TTL support to CLI (CASSANDRA-1838)
 * cli defaults to bytestype for subcomparator when creating
   column families (CASSANDRA-1835)
 * unregister index MBeans when index is dropped (CASSANDRA-1843)
 * make ByteBufferUtil.clone thread-safe (CASSANDRA-1847)
 * change exception for read requests during bootstrap from 
   InvalidRequest to Unavailable (CASSANDRA-1862)
 * respect row-level tombstones post-flush in range scans
   (CASSANDRA-1837)
 * ReadResponseResolver check digests against each other (CASSANDRA-1830)
 * return InvalidRequest when remove of subcolumn without supercolumn
   is requested (CASSANDRA-1866)
 * flush before repair (CASSANDRA-1748)
 * SSTableExport validates key order (CASSANDRA-1884)
 * large row support for SSTableExport (CASSANDRA-1867)
 * Re-cache hot keys post-compaction without hitting disk (CASSANDRA-1878)
 * manage read repair in coordinator instead of data source, to
   provide latency information to dynamic snitch (CASSANDRA-1873)


0.7.0-rc2
 * fix live-column-count of slice ranges including tombstoned supercolumn 
   with live subcolumn (CASSANDRA-1591)
 * rename o.a.c.internal.AntientropyStage -> AntiEntropyStage,
   o.a.c.request.Request_responseStage -> RequestResponseStage,
   o.a.c.internal.Internal_responseStage -> InternalResponseStage
 * add AbstractType.fromString (CASSANDRA-1767)
 * require index_type to be present when specifying index_name
   on ColumnDef (CASSANDRA-1759)
 * fix add/remove index bugs in CFMetadata (CASSANDRA-1768)
 * rebuild Strategy during system_update_keyspace (CASSANDRA-1762)
 * cli updates prompt to ... in continuation lines (CASSANDRA-1770)
 * support multiple Mutations per key in hadoop ColumnFamilyOutputFormat
   (CASSANDRA-1774)
 * improvements to Debian init script (CASSANDRA-1772)
 * use local classloader to check for version.properties (CASSANDRA-1778)
 * Validate that column names in column_metadata are valid for the
   defined comparator, and decode properly in cli (CASSANDRA-1773)
 * use cross-platform newlines in cli (CASSANDRA-1786)
 * add ExpiringColumn support to sstable import/export (CASSANDRA-1754)
 * add flush for each append to periodic commitlog mode; added
   periodic_without_flush option to disable this (CASSANDRA-1780)
 * close file handle used for post-flush truncate (CASSANDRA-1790)
 * various code cleanup (CASSANDRA-1793, -1794, -1795)
 * fix range queries against wrapped range (CASSANDRA-1781)
 * fix consistencylevel calculations for NetworkTopologyStrategy
   (CASSANDRA-1804)
 * cli support index type enum names (CASSANDRA-1810)
 * improved validation of column_metadata (CASSANDRA-1813)
 * reads at ConsistencyLevel > 1 throw UnavailableException
   immediately if insufficient live nodes exist (CASSANDRA-1803)
 * copy bytebuffers for local writes to avoid retaining the entire
   Thrift frame (CASSANDRA-1801)
 * fix NPE adding index to column w/o prior metadata (CASSANDRA-1764)
 * reduce fat client timeout (CASSANDRA-1730)
 * fix botched merge of CASSANDRA-1316


0.7.0-rc1
 * fix compaction and flush races with schema updates (CASSANDRA-1715)
 * add clustertool, config-converter, sstablekeys, and schematool 
   Windows .bat files (CASSANDRA-1723)
 * reject range queries received during bootstrap (CASSANDRA-1739)
 * fix wrapping-range queries on non-minimum token (CASSANDRA-1700)
 * add nodetool cfhistogram (CASSANDRA-1698)
 * limit repaired ranges to what the nodes have in common (CASSANDRA-1674)
 * index scan treats missing columns as not matching secondary
   expressions (CASSANDRA-1745)
 * Fix misuse of DataOutputBuffer.getData in AntiEntropyService
   (CASSANDRA-1729)
 * detect and warn when obsolete version of JNA is present (CASSANDRA-1760)
 * reduce fat client timeout (CASSANDRA-1730)
 * cleanup smallest CFs first to increase free temp space for larger ones
   (CASSANDRA-1811)
 * Update windows .bat files to work outside of main Cassandra
   directory (CASSANDRA-1713)
 * fix read repair regression from 0.6.7 (CASSANDRA-1727)
 * more-efficient read repair (CASSANDRA-1719)
 * fix hinted handoff replay (CASSANDRA-1656)
 * log type of dropped messages (CASSANDRA-1677)
 * upgrade to SLF4J 1.6.1
 * fix ByteBuffer bug in ExpiringColumn.updateDigest (CASSANDRA-1679)
 * fix IntegerType.getString (CASSANDRA-1681)
 * make -Djava.net.preferIPv4Stack=true the default (CASSANDRA-628)
 * add INTERNAL_RESPONSE verb to differentiate from responses related
   to client requests (CASSANDRA-1685)
 * log tpstats when dropping messages (CASSANDRA-1660)
 * include unreachable nodes in describeSchemaVersions (CASSANDRA-1678)
 * Avoid dropping messages off the client request path (CASSANDRA-1676)
 * fix jna errno reporting (CASSANDRA-1694)
 * add friendlier error for UnknownHostException on startup (CASSANDRA-1697)
 * include jna dependency in RPM package (CASSANDRA-1690)
 * add --skip-keys option to stress.py (CASSANDRA-1696)
 * improve cli handling of non-string keys and column names 
   (CASSANDRA-1701, -1693)
 * r/m extra subcomparator line in cli keyspaces output (CASSANDRA-1712)
 * add read repair chance to cli "show keyspaces"
 * upgrade to ConcurrentLinkedHashMap 1.1 (CASSANDRA-975)
 * fix index scan routing (CASSANDRA-1722)
 * fix tombstoning of supercolumns in range queries (CASSANDRA-1734)
 * clear endpoint cache after updating keyspace metadata (CASSANDRA-1741)
 * fix wrapping-range queries on non-minimum token (CASSANDRA-1700)
 * truncate includes secondary indexes (CASSANDRA-1747)
 * retain reference to PendingFile sstables (CASSANDRA-1749)
 * fix sstableimport regression (CASSANDRA-1753)
 * fix for bootstrap when no non-system tables are defined (CASSANDRA-1732)
 * handle replica unavailability in index scan (CASSANDRA-1755)
 * fix service initialization order deadlock (CASSANDRA-1756)
 * multi-line cli commands (CASSANDRA-1742)
 * fix race between snapshot and compaction (CASSANDRA-1736)
 * add listEndpointsPendingHints, deleteHintsForEndpoint JMX methods 
   (CASSANDRA-1551)


0.7.0-beta3
 * add strategy options to describe_keyspace output (CASSANDRA-1560)
 * log warning when using randomly generated token (CASSANDRA-1552)
 * re-organize JMX into .db, .net, .internal, .request (CASSANDRA-1217)
 * allow nodes to change IPs between restarts (CASSANDRA-1518)
 * remember ring state between restarts by default (CASSANDRA-1518)
 * flush index built flag so we can read it before log replay (CASSANDRA-1541)
 * lock row cache updates to prevent race condition (CASSANDRA-1293)
 * remove assertion causing rare (and harmless) error messages in
   commitlog (CASSANDRA-1330)
 * fix moving nodes with no keyspaces defined (CASSANDRA-1574)
 * fix unbootstrap when no data is present in a transfer range (CASSANDRA-1573)
 * take advantage of AVRO-495 to simplify our avro IDL (CASSANDRA-1436)
 * extend authorization hierarchy to column family (CASSANDRA-1554)
 * deletion support in secondary indexes (CASSANDRA-1571)
 * meaningful error message for invalid replication strategy class 
   (CASSANDRA-1566)
 * allow keyspace creation with RF > N (CASSANDRA-1428)
 * improve cli error handling (CASSANDRA-1580)
 * add cache save/load ability (CASSANDRA-1417, 1606, 1647)
 * add StorageService.getDrainProgress (CASSANDRA-1588)
 * Disallow bootstrap to an in-use token (CASSANDRA-1561)
 * Allow dynamic secondary index creation and destruction (CASSANDRA-1532)
 * log auto-guessed memtable thresholds (CASSANDRA-1595)
 * add ColumnDef support to cli (CASSANDRA-1583)
 * reduce index sample time by 75% (CASSANDRA-1572)
 * add cli support for column, strategy metadata (CASSANDRA-1578, 1612)
 * add cli support for schema modification (CASSANDRA-1584)
 * delete temp files on failed compactions (CASSANDRA-1596)
 * avoid blocking for dead nodes during removetoken (CASSANDRA-1605)
 * remove ConsistencyLevel.ZERO (CASSANDRA-1607)
 * expose in-progress compaction type in jmx (CASSANDRA-1586)
 * removed IClock & related classes from internals (CASSANDRA-1502)
 * fix removing tokens from SystemTable on decommission and removetoken
   (CASSANDRA-1609)
 * include CF metadata in cli 'show keyspaces' (CASSANDRA-1613)
 * switch from Properties to HashMap in PropertyFileSnitch to
   avoid synchronization bottleneck (CASSANDRA-1481)
 * PropertyFileSnitch configuration file renamed to 
   cassandra-topology.properties
 * add cli support for get_range_slices (CASSANDRA-1088, CASSANDRA-1619)
 * Make memtable flush thresholds per-CF instead of global 
   (CASSANDRA-1007, 1637)
 * add cli support for binary data without CfDef hints (CASSANDRA-1603)
 * fix building SSTable statistics post-stream (CASSANDRA-1620)
 * fix potential infinite loop in 2ary index queries (CASSANDRA-1623)
 * allow creating NTS keyspaces with no replicas configured (CASSANDRA-1626)
 * add jmx histogram of sstables accessed per read (CASSANDRA-1624)
 * remove system_rename_column_family and system_rename_keyspace from the
   client API until races can be fixed (CASSANDRA-1630, CASSANDRA-1585)
 * add cli sanity tests (CASSANDRA-1582)
 * update GC settings in cassandra.bat (CASSANDRA-1636)
 * cli support for index queries (CASSANDRA-1635)
 * cli support for updating schema memtable settings (CASSANDRA-1634)
 * cli --file option (CASSANDRA-1616)
 * reduce automatically chosen memtable sizes by 50% (CASSANDRA-1641)
 * move endpoint cache from snitch to strategy (CASSANDRA-1643)
 * fix commitlog recovery deleting the newly-created segment as well as
   the old ones (CASSANDRA-1644)
 * upgrade to Thrift 0.5 (CASSANDRA-1367)
 * renamed CL.DCQUORUM to LOCAL_QUORUM and DCQUORUMSYNC to EACH_QUORUM
 * cli truncate support (CASSANDRA-1653)
 * update GC settings in cassandra.bat (CASSANDRA-1636)
 * avoid logging when a node's ip/token is gossipped back to it (CASSANDRA-1666)


0.7-beta2
 * always use UTF-8 for hint keys (CASSANDRA-1439)
 * remove cassandra.yaml dependency from Hadoop and Pig (CASSADRA-1322)
 * expose CfDef metadata in describe_keyspaces (CASSANDRA-1363)
 * restore use of mmap_index_only option (CASSANDRA-1241)
 * dropping a keyspace with no column families generated an error 
   (CASSANDRA-1378)
 * rename RackAwareStrategy to OldNetworkTopologyStrategy, RackUnawareStrategy 
   to SimpleStrategy, DatacenterShardStrategy to NetworkTopologyStrategy,
   AbstractRackAwareSnitch to AbstractNetworkTopologySnitch (CASSANDRA-1392)
 * merge StorageProxy.mutate, mutateBlocking (CASSANDRA-1396)
 * faster UUIDType, LongType comparisons (CASSANDRA-1386, 1393)
 * fix setting read_repair_chance from CLI addColumnFamily (CASSANDRA-1399)
 * fix updates to indexed columns (CASSANDRA-1373)
 * fix race condition leaving to FileNotFoundException (CASSANDRA-1382)
 * fix sharded lock hash on index write path (CASSANDRA-1402)
 * add support for GT/E, LT/E in subordinate index clauses (CASSANDRA-1401)
 * cfId counter got out of sync when CFs were added (CASSANDRA-1403)
 * less chatty schema updates (CASSANDRA-1389)
 * rename column family mbeans. 'type' will now include either 
   'IndexColumnFamilies' or 'ColumnFamilies' depending on the CFS type.
   (CASSANDRA-1385)
 * disallow invalid keyspace and column family names. This includes name that
   matches a '^\w+' regex. (CASSANDRA-1377)
 * use JNA, if present, to take snapshots (CASSANDRA-1371)
 * truncate hints if starting 0.7 for the first time (CASSANDRA-1414)
 * fix FD leak in single-row slicepredicate queries (CASSANDRA-1416)
 * allow index expressions against columns that are not part of the 
   SlicePredicate (CASSANDRA-1410)
 * config-converter properly handles snitches and framed support 
   (CASSANDRA-1420)
 * remove keyspace argument from multiget_count (CASSANDRA-1422)
 * allow specifying cassandra.yaml location as (local or remote) URL
   (CASSANDRA-1126)
 * fix using DynamicEndpointSnitch with NetworkTopologyStrategy
   (CASSANDRA-1429)
 * Add CfDef.default_validation_class (CASSANDRA-891)
 * fix EstimatedHistogram.max (CASSANDRA-1413)
 * quorum read optimization (CASSANDRA-1622)
 * handle zero-length (or missing) rows during HH paging (CASSANDRA-1432)
 * include secondary indexes during schema migrations (CASSANDRA-1406)
 * fix commitlog header race during schema change (CASSANDRA-1435)
 * fix ColumnFamilyStoreMBeanIterator to use new type name (CASSANDRA-1433)
 * correct filename generated by xml->yaml converter (CASSANDRA-1419)
 * add CMSInitiatingOccupancyFraction=75 and UseCMSInitiatingOccupancyOnly
   to default JVM options
 * decrease jvm heap for cassandra-cli (CASSANDRA-1446)
 * ability to modify keyspaces and column family definitions on a live cluster
   (CASSANDRA-1285)
 * support for Hadoop Streaming [non-jvm map/reduce via stdin/out]
   (CASSANDRA-1368)
 * Move persistent sstable stats from the system table to an sstable component
   (CASSANDRA-1430)
 * remove failed bootstrap attempt from pending ranges when gossip times
   it out after 1h (CASSANDRA-1463)
 * eager-create tcp connections to other cluster members (CASSANDRA-1465)
 * enumerate stages and derive stage from message type instead of 
   transmitting separately (CASSANDRA-1465)
 * apply reversed flag during collation from different data sources
   (CASSANDRA-1450)
 * make failure to remove commitlog segment non-fatal (CASSANDRA-1348)
 * correct ordering of drain operations so CL.recover is no longer 
   necessary (CASSANDRA-1408)
 * removed keyspace from describe_splits method (CASSANDRA-1425)
 * rename check_schema_agreement to describe_schema_versions
   (CASSANDRA-1478)
 * fix QUORUM calculation for RF > 3 (CASSANDRA-1487)
 * remove tombstones during non-major compactions when bloom filter
   verifies that row does not exist in other sstables (CASSANDRA-1074)
 * nodes that coordinated a loadbalance in the past could not be seen by
   newly added nodes (CASSANDRA-1467)
 * exposed endpoint states (gossip details) via jmx (CASSANDRA-1467)
 * ensure that compacted sstables are not included when new readers are
   instantiated (CASSANDRA-1477)
 * by default, calculate heap size and memtable thresholds at runtime (CASSANDRA-1469)
 * fix races dealing with adding/dropping keyspaces and column families in
   rapid succession (CASSANDRA-1477)
 * clean up of Streaming system (CASSANDRA-1503, 1504, 1506)
 * add options to configure Thrift socket keepalive and buffer sizes (CASSANDRA-1426)
 * make contrib CassandraServiceDataCleaner recursive (CASSANDRA-1509)
 * min, max compaction threshold are configurable and persistent 
   per-ColumnFamily (CASSANDRA-1468)
 * fix replaying the last mutation in a commitlog unnecessarily 
   (CASSANDRA-1512)
 * invoke getDefaultUncaughtExceptionHandler from DTPE with the original
   exception rather than the ExecutionException wrapper (CASSANDRA-1226)
 * remove Clock from the Thrift (and Avro) API (CASSANDRA-1501)
 * Close intra-node sockets when connection is broken (CASSANDRA-1528)
 * RPM packaging spec file (CASSANDRA-786)
 * weighted request scheduler (CASSANDRA-1485)
 * treat expired columns as deleted (CASSANDRA-1539)
 * make IndexInterval configurable (CASSANDRA-1488)
 * add describe_snitch to Thrift API (CASSANDRA-1490)
 * MD5 authenticator compares plain text submitted password with MD5'd
   saved property, instead of vice versa (CASSANDRA-1447)
 * JMX MessagingService pending and completed counts (CASSANDRA-1533)
 * fix race condition processing repair responses (CASSANDRA-1511)
 * make repair blocking (CASSANDRA-1511)
 * create EndpointSnitchInfo and MBean to expose rack and DC (CASSANDRA-1491)
 * added option to contrib/word_count to output results back to Cassandra
   (CASSANDRA-1342)
 * rewrite Hadoop ColumnFamilyRecordWriter to pool connections, retry to
   multiple Cassandra nodes, and smooth impact on the Cassandra cluster
   by using smaller batch sizes (CASSANDRA-1434)
 * fix setting gc_grace_seconds via CLI (CASSANDRA-1549)
 * support TTL'd index values (CASSANDRA-1536)
 * make removetoken work like decommission (CASSANDRA-1216)
 * make cli comparator-aware and improve quote rules (CASSANDRA-1523,-1524)
 * make nodetool compact and cleanup blocking (CASSANDRA-1449)
 * add memtable, cache information to GCInspector logs (CASSANDRA-1558)
 * enable/disable HintedHandoff via JMX (CASSANDRA-1550)
 * Ignore stray files in the commit log directory (CASSANDRA-1547)
 * Disallow bootstrap to an in-use token (CASSANDRA-1561)


0.7-beta1
 * sstable versioning (CASSANDRA-389)
 * switched to slf4j logging (CASSANDRA-625)
 * add (optional) expiration time for column (CASSANDRA-699)
 * access levels for authentication/authorization (CASSANDRA-900)
 * add ReadRepairChance to CF definition (CASSANDRA-930)
 * fix heisenbug in system tests, especially common on OS X (CASSANDRA-944)
 * convert to byte[] keys internally and all public APIs (CASSANDRA-767)
 * ability to alter schema definitions on a live cluster (CASSANDRA-44)
 * renamed configuration file to cassandra.xml, and log4j.properties to
   log4j-server.properties, which must now be loaded from
   the classpath (which is how our scripts in bin/ have always done it)
   (CASSANDRA-971)
 * change get_count to require a SlicePredicate. create multi_get_count
   (CASSANDRA-744)
 * re-organized endpointsnitch implementations and added SimpleSnitch
   (CASSANDRA-994)
 * Added preload_row_cache option (CASSANDRA-946)
 * add CRC to commitlog header (CASSANDRA-999)
 * removed deprecated batch_insert and get_range_slice methods (CASSANDRA-1065)
 * add truncate thrift method (CASSANDRA-531)
 * http mini-interface using mx4j (CASSANDRA-1068)
 * optimize away copy of sliced row on memtable read path (CASSANDRA-1046)
 * replace constant-size 2GB mmaped segments and special casing for index 
   entries spanning segment boundaries, with SegmentedFile that computes 
   segments that always contain entire entries/rows (CASSANDRA-1117)
 * avoid reading large rows into memory during compaction (CASSANDRA-16)
 * added hadoop OutputFormat (CASSANDRA-1101)
 * efficient Streaming (no more anticompaction) (CASSANDRA-579)
 * split commitlog header into separate file and add size checksum to
   mutations (CASSANDRA-1179)
 * avoid allocating a new byte[] for each mutation on replay (CASSANDRA-1219)
 * revise HH schema to be per-endpoint (CASSANDRA-1142)
 * add joining/leaving status to nodetool ring (CASSANDRA-1115)
 * allow multiple repair sessions per node (CASSANDRA-1190)
 * optimize away MessagingService for local range queries (CASSANDRA-1261)
 * make framed transport the default so malformed requests can't OOM the 
   server (CASSANDRA-475)
 * significantly faster reads from row cache (CASSANDRA-1267)
 * take advantage of row cache during range queries (CASSANDRA-1302)
 * make GCGraceSeconds a per-ColumnFamily value (CASSANDRA-1276)
 * keep persistent row size and column count statistics (CASSANDRA-1155)
 * add IntegerType (CASSANDRA-1282)
 * page within a single row during hinted handoff (CASSANDRA-1327)
 * push DatacenterShardStrategy configuration into keyspace definition,
   eliminating datacenter.properties. (CASSANDRA-1066)
 * optimize forward slices starting with '' and single-index-block name 
   queries by skipping the column index (CASSANDRA-1338)
 * streaming refactor (CASSANDRA-1189)
 * faster comparison for UUID types (CASSANDRA-1043)
 * secondary index support (CASSANDRA-749 and subtasks)
 * make compaction buckets deterministic (CASSANDRA-1265)


0.6.6
 * Allow using DynamicEndpointSnitch with RackAwareStrategy (CASSANDRA-1429)
 * remove the remaining vestiges of the unfinished DatacenterShardStrategy 
   (replaced by NetworkTopologyStrategy in 0.7)
   

0.6.5
 * fix key ordering in range query results with RandomPartitioner
   and ConsistencyLevel > ONE (CASSANDRA-1145)
 * fix for range query starting with the wrong token range (CASSANDRA-1042)
 * page within a single row during hinted handoff (CASSANDRA-1327)
 * fix compilation on non-sun JDKs (CASSANDRA-1061)
 * remove String.trim() call on row keys in batch mutations (CASSANDRA-1235)
 * Log summary of dropped messages instead of spamming log (CASSANDRA-1284)
 * add dynamic endpoint snitch (CASSANDRA-981)
 * fix streaming for keyspaces with hyphens in their name (CASSANDRA-1377)
 * fix errors in hard-coded bloom filter optKPerBucket by computing it
   algorithmically (CASSANDRA-1220
 * remove message deserialization stage, and uncap read/write stages
   so slow reads/writes don't block gossip processing (CASSANDRA-1358)
 * add jmx port configuration to Debian package (CASSANDRA-1202)
 * use mlockall via JNA, if present, to prevent Linux from swapping
   out parts of the JVM (CASSANDRA-1214)


0.6.4
 * avoid queuing multiple hint deliveries for the same endpoint
   (CASSANDRA-1229)
 * better performance for and stricter checking of UTF8 column names
   (CASSANDRA-1232)
 * extend option to lower compaction priority to hinted handoff
   as well (CASSANDRA-1260)
 * log errors in gossip instead of re-throwing (CASSANDRA-1289)
 * avoid aborting commitlog replay prematurely if a flushed-but-
   not-removed commitlog segment is encountered (CASSANDRA-1297)
 * fix duplicate rows being read during mapreduce (CASSANDRA-1142)
 * failure detection wasn't closing command sockets (CASSANDRA-1221)
 * cassandra-cli.bat works on windows (CASSANDRA-1236)
 * pre-emptively drop requests that cannot be processed within RPCTimeout
   (CASSANDRA-685)
 * add ack to Binary write verb and update CassandraBulkLoader
   to wait for acks for each row (CASSANDRA-1093)
 * added describe_partitioner Thrift method (CASSANDRA-1047)
 * Hadoop jobs no longer require the Cassandra storage-conf.xml
   (CASSANDRA-1280, CASSANDRA-1047)
 * log thread pool stats when GC is excessive (CASSANDRA-1275)
 * remove gossip message size limit (CASSANDRA-1138)
 * parallelize local and remote reads during multiget, and respect snitch 
   when determining whether to do local read for CL.ONE (CASSANDRA-1317)
 * fix read repair to use requested consistency level on digest mismatch,
   rather than assuming QUORUM (CASSANDRA-1316)
 * process digest mismatch re-reads in parallel (CASSANDRA-1323)
 * switch hints CF comparator to BytesType (CASSANDRA-1274)


0.6.3
 * retry to make streaming connections up to 8 times. (CASSANDRA-1019)
 * reject describe_ring() calls on invalid keyspaces (CASSANDRA-1111)
 * fix cache size calculation for size of 100% (CASSANDRA-1129)
 * fix cache capacity only being recalculated once (CASSANDRA-1129)
 * remove hourly scan of all hints on the off chance that the gossiper
   missed a status change; instead, expose deliverHintsToEndpoint to JMX
   so it can be done manually, if necessary (CASSANDRA-1141)
 * don't reject reads at CL.ALL (CASSANDRA-1152)
 * reject deletions to supercolumns in CFs containing only standard
   columns (CASSANDRA-1139)
 * avoid preserving login information after client disconnects
   (CASSANDRA-1057)
 * prefer sun jdk to openjdk in debian init script (CASSANDRA-1174)
 * detect partioner config changes between restarts and fail fast 
   (CASSANDRA-1146)
 * use generation time to resolve node token reassignment disagreements
   (CASSANDRA-1118)
 * restructure the startup ordering of Gossiper and MessageService to avoid
   timing anomalies (CASSANDRA-1160)
 * detect incomplete commit log hearders (CASSANDRA-1119)
 * force anti-entropy service to stream files on the stream stage to avoid
   sending streams out of order (CASSANDRA-1169)
 * remove inactive stream managers after AES streams files (CASSANDRA-1169)
 * allow removing entire row through batch_mutate Deletion (CASSANDRA-1027)
 * add JMX metrics for row-level bloom filter false positives (CASSANDRA-1212)
 * added a redhat init script to contrib (CASSANDRA-1201)
 * use midpoint when bootstrapping a new machine into range with not
   much data yet instead of random token (CASSANDRA-1112)
 * kill server on OOM in executor stage as well as Thrift (CASSANDRA-1226)
 * remove opportunistic repairs, when two machines with overlapping replica
   responsibilities happen to finish major compactions of the same CF near
   the same time.  repairs are now fully manual (CASSANDRA-1190)
 * add ability to lower compaction priority (default is no change from 0.6.2)
   (CASSANDRA-1181)


0.6.2
 * fix contrib/word_count build. (CASSANDRA-992)
 * split CommitLogExecutorService into BatchCommitLogExecutorService and 
   PeriodicCommitLogExecutorService (CASSANDRA-1014)
 * add latency histograms to CFSMBean (CASSANDRA-1024)
 * make resolving timestamp ties deterministic by using value bytes
   as a tiebreaker (CASSANDRA-1039)
 * Add option to turn off Hinted Handoff (CASSANDRA-894)
 * fix windows startup (CASSANDRA-948)
 * make concurrent_reads, concurrent_writes configurable at runtime via JMX
   (CASSANDRA-1060)
 * disable GCInspector on non-Sun JVMs (CASSANDRA-1061)
 * fix tombstone handling in sstable rows with no other data (CASSANDRA-1063)
 * fix size of row in spanned index entries (CASSANDRA-1056)
 * install json2sstable, sstable2json, and sstablekeys to Debian package
 * StreamingService.StreamDestinations wouldn't empty itself after streaming
   finished (CASSANDRA-1076)
 * added Collections.shuffle(splits) before returning the splits in 
   ColumnFamilyInputFormat (CASSANDRA-1096)
 * do not recalculate cache capacity post-compaction if it's been manually 
   modified (CASSANDRA-1079)
 * better defaults for flush sorter + writer executor queue sizes
   (CASSANDRA-1100)
 * windows scripts for SSTableImport/Export (CASSANDRA-1051)
 * windows script for nodetool (CASSANDRA-1113)
 * expose PhiConvictThreshold (CASSANDRA-1053)
 * make repair of RF==1 a no-op (CASSANDRA-1090)
 * improve default JVM GC options (CASSANDRA-1014)
 * fix SlicePredicate serialization inside Hadoop jobs (CASSANDRA-1049)
 * close Thrift sockets in Hadoop ColumnFamilyRecordReader (CASSANDRA-1081)


0.6.1
 * fix NPE in sstable2json when no excluded keys are given (CASSANDRA-934)
 * keep the replica set constant throughout the read repair process
   (CASSANDRA-937)
 * allow querying getAllRanges with empty token list (CASSANDRA-933)
 * fix command line arguments inversion in clustertool (CASSANDRA-942)
 * fix race condition that could trigger a false-positive assertion
   during post-flush discard of old commitlog segments (CASSANDRA-936)
 * fix neighbor calculation for anti-entropy repair (CASSANDRA-924)
 * perform repair even for small entropy differences (CASSANDRA-924)
 * Use hostnames in CFInputFormat to allow Hadoop's naive string-based
   locality comparisons to work (CASSANDRA-955)
 * cache read-only BufferedRandomAccessFile length to avoid
   3 system calls per invocation (CASSANDRA-950)
 * nodes with IPv6 (and no IPv4) addresses could not join cluster
   (CASSANDRA-969)
 * Retrieve the correct number of undeleted columns, if any, from
   a supercolumn in a row that had been deleted previously (CASSANDRA-920)
 * fix index scans that cross the 2GB mmap boundaries for both mmap
   and standard i/o modes (CASSANDRA-866)
 * expose drain via nodetool (CASSANDRA-978)


0.6.0-RC1
 * JMX drain to flush memtables and run through commit log (CASSANDRA-880)
 * Bootstrapping can skip ranges under the right conditions (CASSANDRA-902)
 * fix merging row versions in range_slice for CL > ONE (CASSANDRA-884)
 * default write ConsistencyLeven chaned from ZERO to ONE
 * fix for index entries spanning mmap buffer boundaries (CASSANDRA-857)
 * use lexical comparison if time part of TimeUUIDs are the same 
   (CASSANDRA-907)
 * bound read, mutation, and response stages to fix possible OOM
   during log replay (CASSANDRA-885)
 * Use microseconds-since-epoch (UTC) in cli, instead of milliseconds
 * Treat batch_mutate Deletion with null supercolumn as "apply this predicate 
   to top level supercolumns" (CASSANDRA-834)
 * Streaming destination nodes do not update their JMX status (CASSANDRA-916)
 * Fix internal RPC timeout calculation (CASSANDRA-911)
 * Added Pig loadfunc to contrib/pig (CASSANDRA-910)


0.6.0-beta3
 * fix compaction bucketing bug (CASSANDRA-814)
 * update windows batch file (CASSANDRA-824)
 * deprecate KeysCachedFraction configuration directive in favor
   of KeysCached; move to unified-per-CF key cache (CASSANDRA-801)
 * add invalidateRowCache to ColumnFamilyStoreMBean (CASSANDRA-761)
 * send Handoff hints to natural locations to reduce load on
   remaining nodes in a failure scenario (CASSANDRA-822)
 * Add RowWarningThresholdInMB configuration option to warn before very 
   large rows get big enough to threaten node stability, and -x option to
   be able to remove them with sstable2json if the warning is unheeded
   until it's too late (CASSANDRA-843)
 * Add logging of GC activity (CASSANDRA-813)
 * fix ConcurrentModificationException in commitlog discard (CASSANDRA-853)
 * Fix hardcoded row count in Hadoop RecordReader (CASSANDRA-837)
 * Add a jmx status to the streaming service and change several DEBUG
   messages to INFO (CASSANDRA-845)
 * fix classpath in cassandra-cli.bat for Windows (CASSANDRA-858)
 * allow re-specifying host, port to cassandra-cli if invalid ones
   are first tried (CASSANDRA-867)
 * fix race condition handling rpc timeout in the coordinator
   (CASSANDRA-864)
 * Remove CalloutLocation and StagingFileDirectory from storage-conf files 
   since those settings are no longer used (CASSANDRA-878)
 * Parse a long from RowWarningThresholdInMB instead of an int (CASSANDRA-882)
 * Remove obsolete ControlPort code from DatabaseDescriptor (CASSANDRA-886)
 * move skipBytes side effect out of assert (CASSANDRA-899)
 * add "double getLoad" to StorageServiceMBean (CASSANDRA-898)
 * track row stats per CF at compaction time (CASSANDRA-870)
 * disallow CommitLogDirectory matching a DataFileDirectory (CASSANDRA-888)
 * default key cache size is 200k entries, changed from 10% (CASSANDRA-863)
 * add -Dcassandra-foreground=yes to cassandra.bat
 * exit if cluster name is changed unexpectedly (CASSANDRA-769)


0.6.0-beta1/beta2
 * add batch_mutate thrift command, deprecating batch_insert (CASSANDRA-336)
 * remove get_key_range Thrift API, deprecated in 0.5 (CASSANDRA-710)
 * add optional login() Thrift call for authentication (CASSANDRA-547)
 * support fat clients using gossiper and StorageProxy to perform
   replication in-process [jvm-only] (CASSANDRA-535)
 * support mmapped I/O for reads, on by default on 64bit JVMs 
   (CASSANDRA-408, CASSANDRA-669)
 * improve insert concurrency, particularly during Hinted Handoff
   (CASSANDRA-658)
 * faster network code (CASSANDRA-675)
 * stress.py moved to contrib (CASSANDRA-635)
 * row caching [must be explicitly enabled per-CF in config] (CASSANDRA-678)
 * present a useful measure of compaction progress in JMX (CASSANDRA-599)
 * add bin/sstablekeys (CASSNADRA-679)
 * add ConsistencyLevel.ANY (CASSANDRA-687)
 * make removetoken remove nodes from gossip entirely (CASSANDRA-644)
 * add ability to set cache sizes at runtime (CASSANDRA-708)
 * report latency and cache hit rate statistics with lifetime totals
   instead of average over the last minute (CASSANDRA-702)
 * support get_range_slice for RandomPartitioner (CASSANDRA-745)
 * per-keyspace replication factory and replication strategy (CASSANDRA-620)
 * track latency in microseconds (CASSANDRA-733)
 * add describe_ Thrift methods, deprecating get_string_property and 
   get_string_list_property
 * jmx interface for tracking operation mode and streams in general.
   (CASSANDRA-709)
 * keep memtables in sorted order to improve range query performance
   (CASSANDRA-799)
 * use while loop instead of recursion when trimming sstables compaction list 
   to avoid blowing stack in pathological cases (CASSANDRA-804)
 * basic Hadoop map/reduce support (CASSANDRA-342)


0.5.1
 * ensure all files for an sstable are streamed to the same directory.
   (CASSANDRA-716)
 * more accurate load estimate for bootstrapping (CASSANDRA-762)
 * tolerate dead or unavailable bootstrap target on write (CASSANDRA-731)
 * allow larger numbers of keys (> 140M) in a sstable bloom filter
   (CASSANDRA-790)
 * include jvm argument improvements from CASSANDRA-504 in debian package
 * change streaming chunk size to 32MB to accomodate Windows XP limitations
   (was 64MB) (CASSANDRA-795)
 * fix get_range_slice returning results in the wrong order (CASSANDRA-781)
 

0.5.0 final
 * avoid attempting to delete temporary bootstrap files twice (CASSANDRA-681)
 * fix bogus NaN in nodeprobe cfstats output (CASSANDRA-646)
 * provide a policy for dealing with single thread executors w/ a full queue
   (CASSANDRA-694)
 * optimize inner read in MessagingService, vastly improving multiple-node
   performance (CASSANDRA-675)
 * wait for table flush before streaming data back to a bootstrapping node.
   (CASSANDRA-696)
 * keep track of bootstrapping sources by table so that bootstrapping doesn't 
   give the indication of finishing early (CASSANDRA-673)


0.5.0 RC3
 * commit the correct version of the patch for CASSANDRA-663


0.5.0 RC2 (unreleased)
 * fix bugs in converting get_range_slice results to Thrift 
   (CASSANDRA-647, CASSANDRA-649)
 * expose java.util.concurrent.TimeoutException in StorageProxy methods
   (CASSANDRA-600)
 * TcpConnectionManager was holding on to disconnected connections, 
   giving the false indication they were being used. (CASSANDRA-651)
 * Remove duplicated write. (CASSANDRA-662)
 * Abort bootstrap if IP is already in the token ring (CASSANDRA-663)
 * increase default commitlog sync period, and wait for last sync to 
   finish before submitting another (CASSANDRA-668)


0.5.0 RC1
 * Fix potential NPE in get_range_slice (CASSANDRA-623)
 * add CRC32 to commitlog entries (CASSANDRA-605)
 * fix data streaming on windows (CASSANDRA-630)
 * GC compacted sstables after cleanup and compaction (CASSANDRA-621)
 * Speed up anti-entropy validation (CASSANDRA-629)
 * Fix anti-entropy assertion error (CASSANDRA-639)
 * Fix pending range conflicts when bootstapping or moving
   multiple nodes at once (CASSANDRA-603)
 * Handle obsolete gossip related to node movement in the case where
   one or more nodes is down when the movement occurs (CASSANDRA-572)
 * Include dead nodes in gossip to avoid a variety of problems
   and fix HH to removed nodes (CASSANDRA-634)
 * return an InvalidRequestException for mal-formed SlicePredicates
   (CASSANDRA-643)
 * fix bug determining closest neighbor for use in multiple datacenters
   (CASSANDRA-648)
 * Vast improvements in anticompaction speed (CASSANDRA-607)
 * Speed up log replay and writes by avoiding redundant serializations
   (CASSANDRA-652)


0.5.0 beta 2
 * Bootstrap improvements (several tickets)
 * add nodeprobe repair anti-entropy feature (CASSANDRA-193, CASSANDRA-520)
 * fix possibility of partition when many nodes restart at once
   in clusters with multiple seeds (CASSANDRA-150)
 * fix NPE in get_range_slice when no data is found (CASSANDRA-578)
 * fix potential NPE in hinted handoff (CASSANDRA-585)
 * fix cleanup of local "system" keyspace (CASSANDRA-576)
 * improve computation of cluster load balance (CASSANDRA-554)
 * added super column read/write, column count, and column/row delete to
   cassandra-cli (CASSANDRA-567, CASSANDRA-594)
 * fix returning live subcolumns of deleted supercolumns (CASSANDRA-583)
 * respect JAVA_HOME in bin/ scripts (several tickets)
 * add StorageService.initClient for fat clients on the JVM (CASSANDRA-535)
   (see contrib/client_only for an example of use)
 * make consistency_level functional in get_range_slice (CASSANDRA-568)
 * optimize key deserialization for RandomPartitioner (CASSANDRA-581)
 * avoid GCing tombstones except on major compaction (CASSANDRA-604)
 * increase failure conviction threshold, resulting in less nodes
   incorrectly (and temporarily) marked as down (CASSANDRA-610)
 * respect memtable thresholds during log replay (CASSANDRA-609)
 * support ConsistencyLevel.ALL on read (CASSANDRA-584)
 * add nodeprobe removetoken command (CASSANDRA-564)


0.5.0 beta
 * Allow multiple simultaneous flushes, improving flush throughput 
   on multicore systems (CASSANDRA-401)
 * Split up locks to improve write and read throughput on multicore systems
   (CASSANDRA-444, CASSANDRA-414)
 * More efficient use of memory during compaction (CASSANDRA-436)
 * autobootstrap option: when enabled, all non-seed nodes will attempt
   to bootstrap when started, until bootstrap successfully
   completes. -b option is removed.  (CASSANDRA-438)
 * Unless a token is manually specified in the configuration xml,
   a bootstraping node will use a token that gives it half the
   keys from the most-heavily-loaded node in the cluster,
   instead of generating a random token. 
   (CASSANDRA-385, CASSANDRA-517)
 * Miscellaneous bootstrap fixes (several tickets)
 * Ability to change a node's token even after it has data on it
   (CASSANDRA-541)
 * Ability to decommission a live node from the ring (CASSANDRA-435)
 * Semi-automatic loadbalancing via nodeprobe (CASSANDRA-192)
 * Add ability to set compaction thresholds at runtime via
   JMX / nodeprobe.  (CASSANDRA-465)
 * Add "comment" field to ColumnFamily definition. (CASSANDRA-481)
 * Additional JMX metrics (CASSANDRA-482)
 * JSON based export and import tools (several tickets)
 * Hinted Handoff fixes (several tickets)
 * Add key cache to improve read performance (CASSANDRA-423)
 * Simplified construction of custom ReplicationStrategy classes
   (CASSANDRA-497)
 * Graphical application (Swing) for ring integrity verification and 
   visualization was added to contrib (CASSANDRA-252)
 * Add DCQUORUM, DCQUORUMSYNC consistency levels and corresponding
   ReplicationStrategy / EndpointSnitch classes.  Experimental.
   (CASSANDRA-492)
 * Web client interface added to contrib (CASSANDRA-457)
 * More-efficient flush for Random, CollatedOPP partitioners 
   for normal writes (CASSANDRA-446) and bulk load (CASSANDRA-420)
 * Add MemtableFlushAfterMinutes, a global replacement for the old 
   per-CF FlushPeriodInMinutes setting (CASSANDRA-463)
 * optimizations to slice reading (CASSANDRA-350) and supercolumn
   queries (CASSANDRA-510)
 * force binding to given listenaddress for nodes with multiple
   interfaces (CASSANDRA-546)
 * stress.py benchmarking tool improvements (several tickets)
 * optimized replica placement code (CASSANDRA-525)
 * faster log replay on restart (CASSANDRA-539, CASSANDRA-540)
 * optimized local-node writes (CASSANDRA-558)
 * added get_range_slice, deprecating get_key_range (CASSANDRA-344)
 * expose TimedOutException to thrift (CASSANDRA-563)
 

0.4.2
 * Add validation disallowing null keys (CASSANDRA-486)
 * Fix race conditions in TCPConnectionManager (CASSANDRA-487)
 * Fix using non-utf8-aware comparison as a sanity check.
   (CASSANDRA-493)
 * Improve default garbage collector options (CASSANDRA-504)
 * Add "nodeprobe flush" (CASSANDRA-505)
 * remove NotFoundException from get_slice throws list (CASSANDRA-518)
 * fix get (not get_slice) of entire supercolumn (CASSANDRA-508)
 * fix null token during bootstrap (CASSANDRA-501)


0.4.1
 * Fix FlushPeriod columnfamily configuration regression
   (CASSANDRA-455)
 * Fix long column name support (CASSANDRA-460)
 * Fix for serializing a row that only contains tombstones
   (CASSANDRA-458)
 * Fix for discarding unneeded commitlog segments (CASSANDRA-459)
 * Add SnapshotBeforeCompaction configuration option (CASSANDRA-426)
 * Fix compaction abort under insufficient disk space (CASSANDRA-473)
 * Fix reading subcolumn slice from tombstoned CF (CASSANDRA-484)
 * Fix race condition in RVH causing occasional NPE (CASSANDRA-478)


0.4.0
 * fix get_key_range problems when a node is down (CASSANDRA-440)
   and add UnavailableException to more Thrift methods
 * Add example EndPointSnitch contrib code (several tickets)


0.4.0 RC2
 * fix SSTable generation clash during compaction (CASSANDRA-418)
 * reject method calls with null parameters (CASSANDRA-308)
 * properly order ranges in nodeprobe output (CASSANDRA-421)
 * fix logging of certain errors on executor threads (CASSANDRA-425)


0.4.0 RC1
 * Bootstrap feature is live; use -b on startup (several tickets)
 * Added multiget api (CASSANDRA-70)
 * fix Deadlock with SelectorManager.doProcess and TcpConnection.write
   (CASSANDRA-392)
 * remove key cache b/c of concurrency bugs in third-party
   CLHM library (CASSANDRA-405)
 * update non-major compaction logic to use two threshold values
   (CASSANDRA-407)
 * add periodic / batch commitlog sync modes (several tickets)
 * inline BatchMutation into batch_insert params (CASSANDRA-403)
 * allow setting the logging level at runtime via mbean (CASSANDRA-402)
 * change default comparator to BytesType (CASSANDRA-400)
 * add forwards-compatible ConsistencyLevel parameter to get_key_range
   (CASSANDRA-322)
 * r/m special case of blocking for local destination when writing with 
   ConsistencyLevel.ZERO (CASSANDRA-399)
 * Fixes to make BinaryMemtable [bulk load interface] useful (CASSANDRA-337);
   see contrib/bmt_example for an example of using it.
 * More JMX properties added (several tickets)
 * Thrift changes (several tickets)
    - Merged _super get methods with the normal ones; return values
      are now of ColumnOrSuperColumn.
    - Similarly, merged batch_insert_super into batch_insert.



0.4.0 beta
 * On-disk data format has changed to allow billions of keys/rows per
   node instead of only millions
 * Multi-keyspace support
 * Scan all sstables for all queries to avoid situations where
   different types of operation on the same ColumnFamily could
   disagree on what data was present
 * Snapshot support via JMX
 * Thrift API has changed a _lot_:
    - removed time-sorted CFs; instead, user-defined comparators
      may be defined on the column names, which are now byte arrays.
      Default comparators are provided for UTF8, Bytes, Ascii, Long (i64),
      and UUID types.
    - removed colon-delimited strings in thrift api in favor of explicit
      structs such as ColumnPath, ColumnParent, etc.  Also normalized
      thrift struct and argument naming.
    - Added columnFamily argument to get_key_range.
    - Change signature of get_slice to accept starting and ending
      columns as well as an offset.  (This allows use of indexes.)
      Added "ascending" flag to allow reasonably-efficient reverse
      scans as well.  Removed get_slice_by_range as redundant.
    - get_key_range operates on one CF at a time
    - changed `block` boolean on insert methods to ConsistencyLevel enum,
      with options of NONE, ONE, QUORUM, and ALL.
    - added similar consistency_level parameter to read methods
    - column-name-set slice with no names given now returns zero columns
      instead of all of them.  ("all" can run your server out of memory.
      use a range-based slice with a high max column count instead.)
 * Removed the web interface. Node information can now be obtained by 
   using the newly introduced nodeprobe utility.
 * More JMX stats
 * Remove magic values from internals (e.g. special key to indicate
   when to flush memtables)
 * Rename configuration "table" to "keyspace"
 * Moved to crash-only design; no more shutdown (just kill the process)
 * Lots of bug fixes

Full list of issues resolved in 0.4 is at https://issues.apache.org/jira/secure/IssueNavigator.jspa?reset=true&&pid=12310865&fixfor=12313862&resolution=1&sorter/field=issuekey&sorter/order=DESC


0.3.0 RC3
 * Fix potential deadlock under load in TCPConnection.
   (CASSANDRA-220)


0.3.0 RC2
 * Fix possible data loss when server is stopped after replaying
   log but before new inserts force memtable flush.
   (CASSANDRA-204)
 * Added BUGS file


0.3.0 RC1
 * Range queries on keys, including user-defined key collation
 * Remove support
 * Workarounds for a weird bug in JDK select/register that seems
   particularly common on VM environments. Cassandra should deploy
   fine on EC2 now
 * Much improved infrastructure: the beginnings of a decent test suite
   ("ant test" for unit tests; "nosetests" for system tests), code
   coverage reporting, etc.
 * Expanded node status reporting via JMX
 * Improved error reporting/logging on both server and client
 * Reduced memory footprint in default configuration
 * Combined blocking and non-blocking versions of insert APIs
 * Added FlushPeriodInMinutes configuration parameter to force
   flushing of infrequently-updated ColumnFamilies<|MERGE_RESOLUTION|>--- conflicted
+++ resolved
@@ -1,7 +1,7 @@
-<<<<<<< HEAD
 2.2.5
  * Verify tables in pseudo-system keyspaces at startup (CASSANDRA-10761)
-
+Merged from 2.1:
+ * Fix Stress profile parsing on Windows (CASSANDRA-10808)
 
 2.2.4
  * Show CQL help in cqlsh in web browser (CASSANDRA-7225)
@@ -23,13 +23,6 @@
  * Reduce contention getting instances of CompositeType (CASSANDRA-10433)
  * Fix IllegalArgumentException in DataOutputBuffer.reallocate for large buffers (CASSANDRA-10592)
 Merged from 2.1:
-=======
-2.1.13
- * Fix Stress profile parsing on Windows (CASSANDRA-10808)
-
-
-2.1.12
->>>>>>> b8764242
  * Fix incremental repair hang when replica is down (CASSANDRA-10288)
  * Avoid writing range tombstones after END_OF_ROW marker (CASSANDRA-10791)
  * Optimize the way we check if a token is repaired in anticompaction (CASSANDRA-10768)
