--- conflicted
+++ resolved
@@ -6,12 +6,8 @@
  * Improve merkle tree size and time on heap (CASSANDRA-14096)
  * Add missing commands to nodetool_completion (CASSANDRA-14916)
  * Anti-compaction temporarily corrupts sstable state for readers (CASSANDRA-15004)
-<<<<<<< HEAD
 Merged from 2.2:
-=======
- Merged from 2.2:
  * Fix index summary redistribution cancellation (CASSANDRA-15045)
->>>>>>> b48ba8a8
  * Refactor Circle CI configuration (CASSANDRA-14806)
  * Fixing invalid CQL in security documentation (CASSANDRA-15020)
  * Multi-version in-JVM dtests (CASSANDRA-14937)
