--- conflicted
+++ resolved
@@ -20,14 +20,6 @@
 import java.util.Objects;
 
 import org.apache.cassandra.db.rows.RangeTombstoneMarker;
-<<<<<<< HEAD
-=======
-import org.apache.cassandra.io.util.DataInputPlus;
-import org.apache.cassandra.io.util.DataOutputPlus;
-import org.apache.cassandra.utils.ByteBufferUtil;
-import org.apache.cassandra.utils.memory.AbstractAllocator;
->>>>>>> 9382186f
-
 
 /**
  * A range tombstone is a tombstone that covers a slice/range of rows.
@@ -89,139 +81,4 @@
     {
         return Objects.hash(deletedSlice(), deletionTime());
     }
-<<<<<<< HEAD
-=======
-
-    /**
-     * The bound of a range tombstone.
-     * <p>
-     * This is the same than for a slice but it includes "boundaries" between ranges. A boundary simply condensed
-     * a close and an opening "bound" into a single object. There is 2 main reasons for these "shortcut" boundaries:
-     *   1) When merging multiple iterators having range tombstones (that are represented by their start and end markers),
-     *      we need to know when a range is close on an iterator, if it is reopened right away. Otherwise, we cannot
-     *      easily produce the markers on the merged iterators within risking to fail the sorting guarantees of an
-     *      iterator. See this comment for more details: https://goo.gl/yyB5mR.
-     *   2) This saves some storage space.
-     */
-    public static class Bound extends Slice.Bound
-    {
-        public static final Serializer serializer = new Serializer();
-
-        /** The smallest start bound, i.e. the one that starts before any row. */
-        public static final Bound BOTTOM = new Bound(Kind.INCL_START_BOUND, EMPTY_VALUES_ARRAY);
-        /** The biggest end bound, i.e. the one that ends after any row. */
-        public static final Bound TOP = new Bound(Kind.INCL_END_BOUND, EMPTY_VALUES_ARRAY);
-
-        public Bound(Kind kind, ByteBuffer[] values)
-        {
-            super(kind, values);
-            assert values.length > 0 || !kind.isBoundary();
-        }
-
-        public boolean isBoundary()
-        {
-            return kind.isBoundary();
-        }
-
-        public boolean isOpen(boolean reversed)
-        {
-            return kind.isOpen(reversed);
-        }
-
-        public boolean isClose(boolean reversed)
-        {
-            return kind.isClose(reversed);
-        }
-
-        public static RangeTombstone.Bound inclusiveOpen(boolean reversed, ByteBuffer[] boundValues)
-        {
-            return new Bound(reversed ? Kind.INCL_END_BOUND : Kind.INCL_START_BOUND, boundValues);
-        }
-
-        public static RangeTombstone.Bound exclusiveOpen(boolean reversed, ByteBuffer[] boundValues)
-        {
-            return new Bound(reversed ? Kind.EXCL_END_BOUND : Kind.EXCL_START_BOUND, boundValues);
-        }
-
-        public static RangeTombstone.Bound inclusiveClose(boolean reversed, ByteBuffer[] boundValues)
-        {
-            return new Bound(reversed ? Kind.INCL_START_BOUND : Kind.INCL_END_BOUND, boundValues);
-        }
-
-        public static RangeTombstone.Bound exclusiveClose(boolean reversed, ByteBuffer[] boundValues)
-        {
-            return new Bound(reversed ? Kind.EXCL_START_BOUND : Kind.EXCL_END_BOUND, boundValues);
-        }
-
-        public static RangeTombstone.Bound inclusiveCloseExclusiveOpen(boolean reversed, ByteBuffer[] boundValues)
-        {
-            return new Bound(reversed ? Kind.EXCL_END_INCL_START_BOUNDARY : Kind.INCL_END_EXCL_START_BOUNDARY, boundValues);
-        }
-
-        public static RangeTombstone.Bound exclusiveCloseInclusiveOpen(boolean reversed, ByteBuffer[] boundValues)
-        {
-            return new Bound(reversed ? Kind.INCL_END_EXCL_START_BOUNDARY : Kind.EXCL_END_INCL_START_BOUNDARY, boundValues);
-        }
-
-        public static RangeTombstone.Bound fromSliceBound(Slice.Bound sliceBound)
-        {
-            return new RangeTombstone.Bound(sliceBound.kind(), sliceBound.getRawValues());
-        }
-
-        public RangeTombstone.Bound copy(AbstractAllocator allocator)
-        {
-            ByteBuffer[] newValues = new ByteBuffer[size()];
-            for (int i = 0; i < size(); i++)
-                newValues[i] = allocator.clone(get(i));
-            return new Bound(kind(), newValues);
-        }
-
-        public ClusteringPrefix minimize()
-        {
-            if (!ByteBufferUtil.canMinimize(values))
-                return this;
-            return new Bound(kind, ByteBufferUtil.minimizeBuffers(values));
-        }
-
-        @Override
-        public Bound withNewKind(Kind kind)
-        {
-            return new Bound(kind, values);
-        }
-
-        public static class Serializer
-        {
-            public void serialize(RangeTombstone.Bound bound, DataOutputPlus out, int version, List<AbstractType<?>> types) throws IOException
-            {
-                out.writeByte(bound.kind().ordinal());
-                out.writeShort(bound.size());
-                ClusteringPrefix.serializer.serializeValuesWithoutSize(bound, out, version, types);
-            }
-
-            public long serializedSize(RangeTombstone.Bound bound, int version, List<AbstractType<?>> types)
-            {
-                return 1 // kind ordinal
-                     + TypeSizes.sizeof((short)bound.size())
-                     + ClusteringPrefix.serializer.valuesWithoutSizeSerializedSize(bound, version, types);
-            }
-
-            public RangeTombstone.Bound deserialize(DataInputPlus in, int version, List<AbstractType<?>> types) throws IOException
-            {
-                Kind kind = Kind.values()[in.readByte()];
-                return deserializeValues(in, kind, version, types);
-            }
-
-            public RangeTombstone.Bound deserializeValues(DataInputPlus in, Kind kind, int version,
-                    List<AbstractType<?>> types) throws IOException
-            {
-                int size = in.readUnsignedShort();
-                if (size == 0)
-                    return kind.isStart() ? BOTTOM : TOP;
-
-                ByteBuffer[] values = ClusteringPrefix.serializer.deserializeValuesWithoutSize(in, size, version, types);
-                return new RangeTombstone.Bound(kind, values);
-            }
-        }
-    }
->>>>>>> 9382186f
 }